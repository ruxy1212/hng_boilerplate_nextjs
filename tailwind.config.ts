--- conflicted
+++ resolved
@@ -75,10 +75,6 @@
           DEFAULT: "hsl(var(--card))",
           foreground: "hsl(var(--card-foreground))",
         },
-<<<<<<< HEAD
-        stroke: {
-          "colors-stroke": "hsl(var(--stroke-colors-stroke))",
-=======
         error: "hsl(var(--error))",
         success: "hsl(var(--success))",
         warning: "hsl(var(--warning))",
@@ -87,7 +83,6 @@
             1: "hsl(var(--neutralColor-dark-1))",
             2: "hsl(var(--neutralColor-dark-2))",
           },
->>>>>>> c3f8a301
         },
         stroke: {
           "colors-stroke": "hsl(var(--stroke-colors-stroke))",
