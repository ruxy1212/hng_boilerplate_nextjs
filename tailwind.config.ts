<<<<<<< HEAD
import type { Config } from "tailwindcss"
=======
/* eslint-disable unicorn/prefer-module */
import type { Config } from "tailwindcss";
>>>>>>> 2ef57438

const config = {
  darkMode: ["class"],
  content: [
    './pages/**/*.{ts,tsx}',
    './components/**/*.{ts,tsx}',
    './app/**/*.{ts,tsx}',
    './src/**/*.{ts,tsx}',
	],
  prefix: "",
  theme: {
    container: {
      center: true,
      padding: "2rem",
      screens: {
        "2xl": "1400px",
      },
    },
    extend: {
      colors: {
        border: "hsl(var(--border))",
        input: "hsl(var(--input))",
        ring: "hsl(var(--ring))",
        toastBg: "hsl(var(--toast-bg))",
        toastBorder: "hsl(var(--toast-border))",
        defaultBadgeBg: "hsl(var(--default-badge-bg))",
        primaryBadgeBg: "hsl(var(--primary-badge-bg))",
        successBadgeBg: "hsl(var(--success-badge-bg))",
        errorBadgeBg: "hsl(var(--red-badge-bg))",
        background: "hsl(var(--background))",
        foreground: "hsl(var(--foreground))",
        default: {
          DEFAULT: "hsl(var(--default))",
          foreground: "hsl(var(--default-foreground))",
        },
        primary: {
          DEFAULT: "hsl(var(--primary))",
          foreground: "hsl(var(--primary-foreground))",
        },
        secondary: {
          DEFAULT: "hsl(var(--secondary))",
          foreground: "hsl(var(--secondary-foreground))",
        },
        destructive: {
          DEFAULT: "hsl(var(--destructive))",
          hover: "hsl(var(--destructive-hover))",
          foreground: "hsl(var(--destructive-foreground))",
        },
        subtle: {
          DEFAULT: "hsl(var(--subtle))",
          hover: "hsl(var(--subtle-hover))",
          foreground: "hsl(var(--subtle-foreground))",
        },
        loading: {
          DEFAULT: "hsl(var(--loading))",
          hover: "hsl(var(--loading-hover))",
          foreground: "hsl(var(--loading-foreground))",
        },
        outline: {
          DEFAULT: "hsl(var(--outline))",
          hover: "hsl(var(--outline-hover))",
          foreground: "hsl(var(--outline-foreground))",
        },
        link: {
          DEFAULT: "hsl(var(--link))",
        },
        muted: {
          DEFAULT: "hsl(var(--muted))",
          foreground: "hsl(var(--muted-foreground))",
        },
        accent: {
          DEFAULT: "hsl(var(--accent))",
          foreground: "hsl(var(--accent-foreground))",
        },
        popover: {
          DEFAULT: "hsl(var(--popover))",
          foreground: "hsl(var(--popover-foreground))",
        },
        card: {
          DEFAULT: "hsl(var(--card))",
          foreground: "hsl(var(--card-foreground))",
        },
        error: "hsl(var(--error))",
        success: "hsl(var(--success))",
        warning: "hsl(var(--warning))",
        neutral: {
          dark: {
            1: "hsl(var(--neutralColor-dark-1))",
            2: "hsl(var(--neutralColor-dark-2))",
          },
        },
        stroke: {
          "colors-stroke": "hsl(var(--stroke-colors-stroke))",
        },
        breadcrumb: {
          page: "hsl(var(--breadcrumb-page))",
          foreground: "hsl(var(--breadcrumb-foreground))",
        },
        desaturatedBlue: "hsl(var(--desaturated-blue))",
        grey50: "hsl(var(--grey50))",
      },
      borderRadius: {
        lg: "var(--radius)",
        md: "calc(var(--radius) - 2px)",
        sm: "calc(var(--radius) - 4px)",
      },
      keyframes: {
        "accordion-down": {
          from: { height: "0" },
          to: { height: "var(--radix-accordion-content-height)" },
        },
        "accordion-up": {
          from: { height: "var(--radix-accordion-content-height)" },
          to: { height: "0" },
        },
      },
      animation: {
        "accordion-down": "accordion-down 0.2s ease-out",
        "accordion-up": "accordion-up 0.2s ease-out",
      },
    },
  },
<<<<<<< HEAD
  plugins: [require("tailwindcss-animate")],
=======

  plugins: [
    require("tailwindcss-animate"),
    require("@mertasan/tailwindcss-variables"),
  ],
>>>>>>> 2ef57438
} satisfies Config;

export default config;<|MERGE_RESOLUTION|>--- conflicted
+++ resolved
@@ -1,9 +1,5 @@
-<<<<<<< HEAD
-import type { Config } from "tailwindcss"
-=======
 /* eslint-disable unicorn/prefer-module */
 import type { Config } from "tailwindcss";
->>>>>>> 2ef57438
 
 const config = {
   darkMode: ["class"],
@@ -126,15 +122,11 @@
       },
     },
   },
-<<<<<<< HEAD
-  plugins: [require("tailwindcss-animate")],
-=======
 
   plugins: [
     require("tailwindcss-animate"),
     require("@mertasan/tailwindcss-variables"),
   ],
->>>>>>> 2ef57438
 } satisfies Config;
 
 export default config;