--- conflicted
+++ resolved
@@ -1,7 +1,4 @@
-<<<<<<< HEAD
-=======
 /** @type {import('next').NextConfig} */
->>>>>>> 071096bc
 const nextConfig = {
   output: "standalone",
 };
