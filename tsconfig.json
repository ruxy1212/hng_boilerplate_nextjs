--- conflicted
+++ resolved
@@ -22,19 +22,6 @@
     },
     "types": ["vitest/globals"]
   },
-<<<<<<< HEAD
-  "include": [
-    "next-env.d.ts",
-    "**/*.ts",
-    "**/*.tsx",
-    ".next/types/**/*.ts",
-    "**/**/*.tsx"
-  ],
-  "exclude": [
-    "node_modules"
-  ]
-=======
   "include": ["next-env.d.ts", "**/*.ts", "**/*.tsx", ".next/types/**/*.ts"],
   "exclude": ["node_modules"]
->>>>>>> 2ef57438
 }