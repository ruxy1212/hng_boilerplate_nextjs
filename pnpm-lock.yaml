--- conflicted
+++ resolved
@@ -141,15 +141,6 @@
         specifier: ^14.5.2
         version: 14.5.2(@testing-library/dom@10.3.1)
       '@types/node':
-<<<<<<< HEAD
-        specifier: ^20
-        version: 20.14.9
-      '@types/prop-types':
-        specifier: ^15.7.12
-        version: 15.7.12
-      "@types/react":
-        specifier: ^18
-=======
         specifier: ^20.14.11
         version: 20.14.11
       '@types/prop-types':
@@ -157,7 +148,6 @@
         version: 15.7.12
       '@types/react':
         specifier: ^18.3.3
->>>>>>> 0857d21d
         version: 18.3.3
       '@types/react-dom':
         specifier: ^18
