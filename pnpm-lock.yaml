--- conflicted
+++ resolved
@@ -119,14 +119,7 @@
         version: 14.5.2(@testing-library/dom@10.3.1)
       '@types/node':
         specifier: ^20
-<<<<<<< HEAD
-        version: 20.14.11
-=======
         version: 20.14.9
-      '@types/prop-types':
-        specifier: ^15.7.12
-        version: 15.7.12
->>>>>>> 461904a3
       '@types/react':
         specifier: ^18
         version: 18.3.3
@@ -5573,9 +5566,6 @@
 
   '@radix-ui/react-collection@1.1.0(@types/react-dom@18.3.0)(@types/react@18.3.3)(react-dom@18.3.1(react@18.3.1))(react@18.3.1)':
     dependencies:
-<<<<<<< HEAD
-      '@babel/runtime': 7.24.8
-=======
       '@radix-ui/react-compose-refs': 1.1.0(@types/react@18.3.3)(react@18.3.1)
       '@radix-ui/react-context': 1.1.0(@types/react@18.3.3)(react@18.3.1)
       '@radix-ui/react-primitive': 2.0.0(@types/react-dom@18.3.0)(@types/react@18.3.3)(react-dom@18.3.1(react@18.3.1))(react@18.3.1)
@@ -5588,8 +5578,7 @@
 
   '@radix-ui/react-compose-refs@1.0.1(@types/react@18.3.3)(react@18.3.1)':
     dependencies:
-      '@babel/runtime': 7.24.7
->>>>>>> 461904a3
+      '@babel/runtime': 7.24.8
       react: 18.3.1
     optionalDependencies:
       '@types/react': 18.3.3
@@ -10045,28 +10034,7 @@
 
   vary@1.1.2: {}
 
-<<<<<<< HEAD
-  vite-node@1.6.0(@types/node@20.14.11)(terser@5.31.3):
-=======
-  victory-vendor@36.9.2:
-    dependencies:
-      '@types/d3-array': 3.2.1
-      '@types/d3-ease': 3.0.2
-      '@types/d3-interpolate': 3.0.4
-      '@types/d3-scale': 4.0.8
-      '@types/d3-shape': 3.1.6
-      '@types/d3-time': 3.0.3
-      '@types/d3-timer': 3.0.2
-      d3-array: 3.2.4
-      d3-ease: 3.0.1
-      d3-interpolate: 3.0.1
-      d3-scale: 4.0.2
-      d3-shape: 3.2.0
-      d3-time: 3.1.0
-      d3-timer: 3.0.1
-
   vite-node@1.6.0(@types/node@20.14.9)(terser@5.31.3):
->>>>>>> 461904a3
     dependencies:
       cac: 6.7.14
       debug: 4.3.5
