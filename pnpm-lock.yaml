lockfileVersion: '9.0'

settings:
  autoInstallPeers: true
  excludeLinksFromLockfile: false

importers:

  .:
    dependencies:
<<<<<<< HEAD
      '@radix-ui/react-slot':
        specifier: ^1.1.0
        version: 1.1.0(@types/react@18.3.3)(react@18.3.1)
=======
      '@radix-ui/react-avatar':
        specifier: ^1.1.0
        version: 1.1.0(@types/react-dom@18.3.0)(@types/react@18.3.3)(react-dom@18.3.1(react@18.3.1))(react@18.3.1)
>>>>>>> 2d77e579
      '@react-email/components':
        specifier: 0.0.21
        version: 0.0.21(@types/react@18.3.3)(react-dom@18.3.1(react@18.3.1))(react@18.3.1)
      '@t3-oss/env-nextjs':
        specifier: ^0.10.1
        version: 0.10.1(typescript@5.5.3)(zod@3.23.8)
      class-variance-authority:
        specifier: ^0.7.0
        version: 0.7.0
      clsx:
        specifier: ^2.1.1
        version: 2.1.1
      lucide-react:
        specifier: ^0.400.0
        version: 0.400.0(react@18.3.1)
      next:
        specifier: 14.2.4
        version: 14.2.4(@babel/core@7.24.5)(react-dom@18.3.1(react@18.3.1))(react@18.3.1)
      next-auth:
        specifier: 5.0.0-beta.19
        version: 5.0.0-beta.19(next@14.2.4(@babel/core@7.24.5)(react-dom@18.3.1(react@18.3.1))(react@18.3.1))(react@18.3.1)
      react:
        specifier: ^18
        version: 18.3.1
      react-dom:
        specifier: ^18
        version: 18.3.1(react@18.3.1)
      react-email:
        specifier: 2.1.5
        version: 2.1.5(@swc/helpers@0.5.5)(eslint@8.57.0)
      tailwind-merge:
        specifier: ^2.3.0
        version: 2.3.0
      tailwindcss-animate:
        specifier: ^1.0.7
        version: 1.0.7(tailwindcss@3.4.4)
      zod:
        specifier: ^3.23.8
        version: 3.23.8
    devDependencies:
      '@ianvs/prettier-plugin-sort-imports':
        specifier: ^4.3.0
        version: 4.3.0(prettier@3.3.2)
      '@testing-library/dom':
        specifier: ^10.3.1
        version: 10.3.1
      '@testing-library/jest-dom':
        specifier: ^6.4.6
        version: 6.4.6(vitest@1.6.0(@types/node@20.14.9)(@vitest/ui@1.6.0)(jsdom@24.1.0)(terser@5.31.3))
      '@testing-library/react':
        specifier: ^16.0.0
        version: 16.0.0(@testing-library/dom@10.3.1)(@types/react-dom@18.3.0)(@types/react@18.3.3)(react-dom@18.3.1(react@18.3.1))(react@18.3.1)
      '@testing-library/user-event':
        specifier: ^14.5.2
        version: 14.5.2(@testing-library/dom@10.3.1)
      '@types/node':
        specifier: ^20
        version: 20.14.9
      '@types/react':
        specifier: ^18
        version: 18.3.3
      '@types/react-dom':
        specifier: ^18
        version: 18.3.0
      '@typescript-eslint/eslint-plugin':
        specifier: ^7.15.0
        version: 7.15.0(@typescript-eslint/parser@7.15.0(eslint@8.57.0)(typescript@5.5.3))(eslint@8.57.0)(typescript@5.5.3)
      '@typescript-eslint/parser':
        specifier: ^7.15.0
        version: 7.15.0(eslint@8.57.0)(typescript@5.5.3)
      '@vitejs/plugin-react':
        specifier: ^4.3.1
        version: 4.3.1(vite@5.3.3(@types/node@20.14.9)(terser@5.31.3))
      '@vitest/coverage-istanbul':
        specifier: ^1.6.0
        version: 1.6.0(vitest@1.6.0(@types/node@20.14.9)(@vitest/ui@1.6.0)(jsdom@24.1.0)(terser@5.31.3))
      '@vitest/coverage-v8':
        specifier: ^1.6.0
        version: 1.6.0(vitest@1.6.0(@types/node@20.14.9)(@vitest/ui@1.6.0)(jsdom@24.1.0)(terser@5.31.3))
      '@vitest/ui':
        specifier: ^1.6.0
        version: 1.6.0(vitest@1.6.0)
      eslint:
        specifier: ^8.57.0
        version: 8.57.0
      eslint-config-next:
        specifier: 14.2.4
        version: 14.2.4(eslint@8.57.0)(typescript@5.5.3)
      eslint-config-prettier:
        specifier: ^9.1.0
        version: 9.1.0(eslint@8.57.0)
      eslint-plugin-prettier:
        specifier: ^5.1.3
        version: 5.1.3(@types/eslint@8.56.10)(eslint-config-prettier@9.1.0(eslint@8.57.0))(eslint@8.57.0)(prettier@3.3.2)
      eslint-plugin-react:
        specifier: ^7.34.4
        version: 7.34.4(eslint@8.57.0)
      eslint-plugin-react-hooks:
        specifier: ^4.6.2
        version: 4.6.2(eslint@8.57.0)
      eslint-plugin-testing-library:
        specifier: ^6.2.2
        version: 6.2.2(eslint@8.57.0)(typescript@5.5.3)
      eslint-plugin-unicorn:
        specifier: ^54.0.0
        version: 54.0.0(eslint@8.57.0)
      eslint-plugin-unused-imports:
        specifier: ^3.2.0
        version: 3.2.0(@typescript-eslint/eslint-plugin@7.15.0(@typescript-eslint/parser@7.15.0(eslint@8.57.0)(typescript@5.5.3))(eslint@8.57.0)(typescript@5.5.3))(eslint@8.57.0)
      eslint-plugin-vitest:
        specifier: ^0.4.1
        version: 0.4.1(@typescript-eslint/eslint-plugin@7.15.0(@typescript-eslint/parser@7.15.0(eslint@8.57.0)(typescript@5.5.3))(eslint@8.57.0)(typescript@5.5.3))(eslint@8.57.0)(typescript@5.5.3)(vitest@1.6.0(@types/node@20.14.9)(@vitest/ui@1.6.0)(jsdom@24.1.0)(terser@5.31.3))
      jsdom:
        specifier: ^24.1.0
        version: 24.1.0
      postcss:
        specifier: ^8
        version: 8.4.39
      prettier:
        specifier: ^3.3.2
        version: 3.3.2
      prettier-plugin-tailwindcss:
        specifier: ^0.6.5
        version: 0.6.5(@ianvs/prettier-plugin-sort-imports@4.3.0(prettier@3.3.2))(prettier@3.3.2)
      tailwindcss:
        specifier: ^3.4.1
        version: 3.4.4
      typescript:
        specifier: ^5
        version: 5.5.3
      vitest:
        specifier: ^1.6.0
        version: 1.6.0(@types/node@20.14.9)(@vitest/ui@1.6.0)(jsdom@24.1.0)(terser@5.31.3)

packages:

  '@adobe/css-tools@4.4.0':
    resolution: {integrity: sha512-Ff9+ksdQQB3rMncgqDK78uLznstjyfIf2Arnh22pW8kBpLs6rpKDwgnZT46hin5Hl1WzazzK64DOrhSwYpS7bQ==}

  '@alloc/quick-lru@5.2.0':
    resolution: {integrity: sha512-UrcABB+4bUrFABwbluTIBErXwvbsU/V7TZWfmbgJfbkwiBuziS9gxdODUyuiecfdGQ85jglMW6juS3+z5TsKLw==}
    engines: {node: '>=10'}

  '@ampproject/remapping@2.3.0':
    resolution: {integrity: sha512-30iZtAPgz+LTIYoeivqYo853f02jBYSd5uGnGpkFV0M3xOt9aN73erkgYAmZU43x4VfqcnLxW9Kpg3R5LC4YYw==}
    engines: {node: '>=6.0.0'}

  '@auth/core@0.32.0':
    resolution: {integrity: sha512-3+ssTScBd+1fd0/fscAyQN1tSygXzuhysuVVzB942ggU4mdfiTbv36P0ccVnExKWYJKvu3E2r3/zxXCCAmTOrg==}
    peerDependencies:
      '@simplewebauthn/browser': ^9.0.1
      '@simplewebauthn/server': ^9.0.2
      nodemailer: ^6.8.0
    peerDependenciesMeta:
      '@simplewebauthn/browser':
        optional: true
      '@simplewebauthn/server':
        optional: true
      nodemailer:
        optional: true

  '@babel/code-frame@7.24.7':
    resolution: {integrity: sha512-BcYH1CVJBO9tvyIZ2jVeXgSIMvGZ2FDRvDdOIVQyuklNKSsx+eppDEBq/g47Ayw+RqNFE+URvOShmf+f/qwAlA==}
    engines: {node: '>=6.9.0'}

  '@babel/compat-data@7.24.7':
    resolution: {integrity: sha512-qJzAIcv03PyaWqxRgO4mSU3lihncDT296vnyuE2O8uA4w3UHWI4S3hgeZd1L8W1Bft40w9JxJ2b412iDUFFRhw==}
    engines: {node: '>=6.9.0'}

  '@babel/core@7.24.5':
    resolution: {integrity: sha512-tVQRucExLQ02Boi4vdPp49svNGcfL2GhdTCT9aldhXgCJVAI21EtRfBettiuLUwce/7r6bFdgs6JFkcdTiFttA==}
    engines: {node: '>=6.9.0'}

  '@babel/core@7.24.7':
    resolution: {integrity: sha512-nykK+LEK86ahTkX/3TgauT0ikKoNCfKHEaZYTUVupJdTLzGNvrblu4u6fa7DhZONAltdf8e662t/abY8idrd/g==}
    engines: {node: '>=6.9.0'}

  '@babel/generator@7.24.7':
    resolution: {integrity: sha512-oipXieGC3i45Y1A41t4tAqpnEZWgB/lC6Ehh6+rOviR5XWpTtMmLN+fGjz9vOiNRt0p6RtO6DtD0pdU3vpqdSA==}
    engines: {node: '>=6.9.0'}

  '@babel/helper-compilation-targets@7.24.7':
    resolution: {integrity: sha512-ctSdRHBi20qWOfy27RUb4Fhp07KSJ3sXcuSvTrXrc4aG8NSYDo1ici3Vhg9bg69y5bj0Mr1lh0aeEgTvc12rMg==}
    engines: {node: '>=6.9.0'}

  '@babel/helper-environment-visitor@7.24.7':
    resolution: {integrity: sha512-DoiN84+4Gnd0ncbBOM9AZENV4a5ZiL39HYMyZJGZ/AZEykHYdJw0wW3kdcsh9/Kn+BRXHLkkklZ51ecPKmI1CQ==}
    engines: {node: '>=6.9.0'}

  '@babel/helper-function-name@7.24.7':
    resolution: {integrity: sha512-FyoJTsj/PEUWu1/TYRiXTIHc8lbw+TDYkZuoE43opPS5TrI7MyONBE1oNvfguEXAD9yhQRrVBnXdXzSLQl9XnA==}
    engines: {node: '>=6.9.0'}

  '@babel/helper-hoist-variables@7.24.7':
    resolution: {integrity: sha512-MJJwhkoGy5c4ehfoRyrJ/owKeMl19U54h27YYftT0o2teQ3FJ3nQUf/I3LlJsX4l3qlw7WRXUmiyajvHXoTubQ==}
    engines: {node: '>=6.9.0'}

  '@babel/helper-module-imports@7.24.7':
    resolution: {integrity: sha512-8AyH3C+74cgCVVXow/myrynrAGv+nTVg5vKu2nZph9x7RcRwzmh0VFallJuFTZ9mx6u4eSdXZfcOzSqTUm0HCA==}
    engines: {node: '>=6.9.0'}

  '@babel/helper-module-transforms@7.24.7':
    resolution: {integrity: sha512-1fuJEwIrp+97rM4RWdO+qrRsZlAeL1lQJoPqtCYWv0NL115XM93hIH4CSRln2w52SqvmY5hqdtauB6QFCDiZNQ==}
    engines: {node: '>=6.9.0'}
    peerDependencies:
      '@babel/core': ^7.0.0

  '@babel/helper-plugin-utils@7.24.7':
    resolution: {integrity: sha512-Rq76wjt7yz9AAc1KnlRKNAi/dMSVWgDRx43FHoJEbcYU6xOWaE2dVPwcdTukJrjxS65GITyfbvEYHvkirZ6uEg==}
    engines: {node: '>=6.9.0'}

  '@babel/helper-simple-access@7.24.7':
    resolution: {integrity: sha512-zBAIvbCMh5Ts+b86r/CjU+4XGYIs+R1j951gxI3KmmxBMhCg4oQMsv6ZXQ64XOm/cvzfU1FmoCyt6+owc5QMYg==}
    engines: {node: '>=6.9.0'}

  '@babel/helper-split-export-declaration@7.24.7':
    resolution: {integrity: sha512-oy5V7pD+UvfkEATUKvIjvIAH/xCzfsFVw7ygW2SI6NClZzquT+mwdTfgfdbUiceh6iQO0CHtCPsyze/MZ2YbAA==}
    engines: {node: '>=6.9.0'}

  '@babel/helper-string-parser@7.24.7':
    resolution: {integrity: sha512-7MbVt6xrwFQbunH2DNQsAP5sTGxfqQtErvBIvIMi6EQnbgUOuVYanvREcmFrOPhoXBrTtjhhP+lW+o5UfK+tDg==}
    engines: {node: '>=6.9.0'}

  '@babel/helper-validator-identifier@7.24.7':
    resolution: {integrity: sha512-rR+PBcQ1SMQDDyF6X0wxtG8QyLCgUB0eRAGguqRLfkCA87l7yAP7ehq8SNj96OOGTO8OBV70KhuFYcIkHXOg0w==}
    engines: {node: '>=6.9.0'}

  '@babel/helper-validator-option@7.24.7':
    resolution: {integrity: sha512-yy1/KvjhV/ZCL+SM7hBrvnZJ3ZuT9OuZgIJAGpPEToANvc3iM6iDvBnRjtElWibHU6n8/LPR/EjX9EtIEYO3pw==}
    engines: {node: '>=6.9.0'}

  '@babel/helpers@7.24.7':
    resolution: {integrity: sha512-NlmJJtvcw72yRJRcnCmGvSi+3jDEg8qFu3z0AFoymmzLx5ERVWyzd9kVXr7Th9/8yIJi2Zc6av4Tqz3wFs8QWg==}
    engines: {node: '>=6.9.0'}

  '@babel/highlight@7.24.7':
    resolution: {integrity: sha512-EStJpq4OuY8xYfhGVXngigBJRWxftKX9ksiGDnmlY3o7B/V7KIAc9X4oiK87uPJSc/vs5L869bem5fhZa8caZw==}
    engines: {node: '>=6.9.0'}

  '@babel/parser@7.24.5':
    resolution: {integrity: sha512-EOv5IK8arwh3LI47dz1b0tKUb/1uhHAnHJOrjgtQMIpu1uXd9mlFrJg9IUgGUgZ41Ch0K8REPTYpO7B76b4vJg==}
    engines: {node: '>=6.0.0'}
    hasBin: true

  '@babel/parser@7.24.7':
    resolution: {integrity: sha512-9uUYRm6OqQrCqQdG1iCBwBPZgN8ciDBro2nIOFaiRz1/BCxaI7CNvQbDHvsArAC7Tw9Hda/B3U+6ui9u4HWXPw==}
    engines: {node: '>=6.0.0'}
    hasBin: true

  '@babel/plugin-transform-react-jsx-self@7.24.7':
    resolution: {integrity: sha512-fOPQYbGSgH0HUp4UJO4sMBFjY6DuWq+2i8rixyUMb3CdGixs/gccURvYOAhajBdKDoGajFr3mUq5rH3phtkGzw==}
    engines: {node: '>=6.9.0'}
    peerDependencies:
      '@babel/core': ^7.0.0-0

  '@babel/plugin-transform-react-jsx-source@7.24.7':
    resolution: {integrity: sha512-J2z+MWzZHVOemyLweMqngXrgGC42jQ//R0KdxqkIz/OrbVIIlhFI3WigZ5fO+nwFvBlncr4MGapd8vTyc7RPNQ==}
    engines: {node: '>=6.9.0'}
    peerDependencies:
      '@babel/core': ^7.0.0-0

  '@babel/runtime@7.24.7':
    resolution: {integrity: sha512-UwgBRMjJP+xv857DCngvqXI3Iq6J4v0wXmwc6sapg+zyhbwmQX67LUEFrkK5tbyJ30jGuG3ZvWpBiB9LCy1kWw==}
    engines: {node: '>=6.9.0'}

  '@babel/template@7.24.7':
    resolution: {integrity: sha512-jYqfPrU9JTF0PmPy1tLYHW4Mp4KlgxJD9l2nP9fD6yT/ICi554DmrWBAEYpIelzjHf1msDP3PxJIRt/nFNfBig==}
    engines: {node: '>=6.9.0'}

  '@babel/traverse@7.24.7':
    resolution: {integrity: sha512-yb65Ed5S/QAcewNPh0nZczy9JdYXkkAbIsEo+P7BE7yO3txAY30Y/oPa3QkQ5It3xVG2kpKMg9MsdxZaO31uKA==}
    engines: {node: '>=6.9.0'}

  '@babel/types@7.24.7':
    resolution: {integrity: sha512-XEFXSlxiG5td2EJRe8vOmRbaXVgfcBlszKujvVmWIK/UpywWljQCfzAv3RQCGujWQ1RD4YYWEAqDXfuJiy8f5Q==}
    engines: {node: '>=6.9.0'}

  '@bcoe/v8-coverage@0.2.3':
    resolution: {integrity: sha512-0hYQ8SB4Db5zvZB4axdMHGwEaQjkZzFjQiN9LVYvIFB2nSUHW9tYpxWriPrWDASIxiaXax83REcLxuSdnGPZtw==}

  '@emotion/is-prop-valid@0.8.8':
    resolution: {integrity: sha512-u5WtneEAr5IDG2Wv65yhunPSMLIpuKsbuOktRojfrEiEvRyC85LgPMZI63cr7NUqT8ZIGdSVg8ZKGxIug4lXcA==}

  '@emotion/memoize@0.7.4':
    resolution: {integrity: sha512-Ja/Vfqe3HpuzRsG1oBtWTHk2PGZ7GR+2Vz5iYGelAw8dx32K0y7PjVuxK6z1nMpZOqAFsRUPCkK1YjJ56qJlgw==}

  '@esbuild/aix-ppc64@0.19.11':
    resolution: {integrity: sha512-FnzU0LyE3ySQk7UntJO4+qIiQgI7KoODnZg5xzXIrFJlKd2P2gwHsHY4927xj9y5PJmJSzULiUCWmv7iWnNa7g==}
    engines: {node: '>=12'}
    cpu: [ppc64]
    os: [aix]

  '@esbuild/aix-ppc64@0.21.5':
    resolution: {integrity: sha512-1SDgH6ZSPTlggy1yI6+Dbkiz8xzpHJEVAlF/AM1tHPLsf5STom9rwtjE4hKAF20FfXXNTFqEYXyJNWh1GiZedQ==}
    engines: {node: '>=12'}
    cpu: [ppc64]
    os: [aix]

  '@esbuild/android-arm64@0.19.11':
    resolution: {integrity: sha512-aiu7K/5JnLj//KOnOfEZ0D90obUkRzDMyqd/wNAUQ34m4YUPVhRZpnqKV9uqDGxT7cToSDnIHsGooyIczu9T+Q==}
    engines: {node: '>=12'}
    cpu: [arm64]
    os: [android]

  '@esbuild/android-arm64@0.21.5':
    resolution: {integrity: sha512-c0uX9VAUBQ7dTDCjq+wdyGLowMdtR/GoC2U5IYk/7D1H1JYC0qseD7+11iMP2mRLN9RcCMRcjC4YMclCzGwS/A==}
    engines: {node: '>=12'}
    cpu: [arm64]
    os: [android]

  '@esbuild/android-arm@0.19.11':
    resolution: {integrity: sha512-5OVapq0ClabvKvQ58Bws8+wkLCV+Rxg7tUVbo9xu034Nm536QTII4YzhaFriQ7rMrorfnFKUsArD2lqKbFY4vw==}
    engines: {node: '>=12'}
    cpu: [arm]
    os: [android]

  '@esbuild/android-arm@0.21.5':
    resolution: {integrity: sha512-vCPvzSjpPHEi1siZdlvAlsPxXl7WbOVUBBAowWug4rJHb68Ox8KualB+1ocNvT5fjv6wpkX6o/iEpbDrf68zcg==}
    engines: {node: '>=12'}
    cpu: [arm]
    os: [android]

  '@esbuild/android-x64@0.19.11':
    resolution: {integrity: sha512-eccxjlfGw43WYoY9QgB82SgGgDbibcqyDTlk3l3C0jOVHKxrjdc9CTwDUQd0vkvYg5um0OH+GpxYvp39r+IPOg==}
    engines: {node: '>=12'}
    cpu: [x64]
    os: [android]

  '@esbuild/android-x64@0.21.5':
    resolution: {integrity: sha512-D7aPRUUNHRBwHxzxRvp856rjUHRFW1SdQATKXH2hqA0kAZb1hKmi02OpYRacl0TxIGz/ZmXWlbZgjwWYaCakTA==}
    engines: {node: '>=12'}
    cpu: [x64]
    os: [android]

  '@esbuild/darwin-arm64@0.19.11':
    resolution: {integrity: sha512-ETp87DRWuSt9KdDVkqSoKoLFHYTrkyz2+65fj9nfXsaV3bMhTCjtQfw3y+um88vGRKRiF7erPrh/ZuIdLUIVxQ==}
    engines: {node: '>=12'}
    cpu: [arm64]
    os: [darwin]

  '@esbuild/darwin-arm64@0.21.5':
    resolution: {integrity: sha512-DwqXqZyuk5AiWWf3UfLiRDJ5EDd49zg6O9wclZ7kUMv2WRFr4HKjXp/5t8JZ11QbQfUS6/cRCKGwYhtNAY88kQ==}
    engines: {node: '>=12'}
    cpu: [arm64]
    os: [darwin]

  '@esbuild/darwin-x64@0.19.11':
    resolution: {integrity: sha512-fkFUiS6IUK9WYUO/+22omwetaSNl5/A8giXvQlcinLIjVkxwTLSktbF5f/kJMftM2MJp9+fXqZ5ezS7+SALp4g==}
    engines: {node: '>=12'}
    cpu: [x64]
    os: [darwin]

  '@esbuild/darwin-x64@0.21.5':
    resolution: {integrity: sha512-se/JjF8NlmKVG4kNIuyWMV/22ZaerB+qaSi5MdrXtd6R08kvs2qCN4C09miupktDitvh8jRFflwGFBQcxZRjbw==}
    engines: {node: '>=12'}
    cpu: [x64]
    os: [darwin]

  '@esbuild/freebsd-arm64@0.19.11':
    resolution: {integrity: sha512-lhoSp5K6bxKRNdXUtHoNc5HhbXVCS8V0iZmDvyWvYq9S5WSfTIHU2UGjcGt7UeS6iEYp9eeymIl5mJBn0yiuxA==}
    engines: {node: '>=12'}
    cpu: [arm64]
    os: [freebsd]

  '@esbuild/freebsd-arm64@0.21.5':
    resolution: {integrity: sha512-5JcRxxRDUJLX8JXp/wcBCy3pENnCgBR9bN6JsY4OmhfUtIHe3ZW0mawA7+RDAcMLrMIZaf03NlQiX9DGyB8h4g==}
    engines: {node: '>=12'}
    cpu: [arm64]
    os: [freebsd]

  '@esbuild/freebsd-x64@0.19.11':
    resolution: {integrity: sha512-JkUqn44AffGXitVI6/AbQdoYAq0TEullFdqcMY/PCUZ36xJ9ZJRtQabzMA+Vi7r78+25ZIBosLTOKnUXBSi1Kw==}
    engines: {node: '>=12'}
    cpu: [x64]
    os: [freebsd]

  '@esbuild/freebsd-x64@0.21.5':
    resolution: {integrity: sha512-J95kNBj1zkbMXtHVH29bBriQygMXqoVQOQYA+ISs0/2l3T9/kj42ow2mpqerRBxDJnmkUDCaQT/dfNXWX/ZZCQ==}
    engines: {node: '>=12'}
    cpu: [x64]
    os: [freebsd]

  '@esbuild/linux-arm64@0.19.11':
    resolution: {integrity: sha512-LneLg3ypEeveBSMuoa0kwMpCGmpu8XQUh+mL8XXwoYZ6Be2qBnVtcDI5azSvh7vioMDhoJFZzp9GWp9IWpYoUg==}
    engines: {node: '>=12'}
    cpu: [arm64]
    os: [linux]

  '@esbuild/linux-arm64@0.21.5':
    resolution: {integrity: sha512-ibKvmyYzKsBeX8d8I7MH/TMfWDXBF3db4qM6sy+7re0YXya+K1cem3on9XgdT2EQGMu4hQyZhan7TeQ8XkGp4Q==}
    engines: {node: '>=12'}
    cpu: [arm64]
    os: [linux]

  '@esbuild/linux-arm@0.19.11':
    resolution: {integrity: sha512-3CRkr9+vCV2XJbjwgzjPtO8T0SZUmRZla+UL1jw+XqHZPkPgZiyWvbDvl9rqAN8Zl7qJF0O/9ycMtjU67HN9/Q==}
    engines: {node: '>=12'}
    cpu: [arm]
    os: [linux]

  '@esbuild/linux-arm@0.21.5':
    resolution: {integrity: sha512-bPb5AHZtbeNGjCKVZ9UGqGwo8EUu4cLq68E95A53KlxAPRmUyYv2D6F0uUI65XisGOL1hBP5mTronbgo+0bFcA==}
    engines: {node: '>=12'}
    cpu: [arm]
    os: [linux]

  '@esbuild/linux-ia32@0.19.11':
    resolution: {integrity: sha512-caHy++CsD8Bgq2V5CodbJjFPEiDPq8JJmBdeyZ8GWVQMjRD0sU548nNdwPNvKjVpamYYVL40AORekgfIubwHoA==}
    engines: {node: '>=12'}
    cpu: [ia32]
    os: [linux]

  '@esbuild/linux-ia32@0.21.5':
    resolution: {integrity: sha512-YvjXDqLRqPDl2dvRODYmmhz4rPeVKYvppfGYKSNGdyZkA01046pLWyRKKI3ax8fbJoK5QbxblURkwK/MWY18Tg==}
    engines: {node: '>=12'}
    cpu: [ia32]
    os: [linux]

  '@esbuild/linux-loong64@0.19.11':
    resolution: {integrity: sha512-ppZSSLVpPrwHccvC6nQVZaSHlFsvCQyjnvirnVjbKSHuE5N24Yl8F3UwYUUR1UEPaFObGD2tSvVKbvR+uT1Nrg==}
    engines: {node: '>=12'}
    cpu: [loong64]
    os: [linux]

  '@esbuild/linux-loong64@0.21.5':
    resolution: {integrity: sha512-uHf1BmMG8qEvzdrzAqg2SIG/02+4/DHB6a9Kbya0XDvwDEKCoC8ZRWI5JJvNdUjtciBGFQ5PuBlpEOXQj+JQSg==}
    engines: {node: '>=12'}
    cpu: [loong64]
    os: [linux]

  '@esbuild/linux-mips64el@0.19.11':
    resolution: {integrity: sha512-B5x9j0OgjG+v1dF2DkH34lr+7Gmv0kzX6/V0afF41FkPMMqaQ77pH7CrhWeR22aEeHKaeZVtZ6yFwlxOKPVFyg==}
    engines: {node: '>=12'}
    cpu: [mips64el]
    os: [linux]

  '@esbuild/linux-mips64el@0.21.5':
    resolution: {integrity: sha512-IajOmO+KJK23bj52dFSNCMsz1QP1DqM6cwLUv3W1QwyxkyIWecfafnI555fvSGqEKwjMXVLokcV5ygHW5b3Jbg==}
    engines: {node: '>=12'}
    cpu: [mips64el]
    os: [linux]

  '@esbuild/linux-ppc64@0.19.11':
    resolution: {integrity: sha512-MHrZYLeCG8vXblMetWyttkdVRjQlQUb/oMgBNurVEnhj4YWOr4G5lmBfZjHYQHHN0g6yDmCAQRR8MUHldvvRDA==}
    engines: {node: '>=12'}
    cpu: [ppc64]
    os: [linux]

  '@esbuild/linux-ppc64@0.21.5':
    resolution: {integrity: sha512-1hHV/Z4OEfMwpLO8rp7CvlhBDnjsC3CttJXIhBi+5Aj5r+MBvy4egg7wCbe//hSsT+RvDAG7s81tAvpL2XAE4w==}
    engines: {node: '>=12'}
    cpu: [ppc64]
    os: [linux]

  '@esbuild/linux-riscv64@0.19.11':
    resolution: {integrity: sha512-f3DY++t94uVg141dozDu4CCUkYW+09rWtaWfnb3bqe4w5NqmZd6nPVBm+qbz7WaHZCoqXqHz5p6CM6qv3qnSSQ==}
    engines: {node: '>=12'}
    cpu: [riscv64]
    os: [linux]

  '@esbuild/linux-riscv64@0.21.5':
    resolution: {integrity: sha512-2HdXDMd9GMgTGrPWnJzP2ALSokE/0O5HhTUvWIbD3YdjME8JwvSCnNGBnTThKGEB91OZhzrJ4qIIxk/SBmyDDA==}
    engines: {node: '>=12'}
    cpu: [riscv64]
    os: [linux]

  '@esbuild/linux-s390x@0.19.11':
    resolution: {integrity: sha512-A5xdUoyWJHMMlcSMcPGVLzYzpcY8QP1RtYzX5/bS4dvjBGVxdhuiYyFwp7z74ocV7WDc0n1harxmpq2ePOjI0Q==}
    engines: {node: '>=12'}
    cpu: [s390x]
    os: [linux]

  '@esbuild/linux-s390x@0.21.5':
    resolution: {integrity: sha512-zus5sxzqBJD3eXxwvjN1yQkRepANgxE9lgOW2qLnmr8ikMTphkjgXu1HR01K4FJg8h1kEEDAqDcZQtbrRnB41A==}
    engines: {node: '>=12'}
    cpu: [s390x]
    os: [linux]

  '@esbuild/linux-x64@0.19.11':
    resolution: {integrity: sha512-grbyMlVCvJSfxFQUndw5mCtWs5LO1gUlwP4CDi4iJBbVpZcqLVT29FxgGuBJGSzyOxotFG4LoO5X+M1350zmPA==}
    engines: {node: '>=12'}
    cpu: [x64]
    os: [linux]

  '@esbuild/linux-x64@0.21.5':
    resolution: {integrity: sha512-1rYdTpyv03iycF1+BhzrzQJCdOuAOtaqHTWJZCWvijKD2N5Xu0TtVC8/+1faWqcP9iBCWOmjmhoH94dH82BxPQ==}
    engines: {node: '>=12'}
    cpu: [x64]
    os: [linux]

  '@esbuild/netbsd-x64@0.19.11':
    resolution: {integrity: sha512-13jvrQZJc3P230OhU8xgwUnDeuC/9egsjTkXN49b3GcS5BKvJqZn86aGM8W9pd14Kd+u7HuFBMVtrNGhh6fHEQ==}
    engines: {node: '>=12'}
    cpu: [x64]
    os: [netbsd]

  '@esbuild/netbsd-x64@0.21.5':
    resolution: {integrity: sha512-Woi2MXzXjMULccIwMnLciyZH4nCIMpWQAs049KEeMvOcNADVxo0UBIQPfSmxB3CWKedngg7sWZdLvLczpe0tLg==}
    engines: {node: '>=12'}
    cpu: [x64]
    os: [netbsd]

  '@esbuild/openbsd-x64@0.19.11':
    resolution: {integrity: sha512-ysyOGZuTp6SNKPE11INDUeFVVQFrhcNDVUgSQVDzqsqX38DjhPEPATpid04LCoUr2WXhQTEZ8ct/EgJCUDpyNw==}
    engines: {node: '>=12'}
    cpu: [x64]
    os: [openbsd]

  '@esbuild/openbsd-x64@0.21.5':
    resolution: {integrity: sha512-HLNNw99xsvx12lFBUwoT8EVCsSvRNDVxNpjZ7bPn947b8gJPzeHWyNVhFsaerc0n3TsbOINvRP2byTZ5LKezow==}
    engines: {node: '>=12'}
    cpu: [x64]
    os: [openbsd]

  '@esbuild/sunos-x64@0.19.11':
    resolution: {integrity: sha512-Hf+Sad9nVwvtxy4DXCZQqLpgmRTQqyFyhT3bZ4F2XlJCjxGmRFF0Shwn9rzhOYRB61w9VMXUkxlBy56dk9JJiQ==}
    engines: {node: '>=12'}
    cpu: [x64]
    os: [sunos]

  '@esbuild/sunos-x64@0.21.5':
    resolution: {integrity: sha512-6+gjmFpfy0BHU5Tpptkuh8+uw3mnrvgs+dSPQXQOv3ekbordwnzTVEb4qnIvQcYXq6gzkyTnoZ9dZG+D4garKg==}
    engines: {node: '>=12'}
    cpu: [x64]
    os: [sunos]

  '@esbuild/win32-arm64@0.19.11':
    resolution: {integrity: sha512-0P58Sbi0LctOMOQbpEOvOL44Ne0sqbS0XWHMvvrg6NE5jQ1xguCSSw9jQeUk2lfrXYsKDdOe6K+oZiwKPilYPQ==}
    engines: {node: '>=12'}
    cpu: [arm64]
    os: [win32]

  '@esbuild/win32-arm64@0.21.5':
    resolution: {integrity: sha512-Z0gOTd75VvXqyq7nsl93zwahcTROgqvuAcYDUr+vOv8uHhNSKROyU961kgtCD1e95IqPKSQKH7tBTslnS3tA8A==}
    engines: {node: '>=12'}
    cpu: [arm64]
    os: [win32]

  '@esbuild/win32-ia32@0.19.11':
    resolution: {integrity: sha512-6YOrWS+sDJDmshdBIQU+Uoyh7pQKrdykdefC1avn76ss5c+RN6gut3LZA4E2cH5xUEp5/cA0+YxRaVtRAb0xBg==}
    engines: {node: '>=12'}
    cpu: [ia32]
    os: [win32]

  '@esbuild/win32-ia32@0.21.5':
    resolution: {integrity: sha512-SWXFF1CL2RVNMaVs+BBClwtfZSvDgtL//G/smwAc5oVK/UPu2Gu9tIaRgFmYFFKrmg3SyAjSrElf0TiJ1v8fYA==}
    engines: {node: '>=12'}
    cpu: [ia32]
    os: [win32]

  '@esbuild/win32-x64@0.19.11':
    resolution: {integrity: sha512-vfkhltrjCAb603XaFhqhAF4LGDi2M4OrCRrFusyQ+iTLQ/o60QQXxc9cZC/FFpihBI9N1Grn6SMKVJ4KP7Fuiw==}
    engines: {node: '>=12'}
    cpu: [x64]
    os: [win32]

  '@esbuild/win32-x64@0.21.5':
    resolution: {integrity: sha512-tQd/1efJuzPC6rCFwEvLtci/xNFcTZknmXs98FYDfGE4wP9ClFV98nyKrzJKVPMhdDnjzLhdUyMX4PsQAPjwIw==}
    engines: {node: '>=12'}
    cpu: [x64]
    os: [win32]

  '@eslint-community/eslint-utils@4.4.0':
    resolution: {integrity: sha512-1/sA4dwrzBAyeUoQ6oxahHKmrZvsnLCg4RfxW3ZFGGmQkSNQPFNLV9CUEFQP1x9EYXHTo5p6xdhZM1Ne9p/AfA==}
    engines: {node: ^12.22.0 || ^14.17.0 || >=16.0.0}
    peerDependencies:
      eslint: ^6.0.0 || ^7.0.0 || >=8.0.0

  '@eslint-community/regexpp@4.11.0':
    resolution: {integrity: sha512-G/M/tIiMrTAxEWRfLfQJMmGNX28IxBg4PBz8XqQhqUHLFI6TL2htpIB1iQCj144V5ee/JaKyT9/WZ0MGZWfA7A==}
    engines: {node: ^12.0.0 || ^14.0.0 || >=16.0.0}

  '@eslint/eslintrc@2.1.4':
    resolution: {integrity: sha512-269Z39MS6wVJtsoUl10L60WdkhJVdPG24Q4eZTH3nnF6lpvSShEK3wQjDX9JRWAUPvPh7COouPpU9IrqaZFvtQ==}
    engines: {node: ^12.22.0 || ^14.17.0 || >=16.0.0}

  '@eslint/eslintrc@3.1.0':
    resolution: {integrity: sha512-4Bfj15dVJdoy3RfZmmo86RK1Fwzn6SstsvK9JS+BaVKqC6QQQQyXekNaC+g+LKNgkQ+2VhGAzm6hO40AhMR3zQ==}
    engines: {node: ^18.18.0 || ^20.9.0 || >=21.1.0}

  '@eslint/js@8.57.0':
    resolution: {integrity: sha512-Ys+3g2TaW7gADOJzPt83SJtCDhMjndcDMFVQ/Tj9iA1BfJzFKD9mAUXT3OenpuPHbI6P/myECxRJrofUsDx/5g==}
    engines: {node: ^12.22.0 || ^14.17.0 || >=16.0.0}

  '@floating-ui/core@1.6.4':
    resolution: {integrity: sha512-a4IowK4QkXl4SCWTGUR0INAfEOX3wtsYw3rKK5InQEHMGObkR8Xk44qYQD9P4r6HHw0iIfK6GUKECmY8sTkqRA==}

  '@floating-ui/dom@1.6.7':
    resolution: {integrity: sha512-wmVfPG5o2xnKDU4jx/m4w5qva9FWHcnZ8BvzEe90D/RpwsJaTAVYPEPdQ8sbr/N8zZTAHlZUTQdqg8ZUbzHmng==}

  '@floating-ui/react-dom@2.1.1':
    resolution: {integrity: sha512-4h84MJt3CHrtG18mGsXuLCHMrug49d7DFkU0RMIyshRveBeyV2hmV/pDaF2Uxtu8kgq5r46llp5E5FQiR0K2Yg==}
    peerDependencies:
      react: '>=16.8.0'
      react-dom: '>=16.8.0'

  '@floating-ui/utils@0.2.4':
    resolution: {integrity: sha512-dWO2pw8hhi+WrXq1YJy2yCuWoL20PddgGaqTgVe4cOS9Q6qklXCiA1tJEqX6BEwRNSCP84/afac9hd4MS+zEUA==}

  '@humanwhocodes/config-array@0.11.14':
    resolution: {integrity: sha512-3T8LkOmg45BV5FICb15QQMsyUSWrQ8AygVfC7ZG32zOalnqrilm018ZVCw0eapXux8FtA33q8PSRSstjee3jSg==}
    engines: {node: '>=10.10.0'}
    deprecated: Use @eslint/config-array instead

  '@humanwhocodes/module-importer@1.0.1':
    resolution: {integrity: sha512-bxveV4V8v5Yb4ncFTT3rPSgZBOpCkjfK0y4oVVVJwIuDVBRMDXrPyXRL988i5ap9m9bnyEEjWfm5WkBmtffLfA==}
    engines: {node: '>=12.22'}

  '@humanwhocodes/object-schema@2.0.3':
    resolution: {integrity: sha512-93zYdMES/c1D69yZiKDBj0V24vqNzB/koF26KPaagAfd3P/4gUlh3Dys5ogAK+Exi9QyzlD8x/08Zt7wIKcDcA==}
    deprecated: Use @eslint/object-schema instead

  '@ianvs/prettier-plugin-sort-imports@4.3.0':
    resolution: {integrity: sha512-OOMtUcO4J3LoL63dOKAe7bn+lSRRPeit2DqNHpx+wvBp3Grejo2PMaK4Mp1mwy8pnat64ccSgk/lBZbsAdLErw==}
    peerDependencies:
      '@vue/compiler-sfc': 2.7.x || 3.x
      prettier: 2 || 3
    peerDependenciesMeta:
      '@vue/compiler-sfc':
        optional: true

  '@isaacs/cliui@8.0.2':
    resolution: {integrity: sha512-O8jcjabXaleOG9DQ0+ARXWZBTfnP4WNAqzuiJK7ll44AmxGKv/J2M4TPjxjY3znBCfvBXFzucm1twdyFybFqEA==}
    engines: {node: '>=12'}

  '@istanbuljs/schema@0.1.3':
    resolution: {integrity: sha512-ZXRY4jNvVgSVQ8DL3LTcakaAtXwTVUxE81hslsyD2AtoXW/wVob10HkOJ1X/pAlcI7D+2YoZKg5do8G/w6RYgA==}
    engines: {node: '>=8'}

  '@jest/schemas@29.6.3':
    resolution: {integrity: sha512-mo5j5X+jIZmJQveBKeS/clAueipV7KgiX1vMgCxam1RNYiqE1w62n0/tJJnHtjW8ZHcQco5gY85jA3mi0L+nSA==}
    engines: {node: ^14.15.0 || ^16.10.0 || >=18.0.0}

  '@jridgewell/gen-mapping@0.3.5':
    resolution: {integrity: sha512-IzL8ZoEDIBRWEzlCcRhOaCupYyN5gdIK+Q6fbFdPDg6HqX6jpkItn7DFIpW9LQzXG6Df9sA7+OKnq0qlz/GaQg==}
    engines: {node: '>=6.0.0'}

  '@jridgewell/resolve-uri@3.1.2':
    resolution: {integrity: sha512-bRISgCIjP20/tbWSPWMEi54QVPRZExkuD9lJL+UIxUKtwVJA8wW1Trb1jMs1RFXo1CBTNZ/5hpC9QvmKWdopKw==}
    engines: {node: '>=6.0.0'}

  '@jridgewell/set-array@1.2.1':
    resolution: {integrity: sha512-R8gLRTZeyp03ymzP/6Lil/28tGeGEzhx1q2k703KGWRAI1VdvPIXdG70VJc2pAMw3NA6JKL5hhFu1sJX0Mnn/A==}
    engines: {node: '>=6.0.0'}

  '@jridgewell/source-map@0.3.6':
    resolution: {integrity: sha512-1ZJTZebgqllO79ue2bm3rIGud/bOe0pP5BjSRCRxxYkEZS8STV7zN84UBbiYu7jy+eCKSnVIUgoWWE/tt+shMQ==}

  '@jridgewell/sourcemap-codec@1.4.15':
    resolution: {integrity: sha512-eF2rxCRulEKXHTRiDrDy6erMYWqNw4LPdQ8UQA4huuxaQsVeRPFl2oM8oDGxMFhJUWZf9McpLtJasDDZb/Bpeg==}

  '@jridgewell/trace-mapping@0.3.25':
    resolution: {integrity: sha512-vNk6aEwybGtawWmy/PzwnGDOjCkLWSD2wqvjGGAgOAwCGWySYXfYoxt00IJkTF+8Lb57DwOb3Aa0o9CApepiYQ==}

  '@next/env@14.1.4':
    resolution: {integrity: sha512-e7X7bbn3Z6DWnDi75UWn+REgAbLEqxI8Tq2pkFOFAMpWAWApz/YCUhtWMWn410h8Q2fYiYL7Yg5OlxMOCfFjJQ==}

  '@next/env@14.2.4':
    resolution: {integrity: sha512-3EtkY5VDkuV2+lNmKlbkibIJxcO4oIHEhBWne6PaAp+76J9KoSsGvNikp6ivzAT8dhhBMYrm6op2pS1ApG0Hzg==}

  '@next/eslint-plugin-next@14.2.4':
    resolution: {integrity: sha512-svSFxW9f3xDaZA3idQmlFw7SusOuWTpDTAeBlO3AEPDltrraV+lqs7mAc6A27YdnpQVVIA3sODqUAAHdWhVWsA==}

  '@next/swc-darwin-arm64@14.1.4':
    resolution: {integrity: sha512-ubmUkbmW65nIAOmoxT1IROZdmmJMmdYvXIe8211send9ZYJu+SqxSnJM4TrPj9wmL6g9Atvj0S/2cFmMSS99jg==}
    engines: {node: '>= 10'}
    cpu: [arm64]
    os: [darwin]

  '@next/swc-darwin-arm64@14.2.4':
    resolution: {integrity: sha512-AH3mO4JlFUqsYcwFUHb1wAKlebHU/Hv2u2kb1pAuRanDZ7pD/A/KPD98RHZmwsJpdHQwfEc/06mgpSzwrJYnNg==}
    engines: {node: '>= 10'}
    cpu: [arm64]
    os: [darwin]

  '@next/swc-darwin-x64@14.1.4':
    resolution: {integrity: sha512-b0Xo1ELj3u7IkZWAKcJPJEhBop117U78l70nfoQGo4xUSvv0PJSTaV4U9xQBLvZlnjsYkc8RwQN1HoH/oQmLlQ==}
    engines: {node: '>= 10'}
    cpu: [x64]
    os: [darwin]

  '@next/swc-darwin-x64@14.2.4':
    resolution: {integrity: sha512-QVadW73sWIO6E2VroyUjuAxhWLZWEpiFqHdZdoQ/AMpN9YWGuHV8t2rChr0ahy+irKX5mlDU7OY68k3n4tAZTg==}
    engines: {node: '>= 10'}
    cpu: [x64]
    os: [darwin]

  '@next/swc-linux-arm64-gnu@14.1.4':
    resolution: {integrity: sha512-457G0hcLrdYA/u1O2XkRMsDKId5VKe3uKPvrKVOyuARa6nXrdhJOOYU9hkKKyQTMru1B8qEP78IAhf/1XnVqKA==}
    engines: {node: '>= 10'}
    cpu: [arm64]
    os: [linux]

  '@next/swc-linux-arm64-gnu@14.2.4':
    resolution: {integrity: sha512-KT6GUrb3oyCfcfJ+WliXuJnD6pCpZiosx2X3k66HLR+DMoilRb76LpWPGb4tZprawTtcnyrv75ElD6VncVamUQ==}
    engines: {node: '>= 10'}
    cpu: [arm64]
    os: [linux]

  '@next/swc-linux-arm64-musl@14.1.4':
    resolution: {integrity: sha512-l/kMG+z6MB+fKA9KdtyprkTQ1ihlJcBh66cf0HvqGP+rXBbOXX0dpJatjZbHeunvEHoBBS69GYQG5ry78JMy3g==}
    engines: {node: '>= 10'}
    cpu: [arm64]
    os: [linux]

  '@next/swc-linux-arm64-musl@14.2.4':
    resolution: {integrity: sha512-Alv8/XGSs/ytwQcbCHwze1HmiIkIVhDHYLjczSVrf0Wi2MvKn/blt7+S6FJitj3yTlMwMxII1gIJ9WepI4aZ/A==}
    engines: {node: '>= 10'}
    cpu: [arm64]
    os: [linux]

  '@next/swc-linux-x64-gnu@14.1.4':
    resolution: {integrity: sha512-BapIFZ3ZRnvQ1uWbmqEGJuPT9cgLwvKtxhK/L2t4QYO7l+/DxXuIGjvp1x8rvfa/x1FFSsipERZK70pewbtJtw==}
    engines: {node: '>= 10'}
    cpu: [x64]
    os: [linux]

  '@next/swc-linux-x64-gnu@14.2.4':
    resolution: {integrity: sha512-ze0ShQDBPCqxLImzw4sCdfnB3lRmN3qGMB2GWDRlq5Wqy4G36pxtNOo2usu/Nm9+V2Rh/QQnrRc2l94kYFXO6Q==}
    engines: {node: '>= 10'}
    cpu: [x64]
    os: [linux]

  '@next/swc-linux-x64-musl@14.1.4':
    resolution: {integrity: sha512-mqVxTwk4XuBl49qn2A5UmzFImoL1iLm0KQQwtdRJRKl21ylQwwGCxJtIYo2rbfkZHoSKlh/YgztY0qH3wG1xIg==}
    engines: {node: '>= 10'}
    cpu: [x64]
    os: [linux]

  '@next/swc-linux-x64-musl@14.2.4':
    resolution: {integrity: sha512-8dwC0UJoc6fC7PX70csdaznVMNr16hQrTDAMPvLPloazlcaWfdPogq+UpZX6Drqb1OBlwowz8iG7WR0Tzk/diQ==}
    engines: {node: '>= 10'}
    cpu: [x64]
    os: [linux]

  '@next/swc-win32-arm64-msvc@14.1.4':
    resolution: {integrity: sha512-xzxF4ErcumXjO2Pvg/wVGrtr9QQJLk3IyQX1ddAC/fi6/5jZCZ9xpuL9Tzc4KPWMFq8GGWFVDMshZOdHGdkvag==}
    engines: {node: '>= 10'}
    cpu: [arm64]
    os: [win32]

  '@next/swc-win32-arm64-msvc@14.2.4':
    resolution: {integrity: sha512-jxyg67NbEWkDyvM+O8UDbPAyYRZqGLQDTPwvrBBeOSyVWW/jFQkQKQ70JDqDSYg1ZDdl+E3nkbFbq8xM8E9x8A==}
    engines: {node: '>= 10'}
    cpu: [arm64]
    os: [win32]

  '@next/swc-win32-ia32-msvc@14.1.4':
    resolution: {integrity: sha512-WZiz8OdbkpRw6/IU/lredZWKKZopUMhcI2F+XiMAcPja0uZYdMTZQRoQ0WZcvinn9xZAidimE7tN9W5v9Yyfyw==}
    engines: {node: '>= 10'}
    cpu: [ia32]
    os: [win32]

  '@next/swc-win32-ia32-msvc@14.2.4':
    resolution: {integrity: sha512-twrmN753hjXRdcrZmZttb/m5xaCBFa48Dt3FbeEItpJArxriYDunWxJn+QFXdJ3hPkm4u7CKxncVvnmgQMY1ag==}
    engines: {node: '>= 10'}
    cpu: [ia32]
    os: [win32]

  '@next/swc-win32-x64-msvc@14.1.4':
    resolution: {integrity: sha512-4Rto21sPfw555sZ/XNLqfxDUNeLhNYGO2dlPqsnuCg8N8a2a9u1ltqBOPQ4vj1Gf7eJC0W2hHG2eYUHuiXgY2w==}
    engines: {node: '>= 10'}
    cpu: [x64]
    os: [win32]

  '@next/swc-win32-x64-msvc@14.2.4':
    resolution: {integrity: sha512-tkLrjBzqFTP8DVrAAQmZelEahfR9OxWpFR++vAI9FBhCiIxtwHwBHC23SBHCTURBtwB4kc/x44imVOnkKGNVGg==}
    engines: {node: '>= 10'}
    cpu: [x64]
    os: [win32]

  '@nodelib/fs.scandir@2.1.5':
    resolution: {integrity: sha512-vq24Bq3ym5HEQm2NKCr3yXDwjc7vTsEThRDnkp2DK9p1uqLR+DHurm/NOTo0KG7HYHU7eppKZj3MyqYuMBf62g==}
    engines: {node: '>= 8'}

  '@nodelib/fs.stat@2.0.5':
    resolution: {integrity: sha512-RkhPPp2zrqDAQA/2jNhnztcPAlv64XdhIp7a7454A5ovI7Bukxgt7MX7udwAu3zg1DcpPU0rz3VV1SeaqvY4+A==}
    engines: {node: '>= 8'}

  '@nodelib/fs.walk@1.2.8':
    resolution: {integrity: sha512-oGB+UxlgWcgQkgwo8GcEGwemoTFt3FIO9ababBmaGwXIoBKZ+GTy0pP185beGg7Llih/NSHSV2XAs1lnznocSg==}
    engines: {node: '>= 8'}

  '@one-ini/wasm@0.1.1':
    resolution: {integrity: sha512-XuySG1E38YScSJoMlqovLru4KTUNSjgVTIjyh7qMX6aNN5HY5Ct5LhRJdxO79JtTzKfzV/bnWpz+zquYrISsvw==}

  '@panva/hkdf@1.2.1':
    resolution: {integrity: sha512-6oclG6Y3PiDFcoyk8srjLfVKyMfVCKJ27JwNPViuXziFpmdz+MZnZN/aKY0JGXgYuO/VghU0jcOAZgWXZ1Dmrw==}

  '@pkgjs/parseargs@0.11.0':
    resolution: {integrity: sha512-+1VkjdD0QBLPodGrJUeqarH8VAIvQODIbwh9XpP5Syisf7YoQgsJKPNFoqqLQlu+VQ/tVSshMR6loPMn8U+dPg==}
    engines: {node: '>=14'}

  '@pkgr/core@0.1.1':
    resolution: {integrity: sha512-cq8o4cWH0ibXh9VGi5P20Tu9XF/0fFXl9EUinr9QfTM7a7p0oTA4iJRCQWppXR1Pg8dSM0UCItCkPwsk9qWWYA==}
    engines: {node: ^12.20.0 || ^14.18.0 || >=16.0.0}

  '@polka/url@1.0.0-next.25':
    resolution: {integrity: sha512-j7P6Rgr3mmtdkeDGTe0E/aYyWEWVtc5yFXtHCRHs28/jptDEWfaVOc5T7cblqy1XKPPfCxJc/8DwQ5YgLOZOVQ==}

  '@radix-ui/colors@1.0.1':
    resolution: {integrity: sha512-xySw8f0ZVsAEP+e7iLl3EvcBXX7gsIlC1Zso/sPBW9gIWerBTgz6axrjU+MZ39wD+WFi5h5zdWpsg3+hwt2Qsg==}

  '@radix-ui/primitive@1.1.0':
    resolution: {integrity: sha512-4Z8dn6Upk0qk4P74xBhZ6Hd/w0mPEzOOLxy4xiPXOXqjF7jZS0VAKk7/x/H6FyY2zCkYJqePf1G5KmkmNJ4RBA==}

  '@radix-ui/react-arrow@1.1.0':
    resolution: {integrity: sha512-FmlW1rCg7hBpEBwFbjHwCW6AmWLQM6g/v0Sn8XbP9NvmSZ2San1FpQeyPtufzOMSIx7Y4dzjlHoifhp+7NkZhw==}
    peerDependencies:
      '@types/react': '*'
      '@types/react-dom': '*'
      react: ^16.8 || ^17.0 || ^18.0 || ^19.0 || ^19.0.0-rc
      react-dom: ^16.8 || ^17.0 || ^18.0 || ^19.0 || ^19.0.0-rc
    peerDependenciesMeta:
      '@types/react':
        optional: true
      '@types/react-dom':
        optional: true

  '@radix-ui/react-avatar@1.1.0':
    resolution: {integrity: sha512-Q/PbuSMk/vyAd/UoIShVGZ7StHHeRFYU7wXmi5GV+8cLXflZAEpHL/F697H1klrzxKXNtZ97vWiC0q3RKUH8UA==}
    peerDependencies:
      '@types/react': '*'
      '@types/react-dom': '*'
      react: ^16.8 || ^17.0 || ^18.0 || ^19.0 || ^19.0.0-rc
      react-dom: ^16.8 || ^17.0 || ^18.0 || ^19.0 || ^19.0.0-rc
    peerDependenciesMeta:
      '@types/react':
        optional: true
      '@types/react-dom':
        optional: true

  '@radix-ui/react-collapsible@1.1.0':
    resolution: {integrity: sha512-zQY7Epa8sTL0mq4ajSJpjgn2YmCgyrG7RsQgLp3C0LQVkG7+Tf6Pv1CeNWZLyqMjhdPkBa5Lx7wYBeSu7uCSTA==}
    peerDependencies:
      '@types/react': '*'
      '@types/react-dom': '*'
      react: ^16.8 || ^17.0 || ^18.0 || ^19.0 || ^19.0.0-rc
      react-dom: ^16.8 || ^17.0 || ^18.0 || ^19.0 || ^19.0.0-rc
    peerDependenciesMeta:
      '@types/react':
        optional: true
      '@types/react-dom':
        optional: true

  '@radix-ui/react-collection@1.1.0':
    resolution: {integrity: sha512-GZsZslMJEyo1VKm5L1ZJY8tGDxZNPAoUeQUIbKeJfoi7Q4kmig5AsgLMYYuyYbfjd8fBmFORAIwYAkXMnXZgZw==}
    peerDependencies:
      '@types/react': '*'
      '@types/react-dom': '*'
      react: ^16.8 || ^17.0 || ^18.0 || ^19.0 || ^19.0.0-rc
      react-dom: ^16.8 || ^17.0 || ^18.0 || ^19.0 || ^19.0.0-rc
    peerDependenciesMeta:
      '@types/react':
        optional: true
      '@types/react-dom':
        optional: true

  '@radix-ui/react-compose-refs@1.0.1':
    resolution: {integrity: sha512-fDSBgd44FKHa1FRMU59qBMPFcl2PZE+2nmqunj+BWFyYYjnhIDWL2ItDs3rrbJDQOtzt5nIebLCQc4QRfz6LJw==}
    peerDependencies:
      '@types/react': '*'
      react: ^16.8 || ^17.0 || ^18.0
    peerDependenciesMeta:
      '@types/react':
        optional: true

  '@radix-ui/react-compose-refs@1.1.0':
    resolution: {integrity: sha512-b4inOtiaOnYf9KWyO3jAeeCG6FeyfY6ldiEPanbUjWd+xIk5wZeHa8yVwmrJ2vderhu/BQvzCrJI0lHd+wIiqw==}
    peerDependencies:
      '@types/react': '*'
      react: ^16.8 || ^17.0 || ^18.0 || ^19.0 || ^19.0.0-rc
    peerDependenciesMeta:
      '@types/react':
        optional: true

  '@radix-ui/react-context@1.1.0':
    resolution: {integrity: sha512-OKrckBy+sMEgYM/sMmqmErVn0kZqrHPJze+Ql3DzYsDDp0hl0L62nx/2122/Bvps1qz645jlcu2tD9lrRSdf8A==}
    peerDependencies:
      '@types/react': '*'
      react: ^16.8 || ^17.0 || ^18.0 || ^19.0 || ^19.0.0-rc
    peerDependenciesMeta:
      '@types/react':
        optional: true

  '@radix-ui/react-direction@1.1.0':
    resolution: {integrity: sha512-BUuBvgThEiAXh2DWu93XsT+a3aWrGqolGlqqw5VU1kG7p/ZH2cuDlM1sRLNnY3QcBS69UIz2mcKhMxDsdewhjg==}
    peerDependencies:
      '@types/react': '*'
      react: ^16.8 || ^17.0 || ^18.0 || ^19.0 || ^19.0.0-rc
    peerDependenciesMeta:
      '@types/react':
        optional: true

  '@radix-ui/react-dismissable-layer@1.1.0':
    resolution: {integrity: sha512-/UovfmmXGptwGcBQawLzvn2jOfM0t4z3/uKffoBlj724+n3FvBbZ7M0aaBOmkp6pqFYpO4yx8tSVJjx3Fl2jig==}
    peerDependencies:
      '@types/react': '*'
      '@types/react-dom': '*'
      react: ^16.8 || ^17.0 || ^18.0 || ^19.0 || ^19.0.0-rc
      react-dom: ^16.8 || ^17.0 || ^18.0 || ^19.0 || ^19.0.0-rc
    peerDependenciesMeta:
      '@types/react':
        optional: true
      '@types/react-dom':
        optional: true

  '@radix-ui/react-focus-guards@1.1.0':
    resolution: {integrity: sha512-w6XZNUPVv6xCpZUqb/yN9DL6auvpGX3C/ee6Hdi16v2UUy25HV2Q5bcflsiDyT/g5RwbPQ/GIT1vLkeRb+ITBw==}
    peerDependencies:
      '@types/react': '*'
      react: ^16.8 || ^17.0 || ^18.0 || ^19.0 || ^19.0.0-rc
    peerDependenciesMeta:
      '@types/react':
        optional: true

  '@radix-ui/react-focus-scope@1.1.0':
    resolution: {integrity: sha512-200UD8zylvEyL8Bx+z76RJnASR2gRMuxlgFCPAe/Q/679a/r0eK3MBVYMb7vZODZcffZBdob1EGnky78xmVvcA==}
    peerDependencies:
      '@types/react': '*'
      '@types/react-dom': '*'
      react: ^16.8 || ^17.0 || ^18.0 || ^19.0 || ^19.0.0-rc
      react-dom: ^16.8 || ^17.0 || ^18.0 || ^19.0 || ^19.0.0-rc
    peerDependenciesMeta:
      '@types/react':
        optional: true
      '@types/react-dom':
        optional: true

  '@radix-ui/react-id@1.1.0':
    resolution: {integrity: sha512-EJUrI8yYh7WOjNOqpoJaf1jlFIH2LvtgAl+YcFqNCa+4hj64ZXmPkAKOFs/ukjz3byN6bdb/AVUqHkI8/uWWMA==}
    peerDependencies:
      '@types/react': '*'
      react: ^16.8 || ^17.0 || ^18.0 || ^19.0 || ^19.0.0-rc
    peerDependenciesMeta:
      '@types/react':
        optional: true

  '@radix-ui/react-popover@1.1.1':
    resolution: {integrity: sha512-3y1A3isulwnWhvTTwmIreiB8CF4L+qRjZnK1wYLO7pplddzXKby/GnZ2M7OZY3qgnl6p9AodUIHRYGXNah8Y7g==}
    peerDependencies:
      '@types/react': '*'
      '@types/react-dom': '*'
      react: ^16.8 || ^17.0 || ^18.0 || ^19.0 || ^19.0.0-rc
      react-dom: ^16.8 || ^17.0 || ^18.0 || ^19.0 || ^19.0.0-rc
    peerDependenciesMeta:
      '@types/react':
        optional: true
      '@types/react-dom':
        optional: true

  '@radix-ui/react-popper@1.2.0':
    resolution: {integrity: sha512-ZnRMshKF43aBxVWPWvbj21+7TQCvhuULWJ4gNIKYpRlQt5xGRhLx66tMp8pya2UkGHTSlhpXwmjqltDYHhw7Vg==}
    peerDependencies:
      '@types/react': '*'
      '@types/react-dom': '*'
      react: ^16.8 || ^17.0 || ^18.0 || ^19.0 || ^19.0.0-rc
      react-dom: ^16.8 || ^17.0 || ^18.0 || ^19.0 || ^19.0.0-rc
    peerDependenciesMeta:
      '@types/react':
        optional: true
      '@types/react-dom':
        optional: true

  '@radix-ui/react-portal@1.1.1':
    resolution: {integrity: sha512-A3UtLk85UtqhzFqtoC8Q0KvR2GbXF3mtPgACSazajqq6A41mEQgo53iPzY4i6BwDxlIFqWIhiQ2G729n+2aw/g==}
    peerDependencies:
      '@types/react': '*'
      '@types/react-dom': '*'
      react: ^16.8 || ^17.0 || ^18.0 || ^19.0 || ^19.0.0-rc
      react-dom: ^16.8 || ^17.0 || ^18.0 || ^19.0 || ^19.0.0-rc
    peerDependenciesMeta:
      '@types/react':
        optional: true
      '@types/react-dom':
        optional: true

  '@radix-ui/react-presence@1.1.0':
    resolution: {integrity: sha512-Gq6wuRN/asf9H/E/VzdKoUtT8GC9PQc9z40/vEr0VCJ4u5XvvhWIrSsCB6vD2/cH7ugTdSfYq9fLJCcM00acrQ==}
    peerDependencies:
      '@types/react': '*'
      '@types/react-dom': '*'
      react: ^16.8 || ^17.0 || ^18.0 || ^19.0 || ^19.0.0-rc
      react-dom: ^16.8 || ^17.0 || ^18.0 || ^19.0 || ^19.0.0-rc
    peerDependenciesMeta:
      '@types/react':
        optional: true
      '@types/react-dom':
        optional: true

  '@radix-ui/react-primitive@2.0.0':
    resolution: {integrity: sha512-ZSpFm0/uHa8zTvKBDjLFWLo8dkr4MBsiDLz0g3gMUwqgLHz9rTaRRGYDgvZPtBJgYCBKXkS9fzmoySgr8CO6Cw==}
    peerDependencies:
      '@types/react': '*'
      '@types/react-dom': '*'
      react: ^16.8 || ^17.0 || ^18.0 || ^19.0 || ^19.0.0-rc
      react-dom: ^16.8 || ^17.0 || ^18.0 || ^19.0 || ^19.0.0-rc
    peerDependenciesMeta:
      '@types/react':
        optional: true
      '@types/react-dom':
        optional: true

  '@radix-ui/react-roving-focus@1.1.0':
    resolution: {integrity: sha512-EA6AMGeq9AEeQDeSH0aZgG198qkfHSbvWTf1HvoDmOB5bBG/qTxjYMWUKMnYiV6J/iP/J8MEFSuB2zRU2n7ODA==}
    peerDependencies:
      '@types/react': '*'
      '@types/react-dom': '*'
      react: ^16.8 || ^17.0 || ^18.0 || ^19.0 || ^19.0.0-rc
      react-dom: ^16.8 || ^17.0 || ^18.0 || ^19.0 || ^19.0.0-rc
    peerDependenciesMeta:
      '@types/react':
        optional: true
      '@types/react-dom':
        optional: true

  '@radix-ui/react-slot@1.0.2':
    resolution: {integrity: sha512-YeTpuq4deV+6DusvVUW4ivBgnkHwECUu0BiN43L5UCDFgdhsRUWAghhTF5MbvNTPzmiFOx90asDSUjWuCNapwg==}
    peerDependencies:
      '@types/react': '*'
      react: ^16.8 || ^17.0 || ^18.0
    peerDependenciesMeta:
      '@types/react':
        optional: true

  '@radix-ui/react-slot@1.1.0':
    resolution: {integrity: sha512-FUCf5XMfmW4dtYl69pdS4DbxKy8nj4M7SafBgPllysxmdachynNflAdp/gCsnYWNDnge6tI9onzMp5ARYc1KNw==}
    peerDependencies:
      '@types/react': '*'
      react: ^16.8 || ^17.0 || ^18.0 || ^19.0 || ^19.0.0-rc
    peerDependenciesMeta:
      '@types/react':
        optional: true

  '@radix-ui/react-toggle-group@1.1.0':
    resolution: {integrity: sha512-PpTJV68dZU2oqqgq75Uzto5o/XfOVgkrJ9rulVmfTKxWp3HfUjHE6CP/WLRR4AzPX9HWxw7vFow2me85Yu+Naw==}
    peerDependencies:
      '@types/react': '*'
      '@types/react-dom': '*'
      react: ^16.8 || ^17.0 || ^18.0 || ^19.0 || ^19.0.0-rc
      react-dom: ^16.8 || ^17.0 || ^18.0 || ^19.0 || ^19.0.0-rc
    peerDependenciesMeta:
      '@types/react':
        optional: true
      '@types/react-dom':
        optional: true

  '@radix-ui/react-toggle@1.1.0':
    resolution: {integrity: sha512-gwoxaKZ0oJ4vIgzsfESBuSgJNdc0rv12VhHgcqN0TEJmmZixXG/2XpsLK8kzNWYcnaoRIEEQc0bEi3dIvdUpjw==}
    peerDependencies:
      '@types/react': '*'
      '@types/react-dom': '*'
      react: ^16.8 || ^17.0 || ^18.0 || ^19.0 || ^19.0.0-rc
      react-dom: ^16.8 || ^17.0 || ^18.0 || ^19.0 || ^19.0.0-rc
    peerDependenciesMeta:
      '@types/react':
        optional: true
      '@types/react-dom':
        optional: true

  '@radix-ui/react-tooltip@1.1.1':
    resolution: {integrity: sha512-LLE8nzNE4MzPMw3O2zlVlkLFid3y9hMUs7uCbSHyKSo+tCN4yMCf+ZCCcfrYgsOC0TiHBPQ1mtpJ2liY3ZT3SQ==}
    peerDependencies:
      '@types/react': '*'
      '@types/react-dom': '*'
      react: ^16.8 || ^17.0 || ^18.0 || ^19.0 || ^19.0.0-rc
      react-dom: ^16.8 || ^17.0 || ^18.0 || ^19.0 || ^19.0.0-rc
    peerDependenciesMeta:
      '@types/react':
        optional: true
      '@types/react-dom':
        optional: true

  '@radix-ui/react-use-callback-ref@1.1.0':
    resolution: {integrity: sha512-CasTfvsy+frcFkbXtSJ2Zu9JHpN8TYKxkgJGWbjiZhFivxaeW7rMeZt7QELGVLaYVfFMsKHjb7Ak0nMEe+2Vfw==}
    peerDependencies:
      '@types/react': '*'
      react: ^16.8 || ^17.0 || ^18.0 || ^19.0 || ^19.0.0-rc
    peerDependenciesMeta:
      '@types/react':
        optional: true

  '@radix-ui/react-use-controllable-state@1.1.0':
    resolution: {integrity: sha512-MtfMVJiSr2NjzS0Aa90NPTnvTSg6C/JLCV7ma0W6+OMV78vd8OyRpID+Ng9LxzsPbLeuBnWBA1Nq30AtBIDChw==}
    peerDependencies:
      '@types/react': '*'
      react: ^16.8 || ^17.0 || ^18.0 || ^19.0 || ^19.0.0-rc
    peerDependenciesMeta:
      '@types/react':
        optional: true

  '@radix-ui/react-use-escape-keydown@1.1.0':
    resolution: {integrity: sha512-L7vwWlR1kTTQ3oh7g1O0CBF3YCyyTj8NmhLR+phShpyA50HCfBFKVJTpshm9PzLiKmehsrQzTYTpX9HvmC9rhw==}
    peerDependencies:
      '@types/react': '*'
      react: ^16.8 || ^17.0 || ^18.0 || ^19.0 || ^19.0.0-rc
    peerDependenciesMeta:
      '@types/react':
        optional: true

  '@radix-ui/react-use-layout-effect@1.1.0':
    resolution: {integrity: sha512-+FPE0rOdziWSrH9athwI1R0HDVbWlEhd+FR+aSDk4uWGmSJ9Z54sdZVDQPZAinJhJXwfT+qnj969mCsT2gfm5w==}
    peerDependencies:
      '@types/react': '*'
      react: ^16.8 || ^17.0 || ^18.0 || ^19.0 || ^19.0.0-rc
    peerDependenciesMeta:
      '@types/react':
        optional: true

  '@radix-ui/react-use-rect@1.1.0':
    resolution: {integrity: sha512-0Fmkebhr6PiseyZlYAOtLS+nb7jLmpqTrJyv61Pe68MKYW6OWdRE2kI70TaYY27u7H0lajqM3hSMMLFq18Z7nQ==}
    peerDependencies:
      '@types/react': '*'
      react: ^16.8 || ^17.0 || ^18.0 || ^19.0 || ^19.0.0-rc
    peerDependenciesMeta:
      '@types/react':
        optional: true

  '@radix-ui/react-use-size@1.1.0':
    resolution: {integrity: sha512-XW3/vWuIXHa+2Uwcc2ABSfcCledmXhhQPlGbfcRXbiUQI5Icjcg19BGCZVKKInYbvUCut/ufbbLLPFC5cbb1hw==}
    peerDependencies:
      '@types/react': '*'
      react: ^16.8 || ^17.0 || ^18.0 || ^19.0 || ^19.0.0-rc
    peerDependenciesMeta:
      '@types/react':
        optional: true

  '@radix-ui/react-visually-hidden@1.1.0':
    resolution: {integrity: sha512-N8MDZqtgCgG5S3aV60INAB475osJousYpZ4cTJ2cFbMpdHS5Y6loLTH8LPtkj2QN0x93J30HT/M3qJXM0+lyeQ==}
    peerDependencies:
      '@types/react': '*'
      '@types/react-dom': '*'
      react: ^16.8 || ^17.0 || ^18.0 || ^19.0 || ^19.0.0-rc
      react-dom: ^16.8 || ^17.0 || ^18.0 || ^19.0 || ^19.0.0-rc
    peerDependenciesMeta:
      '@types/react':
        optional: true
      '@types/react-dom':
        optional: true

  '@radix-ui/rect@1.1.0':
    resolution: {integrity: sha512-A9+lCBZoaMJlVKcRBz2YByCG+Cp2t6nAnMnNba+XiWxnj6r4JUFqfsgwocMBZU9LPtdxC6wB56ySYpc7LQIoJg==}

  '@react-email/body@0.0.8':
    resolution: {integrity: sha512-gqdkNYlIaIw0OdpWu8KjIcQSIFvx7t2bZpXVxMMvBS859Ia1+1X3b5RNbjI3S1ZqLddUf7owOHkO4MiXGE+nxg==}
    peerDependencies:
      react: ^18.2.0

  '@react-email/button@0.0.15':
    resolution: {integrity: sha512-9Zi6SO3E8PoHYDfcJTecImiHLyitYWmIRs0HE3Ogra60ZzlWP2EXu+AZqwQnhXuq+9pbgwBWNWxB5YPetNPTNA==}
    engines: {node: '>=18.0.0'}
    peerDependencies:
      react: ^18.2.0

  '@react-email/code-block@0.0.5':
    resolution: {integrity: sha512-mmInpZsSIkNaYC1y40/S0XXrIqbTzrpllP6J1JMJuDOBG8l5T7pNl4V+gwfsSTvy9hVsuzQFmhHK8kVb1UXv3A==}
    engines: {node: '>=18.0.0'}
    peerDependencies:
      react: ^18.2.0

  '@react-email/code-inline@0.0.2':
    resolution: {integrity: sha512-0cmgbbibFeOJl0q04K9jJlPDuJ+SEiX/OG6m3Ko7UOkG3TqjRD8Dtvkij6jNDVfUh/zESpqJCP2CxrCLLMUjdA==}
    engines: {node: '>=18.0.0'}
    peerDependencies:
      react: ^18.2.0

  '@react-email/column@0.0.10':
    resolution: {integrity: sha512-MnP8Mnwipr0X3XtdD6jMLckb0sI5/IlS6Kl/2F6/rsSWBJy5Gg6nizlekTdkwDmy0kNSe3/1nGU0Zqo98pl63Q==}
    engines: {node: '>=18.0.0'}
    peerDependencies:
      react: ^18.2.0

  '@react-email/components@0.0.21':
    resolution: {integrity: sha512-fwGfH7FF+iuq+IdPcbEO5HoF0Pakk9big+fFW9+3kiyvbSNuo8Io1rhPTMLd8q41XomN4g7mgWovdAeS/8PHrA==}
    engines: {node: '>=18.0.0'}
    peerDependencies:
      react: ^18.2.0

  '@react-email/container@0.0.12':
    resolution: {integrity: sha512-HFu8Pu5COPFfeZxSL+wKv/TV5uO/sp4zQ0XkRCdnGkj/xoq0lqOHVDL4yC2Pu6fxXF/9C3PHDA++5uEYV5WVJw==}
    engines: {node: '>=18.0.0'}
    peerDependencies:
      react: ^18.2.0

  '@react-email/font@0.0.6':
    resolution: {integrity: sha512-sZZFvEZ4U3vNCAZ8wXqIO3DuGJR2qE/8m2fEH+tdqwa532zGO3zW+UlCTg0b9455wkJSzEBeaWik0IkNvjXzxw==}
    peerDependencies:
      react: ^18.2.0

  '@react-email/head@0.0.9':
    resolution: {integrity: sha512-dF3Uv1qy3oh+IU2atXdv5Xk0hk2udOlMb1A/MNGngC0eHyoEV9ThA0XvhN7mm5x9dDLkVamoWUKXDtmkiuSRqQ==}
    engines: {node: '>=18.0.0'}
    peerDependencies:
      react: ^18.2.0

  '@react-email/heading@0.0.12':
    resolution: {integrity: sha512-eB7mpnAvDmwvQLoPuwEiPRH4fPXWe6ltz6Ptbry2BlI88F0a2k11Ghb4+sZHBqg7vVw/MKbqEgtLqr3QJ/KfCQ==}
    engines: {node: '>=18.0.0'}
    peerDependencies:
      react: ^18.2.0

  '@react-email/hr@0.0.8':
    resolution: {integrity: sha512-JLVvpCg2wYKEB+n/PGCggWG9fRU5e4lxsGdpK5SDLsCL0ic3OLKSpHMfeE+ZSuw0GixAVVQN7F64PVJHQkd4MQ==}
    engines: {node: '>=18.0.0'}
    peerDependencies:
      react: ^18.2.0

  '@react-email/html@0.0.8':
    resolution: {integrity: sha512-arII3wBNLpeJtwyIJXPaILm5BPKhA+nvdC1F9QkuKcOBJv2zXctn8XzPqyGqDfdplV692ulNJP7XY55YqbKp6w==}
    engines: {node: '>=18.0.0'}
    peerDependencies:
      react: ^18.2.0

  '@react-email/img@0.0.8':
    resolution: {integrity: sha512-jx/rPuKo31tV18fu7P5rRqelaH5wkhg83Dq7uLwJpfqhbi4KFBGeBfD0Y3PiLPPoh+WvYf+Adv9W2ghNW8nOMQ==}
    engines: {node: '>=18.0.0'}
    peerDependencies:
      react: ^18.2.0

  '@react-email/link@0.0.8':
    resolution: {integrity: sha512-nVikuTi8WJHa6Baad4VuRUbUCa/7EtZ1Qy73TRejaCHn+vhetc39XGqHzKLNh+Z/JFL8Hv9g+4AgG16o2R0ogQ==}
    engines: {node: '>=18.0.0'}
    peerDependencies:
      react: ^18.2.0

  '@react-email/markdown@0.0.10':
    resolution: {integrity: sha512-MH0xO+NJ4IuJcx9nyxbgGKAMXyudFjCZ0A2GQvuWajemW9qy2hgnJ3mW3/z5lwcenG+JPn7JyO/iZpizQ7u1tA==}
    engines: {node: '>=18.0.0'}
    peerDependencies:
      react: ^18.2.0

  '@react-email/preview@0.0.9':
    resolution: {integrity: sha512-2fyAA/zzZYfYmxfyn3p2YOIU30klyA6Dq4ytyWq4nfzQWWglt5hNDE0cMhObvRtfjM9ghMSVtoELAb0MWiF/kw==}
    engines: {node: '>=18.0.0'}
    peerDependencies:
      react: ^18.2.0

  '@react-email/render@0.0.16':
    resolution: {integrity: sha512-wDaMy27xAq1cJHtSFptp0DTKPuV2GYhloqia95ub/DH9Dea1aWYsbdM918MOc/b/HvVS3w1z8DWzfAk13bGStQ==}
    engines: {node: '>=18.0.0'}
    peerDependencies:
      react: ^18.2.0
      react-dom: ^18.2.0

  '@react-email/row@0.0.8':
    resolution: {integrity: sha512-JsB6pxs/ZyjYpEML3nbwJRGAerjcN/Pa/QG48XUwnT/MioDWrUuyQuefw+CwCrSUZ2P1IDrv2tUD3/E3xzcoKw==}
    engines: {node: '>=18.0.0'}
    peerDependencies:
      react: ^18.2.0

  '@react-email/section@0.0.12':
    resolution: {integrity: sha512-UCD/N/BeOTN4h3VZBUaFdiSem6HnpuxD1Q51TdBFnqeNqS5hBomp8LWJJ9s4gzwHWk1XPdNfLA3I/fJwulJshg==}
    engines: {node: '>=18.0.0'}
    peerDependencies:
      react: ^18.2.0

  '@react-email/tailwind@0.0.18':
    resolution: {integrity: sha512-ob8CXX/Pqq1U8YfL5OJTL48WJkixizyoXMMRYTiDLDN9LVLU7lSLtcK9kOD9CgFbO2yUPQr7/5+7gnQJ+cXa8Q==}
    engines: {node: '>=18.0.0'}
    peerDependencies:
      react: ^18.2.0

  '@react-email/text@0.0.8':
    resolution: {integrity: sha512-uvN2TNWMrfC9wv/LLmMLbbEN1GrMWZb9dBK14eYxHHAEHCeyvGb5ePZZ2MPyzO7Y5yTC+vFEnCEr76V+hWMxCQ==}
    engines: {node: '>=18.0.0'}
    peerDependencies:
      react: ^18.2.0

  '@rollup/rollup-android-arm-eabi@4.18.0':
    resolution: {integrity: sha512-Tya6xypR10giZV1XzxmH5wr25VcZSncG0pZIjfePT0OVBvqNEurzValetGNarVrGiq66EBVAFn15iYX4w6FKgQ==}
    cpu: [arm]
    os: [android]

  '@rollup/rollup-android-arm64@4.18.0':
    resolution: {integrity: sha512-avCea0RAP03lTsDhEyfy+hpfr85KfyTctMADqHVhLAF3MlIkq83CP8UfAHUssgXTYd+6er6PaAhx/QGv4L1EiA==}
    cpu: [arm64]
    os: [android]

  '@rollup/rollup-darwin-arm64@4.18.0':
    resolution: {integrity: sha512-IWfdwU7KDSm07Ty0PuA/W2JYoZ4iTj3TUQjkVsO/6U+4I1jN5lcR71ZEvRh52sDOERdnNhhHU57UITXz5jC1/w==}
    cpu: [arm64]
    os: [darwin]

  '@rollup/rollup-darwin-x64@4.18.0':
    resolution: {integrity: sha512-n2LMsUz7Ynu7DoQrSQkBf8iNrjOGyPLrdSg802vk6XT3FtsgX6JbE8IHRvposskFm9SNxzkLYGSq9QdpLYpRNA==}
    cpu: [x64]
    os: [darwin]

  '@rollup/rollup-linux-arm-gnueabihf@4.18.0':
    resolution: {integrity: sha512-C/zbRYRXFjWvz9Z4haRxcTdnkPt1BtCkz+7RtBSuNmKzMzp3ZxdM28Mpccn6pt28/UWUCTXa+b0Mx1k3g6NOMA==}
    cpu: [arm]
    os: [linux]

  '@rollup/rollup-linux-arm-musleabihf@4.18.0':
    resolution: {integrity: sha512-l3m9ewPgjQSXrUMHg93vt0hYCGnrMOcUpTz6FLtbwljo2HluS4zTXFy2571YQbisTnfTKPZ01u/ukJdQTLGh9A==}
    cpu: [arm]
    os: [linux]

  '@rollup/rollup-linux-arm64-gnu@4.18.0':
    resolution: {integrity: sha512-rJ5D47d8WD7J+7STKdCUAgmQk49xuFrRi9pZkWoRD1UeSMakbcepWXPF8ycChBoAqs1pb2wzvbY6Q33WmN2ftw==}
    cpu: [arm64]
    os: [linux]

  '@rollup/rollup-linux-arm64-musl@4.18.0':
    resolution: {integrity: sha512-be6Yx37b24ZwxQ+wOQXXLZqpq4jTckJhtGlWGZs68TgdKXJgw54lUUoFYrg6Zs/kjzAQwEwYbp8JxZVzZLRepQ==}
    cpu: [arm64]
    os: [linux]

  '@rollup/rollup-linux-powerpc64le-gnu@4.18.0':
    resolution: {integrity: sha512-hNVMQK+qrA9Todu9+wqrXOHxFiD5YmdEi3paj6vP02Kx1hjd2LLYR2eaN7DsEshg09+9uzWi2W18MJDlG0cxJA==}
    cpu: [ppc64]
    os: [linux]

  '@rollup/rollup-linux-riscv64-gnu@4.18.0':
    resolution: {integrity: sha512-ROCM7i+m1NfdrsmvwSzoxp9HFtmKGHEqu5NNDiZWQtXLA8S5HBCkVvKAxJ8U+CVctHwV2Gb5VUaK7UAkzhDjlg==}
    cpu: [riscv64]
    os: [linux]

  '@rollup/rollup-linux-s390x-gnu@4.18.0':
    resolution: {integrity: sha512-0UyyRHyDN42QL+NbqevXIIUnKA47A+45WyasO+y2bGJ1mhQrfrtXUpTxCOrfxCR4esV3/RLYyucGVPiUsO8xjg==}
    cpu: [s390x]
    os: [linux]

  '@rollup/rollup-linux-x64-gnu@4.18.0':
    resolution: {integrity: sha512-xuglR2rBVHA5UsI8h8UbX4VJ470PtGCf5Vpswh7p2ukaqBGFTnsfzxUBetoWBWymHMxbIG0Cmx7Y9qDZzr648w==}
    cpu: [x64]
    os: [linux]

  '@rollup/rollup-linux-x64-musl@4.18.0':
    resolution: {integrity: sha512-LKaqQL9osY/ir2geuLVvRRs+utWUNilzdE90TpyoX0eNqPzWjRm14oMEE+YLve4k/NAqCdPkGYDaDF5Sw+xBfg==}
    cpu: [x64]
    os: [linux]

  '@rollup/rollup-win32-arm64-msvc@4.18.0':
    resolution: {integrity: sha512-7J6TkZQFGo9qBKH0pk2cEVSRhJbL6MtfWxth7Y5YmZs57Pi+4x6c2dStAUvaQkHQLnEQv1jzBUW43GvZW8OFqA==}
    cpu: [arm64]
    os: [win32]

  '@rollup/rollup-win32-ia32-msvc@4.18.0':
    resolution: {integrity: sha512-Txjh+IxBPbkUB9+SXZMpv+b/vnTEtFyfWZgJ6iyCmt2tdx0OF5WhFowLmnh8ENGNpfUlUZkdI//4IEmhwPieNg==}
    cpu: [ia32]
    os: [win32]

  '@rollup/rollup-win32-x64-msvc@4.18.0':
    resolution: {integrity: sha512-UOo5FdvOL0+eIVTgS4tIdbW+TtnBLWg1YBCcU2KWM7nuNwRz9bksDX1bekJJCpu25N1DVWaCwnT39dVQxzqS8g==}
    cpu: [x64]
    os: [win32]

  '@rushstack/eslint-patch@1.10.3':
    resolution: {integrity: sha512-qC/xYId4NMebE6w/V33Fh9gWxLgURiNYgVNObbJl2LZv0GUUItCcCqC5axQSwRaAgaxl2mELq1rMzlswaQ0Zxg==}

  '@selderee/plugin-htmlparser2@0.11.0':
    resolution: {integrity: sha512-P33hHGdldxGabLFjPPpaTxVolMrzrcegejx+0GxjrIb9Zv48D8yAIA/QTDR2dFl7Uz7urX8aX6+5bCZslr+gWQ==}

  '@sinclair/typebox@0.27.8':
    resolution: {integrity: sha512-+Fj43pSMwJs4KRrH/938Uf+uAELIgVBmQzg/q1YG10djyfA3TnrU8N8XzqCh/okZdszqBQTZf96idMfE5lnwTA==}

  '@socket.io/component-emitter@3.1.2':
    resolution: {integrity: sha512-9BCxFwvbGg/RsZK9tjXd8s4UcwR0MWeFQ1XEKIQVVvAGJyINdrqKMcTRyLoK8Rse1GjzLV9cwjWV1olXRWEXVA==}

  '@swc/core-darwin-arm64@1.3.101':
    resolution: {integrity: sha512-mNFK+uHNPRXSnfTOG34zJOeMl2waM4hF4a2NY7dkMXrPqw9CoJn4MwTXJcyMiSz1/BnNjjTCHF3Yhj0jPxmkzQ==}
    engines: {node: '>=10'}
    cpu: [arm64]
    os: [darwin]

  '@swc/core-darwin-x64@1.3.101':
    resolution: {integrity: sha512-B085j8XOx73Fg15KsHvzYWG262bRweGr3JooO1aW5ec5pYbz5Ew9VS5JKYS03w2UBSxf2maWdbPz2UFAxg0whw==}
    engines: {node: '>=10'}
    cpu: [x64]
    os: [darwin]

  '@swc/core-linux-arm-gnueabihf@1.3.101':
    resolution: {integrity: sha512-9xLKRb6zSzRGPqdz52Hy5GuB1lSjmLqa0lST6MTFads3apmx4Vgs8Y5NuGhx/h2I8QM4jXdLbpqQlifpzTlSSw==}
    engines: {node: '>=10'}
    cpu: [arm]
    os: [linux]

  '@swc/core-linux-arm64-gnu@1.3.101':
    resolution: {integrity: sha512-oE+r1lo7g/vs96Weh2R5l971dt+ZLuhaUX+n3BfDdPxNHfObXgKMjO7E+QS5RbGjv/AwiPCxQmbdCp/xN5ICJA==}
    engines: {node: '>=10'}
    cpu: [arm64]
    os: [linux]

  '@swc/core-linux-arm64-musl@1.3.101':
    resolution: {integrity: sha512-OGjYG3H4BMOTnJWJyBIovCez6KiHF30zMIu4+lGJTCrxRI2fAjGLml3PEXj8tC3FMcud7U2WUn6TdG0/te2k6g==}
    engines: {node: '>=10'}
    cpu: [arm64]
    os: [linux]

  '@swc/core-linux-x64-gnu@1.3.101':
    resolution: {integrity: sha512-/kBMcoF12PRO/lwa8Z7w4YyiKDcXQEiLvM+S3G9EvkoKYGgkkz4Q6PSNhF5rwg/E3+Hq5/9D2R+6nrkF287ihg==}
    engines: {node: '>=10'}
    cpu: [x64]
    os: [linux]

  '@swc/core-linux-x64-musl@1.3.101':
    resolution: {integrity: sha512-kDN8lm4Eew0u1p+h1l3JzoeGgZPQ05qDE0czngnjmfpsH2sOZxVj1hdiCwS5lArpy7ktaLu5JdRnx70MkUzhXw==}
    engines: {node: '>=10'}
    cpu: [x64]
    os: [linux]

  '@swc/core-win32-arm64-msvc@1.3.101':
    resolution: {integrity: sha512-9Wn8TTLWwJKw63K/S+jjrZb9yoJfJwCE2RV5vPCCWmlMf3U1AXj5XuWOLUX+Rp2sGKau7wZKsvywhheWm+qndQ==}
    engines: {node: '>=10'}
    cpu: [arm64]
    os: [win32]

  '@swc/core-win32-ia32-msvc@1.3.101':
    resolution: {integrity: sha512-onO5KvICRVlu2xmr4//V2je9O2XgS1SGKpbX206KmmjcJhXN5EYLSxW9qgg+kgV5mip+sKTHTAu7IkzkAtElYA==}
    engines: {node: '>=10'}
    cpu: [ia32]
    os: [win32]

  '@swc/core-win32-x64-msvc@1.3.101':
    resolution: {integrity: sha512-T3GeJtNQV00YmiVw/88/nxJ/H43CJvFnpvBHCVn17xbahiVUOPOduh3rc9LgAkKiNt/aV8vU3OJR+6PhfMR7UQ==}
    engines: {node: '>=10'}
    cpu: [x64]
    os: [win32]

  '@swc/core@1.3.101':
    resolution: {integrity: sha512-w5aQ9qYsd/IYmXADAnkXPGDMTqkQalIi+kfFf/MHRKTpaOL7DHjMXwPp/n8hJ0qNjRvchzmPtOqtPBiER50d8A==}
    engines: {node: '>=10'}
    peerDependencies:
      '@swc/helpers': ^0.5.0
    peerDependenciesMeta:
      '@swc/helpers':
        optional: true

  '@swc/counter@0.1.3':
    resolution: {integrity: sha512-e2BR4lsJkkRlKZ/qCHPw9ZaSxc0MVUd7gtbtaB7aMvHeJVYe8sOB8DBZkP2DtISHGSku9sCK6T6cnY0CtXrOCQ==}

  '@swc/helpers@0.5.2':
    resolution: {integrity: sha512-E4KcWTpoLHqwPHLxidpOqQbcrZVgi0rsmmZXUle1jXmJfuIf/UWpczUJ7MZZ5tlxytgJXyp0w4PGkkeLiuIdZw==}

  '@swc/helpers@0.5.5':
    resolution: {integrity: sha512-KGYxvIOXcceOAbEk4bi/dVLEK9z8sZ0uBB3Il5b1rhfClSpcX0yfRO0KmTkqR2cnQDymwLB+25ZyMzICg/cm/A==}

  '@swc/types@0.1.9':
    resolution: {integrity: sha512-qKnCno++jzcJ4lM4NTfYifm1EFSCeIfKiAHAfkENZAV5Kl9PjJIyd2yeeVv6c/2CckuLyv2NmRC5pv6pm2WQBg==}

  '@t3-oss/env-core@0.10.1':
    resolution: {integrity: sha512-GcKZiCfWks5CTxhezn9k5zWX3sMDIYf6Kaxy2Gx9YEQftFcz8hDRN56hcbylyAO3t4jQnQ5ifLawINsNgCDpOg==}
    peerDependencies:
      typescript: '>=5.0.0'
      zod: ^3.0.0
    peerDependenciesMeta:
      typescript:
        optional: true

  '@t3-oss/env-nextjs@0.10.1':
    resolution: {integrity: sha512-iy2qqJLnFh1RjEWno2ZeyTu0ufomkXruUsOZludzDIroUabVvHsrSjtkHqwHp1/pgPUzN3yBRHMILW162X7x2Q==}
    peerDependencies:
      typescript: '>=5.0.0'
      zod: ^3.0.0
    peerDependenciesMeta:
      typescript:
        optional: true

  '@testing-library/dom@10.3.1':
    resolution: {integrity: sha512-q/WL+vlXMpC0uXDyfsMtc1rmotzLV8Y0gq6q1gfrrDjQeHoeLrqHbxdPvPNAh1i+xuJl7+BezywcXArz7vLqKQ==}
    engines: {node: '>=18'}

  '@testing-library/jest-dom@6.4.6':
    resolution: {integrity: sha512-8qpnGVincVDLEcQXWaHOf6zmlbwTKc6Us6PPu4CRnPXCzo2OGBS5cwgMMOWdxDpEz1mkbvXHpEy99M5Yvt682w==}
    engines: {node: '>=14', npm: '>=6', yarn: '>=1'}
    peerDependencies:
      '@jest/globals': '>= 28'
      '@types/bun': latest
      '@types/jest': '>= 28'
      jest: '>= 28'
      vitest: '>= 0.32'
    peerDependenciesMeta:
      '@jest/globals':
        optional: true
      '@types/bun':
        optional: true
      '@types/jest':
        optional: true
      jest:
        optional: true
      vitest:
        optional: true

  '@testing-library/react@16.0.0':
    resolution: {integrity: sha512-guuxUKRWQ+FgNX0h0NS0FIq3Q3uLtWVpBzcLOggmfMoUpgBnzBzvLLd4fbm6yS8ydJd94cIfY4yP9qUQjM2KwQ==}
    engines: {node: '>=18'}
    peerDependencies:
      '@testing-library/dom': ^10.0.0
      '@types/react': ^18.0.0
      '@types/react-dom': ^18.0.0
      react: ^18.0.0
      react-dom: ^18.0.0
    peerDependenciesMeta:
      '@types/react':
        optional: true
      '@types/react-dom':
        optional: true

  '@testing-library/user-event@14.5.2':
    resolution: {integrity: sha512-YAh82Wh4TIrxYLmfGcixwD18oIjyC1pFQC2Y01F2lzV2HTMiYrI0nze0FD0ocB//CKS/7jIUgae+adPqxK5yCQ==}
    engines: {node: '>=12', npm: '>=6'}
    peerDependencies:
      '@testing-library/dom': '>=7.21.4'

  '@types/aria-query@5.0.4':
    resolution: {integrity: sha512-rfT93uj5s0PRL7EzccGMs3brplhcrghnDoV26NqKhCAS1hVo+WdNsPvE/yb6ilfr5hi2MEk6d5EWJTKdxg8jVw==}

  '@types/babel__core@7.20.5':
    resolution: {integrity: sha512-qoQprZvz5wQFJwMDqeseRXWv3rqMvhgpbXFfVyWhbx9X47POIA6i/+dXefEmZKoAgOaTdaIgNSMqMIU61yRyzA==}

  '@types/babel__generator@7.6.8':
    resolution: {integrity: sha512-ASsj+tpEDsEiFr1arWrlN6V3mdfjRMZt6LtK/Vp/kreFLnr5QH5+DhvD5nINYZXzwJvXeGq+05iUXcAzVrqWtw==}

  '@types/babel__template@7.4.4':
    resolution: {integrity: sha512-h/NUaSyG5EyxBIp8YRxo4RMe2/qQgvyowRwVMzhYhBCONbW8PUsg4lkFMrhgZhUe5z3L3MiLDuvyJ/CaPa2A8A==}

  '@types/babel__traverse@7.20.6':
    resolution: {integrity: sha512-r1bzfrm0tomOI8g1SzvCaQHo6Lcv6zu0EA+W2kHrt8dyrHQxGzBBL4kdkzIS+jBMV+EYcMAEAqXqYaLJq5rOZg==}

  '@types/cookie@0.4.1':
    resolution: {integrity: sha512-XW/Aa8APYr6jSVVA1y/DEIZX0/GMKLEVekNG727R8cs56ahETkRAy/3DR7+fJyh7oUgGwNQaRfXCun0+KbWY7Q==}

  '@types/cookie@0.6.0':
    resolution: {integrity: sha512-4Kh9a6B2bQciAhf7FSuMRRkUWecJgJu9nPnx3yzpsfXX/c50REIqpHY4C82bXP90qrLtXtkDxTZosYO3UpOwlA==}

  '@types/cors@2.8.17':
    resolution: {integrity: sha512-8CGDvrBj1zgo2qE+oS3pOCyYNqCPryMWY2bGfwA0dcfopWGgxs+78df0Rs3rc9THP4JkOhLsAa+15VdpAqkcUA==}

  '@types/eslint-scope@3.7.7':
    resolution: {integrity: sha512-MzMFlSLBqNF2gcHWO0G1vP/YQyfvrxZ0bF+u7mzUdZ1/xK4A4sru+nraZz5i3iEIk1l1uyicaDVTB4QbbEkAYg==}

  '@types/eslint@8.56.10':
    resolution: {integrity: sha512-Shavhk87gCtY2fhXDctcfS3e6FdxWkCx1iUZ9eEUbh7rTqlZT0/IzOkCOVt0fCjcFuZ9FPYfuezTBImfHCDBGQ==}

  '@types/estree@1.0.5':
    resolution: {integrity: sha512-/kYRxGDLWzHOB7q+wtSUQlFrtcdUccpfy+X+9iMBpHK8QLLhx2wIPYuS5DYtR9Wa/YlZAbIovy7qVdB1Aq6Lyw==}

  '@types/json-schema@7.0.15':
    resolution: {integrity: sha512-5+fP8P8MFNC+AyZCDxrB2pkZFPGzqQWUzpSeuuVLvm8VMcorNYavBqoFcxK8bQz4Qsbn4oUEEem4wDLfcysGHA==}

  '@types/json5@0.0.29':
    resolution: {integrity: sha512-dRLjCWHYg4oaA77cxO64oO+7JwCwnIzkZPdrrC71jQmQtlhM556pwKo5bUzqvZndkVbeFLIIi+9TC40JNF5hNQ==}

  '@types/node@20.14.9':
    resolution: {integrity: sha512-06OCtnTXtWOZBJlRApleWndH4JsRVs1pDCc8dLSQp+7PpUpX3ePdHyeNSFTeSe7FtKyQkrlPvHwJOW3SLd8Oyg==}

  '@types/normalize-package-data@2.4.4':
    resolution: {integrity: sha512-37i+OaWTh9qeK4LSHPsyRC7NahnGotNuZvjLSgcPzblpHB3rrCJxAOgI5gCdKm7coonsaX1Of0ILiTcnZjbfxA==}

  '@types/prismjs@1.26.4':
    resolution: {integrity: sha512-rlAnzkW2sZOjbqZ743IHUhFcvzaGbqijwOu8QZnZCjfQzBqFE3s4lOTJEsxikImav9uzz/42I+O7YUs1mWgMlg==}

  '@types/prop-types@15.7.12':
    resolution: {integrity: sha512-5zvhXYtRNRluoE/jAp4GVsSduVUzNWKkOZrCDBWYtE7biZywwdC2AcEzg+cSMLFRfVgeAFqpfNabiPjxFddV1Q==}

  '@types/react-dom@18.3.0':
    resolution: {integrity: sha512-EhwApuTmMBmXuFOikhQLIBUn6uFg81SwLMOAUgodJF14SOBOCMdU04gDoYi0WOJJHD144TL32z4yDqCW3dnkQg==}

  '@types/react@18.2.47':
    resolution: {integrity: sha512-xquNkkOirwyCgoClNk85BjP+aqnIS+ckAJ8i37gAbDs14jfW/J23f2GItAf33oiUPQnqNMALiFeoM9Y5mbjpVQ==}

  '@types/react@18.3.3':
    resolution: {integrity: sha512-hti/R0pS0q1/xx+TsI73XIqk26eBsISZ2R0wUijXIngRK9R/e7Xw/cXVxQK7R5JjW+SV4zGcn5hXjudkN/pLIw==}

  '@types/scheduler@0.23.0':
    resolution: {integrity: sha512-YIoDCTH3Af6XM5VuwGG/QL/CJqga1Zm3NkU3HZ4ZHK2fRMPYP1VczsTUqtsf43PH/iJNVlPHAo2oWX7BSdB2Hw==}

  '@types/semver@7.5.8':
    resolution: {integrity: sha512-I8EUhyrgfLrcTkzV3TSsGyl1tSuPrEDzr0yd5m90UgNxQkyDXULk3b6MlQqTCpZpNtWe1K0hzclnZkTcLBe2UQ==}

  '@types/webpack@5.28.5':
    resolution: {integrity: sha512-wR87cgvxj3p6D0Crt1r5avwqffqPXUkNlnQ1mjU93G7gCuFjufZR4I6j8cz5g1F1tTYpfOOFvly+cmIQwL9wvw==}

  '@typescript-eslint/eslint-plugin@7.15.0':
    resolution: {integrity: sha512-uiNHpyjZtFrLwLDpHnzaDlP3Tt6sGMqTCiqmxaN4n4RP0EfYZDODJyddiFDF44Hjwxr5xAcaYxVKm9QKQFJFLA==}
    engines: {node: ^18.18.0 || >=20.0.0}
    peerDependencies:
      '@typescript-eslint/parser': ^7.0.0
      eslint: ^8.56.0
      typescript: '*'
    peerDependenciesMeta:
      typescript:
        optional: true

  '@typescript-eslint/parser@7.15.0':
    resolution: {integrity: sha512-k9fYuQNnypLFcqORNClRykkGOMOj+pV6V91R4GO/l1FDGwpqmSwoOQrOHo3cGaH63e+D3ZiCAOsuS/D2c99j/A==}
    engines: {node: ^18.18.0 || >=20.0.0}
    peerDependencies:
      eslint: ^8.56.0
      typescript: '*'
    peerDependenciesMeta:
      typescript:
        optional: true

  '@typescript-eslint/parser@7.2.0':
    resolution: {integrity: sha512-5FKsVcHTk6TafQKQbuIVkXq58Fnbkd2wDL4LB7AURN7RUOu1utVP+G8+6u3ZhEroW3DF6hyo3ZEXxgKgp4KeCg==}
    engines: {node: ^16.0.0 || >=18.0.0}
    peerDependencies:
      eslint: ^8.56.0
      typescript: '*'
    peerDependenciesMeta:
      typescript:
        optional: true

  '@typescript-eslint/scope-manager@5.62.0':
    resolution: {integrity: sha512-VXuvVvZeQCQb5Zgf4HAxc04q5j+WrNAtNh9OwCsCgpKqESMTu3tF/jhZ3xG6T4NZwWl65Bg8KuS2uEvhSfLl0w==}
    engines: {node: ^12.22.0 || ^14.17.0 || >=16.0.0}

  '@typescript-eslint/scope-manager@7.15.0':
    resolution: {integrity: sha512-Q/1yrF/XbxOTvttNVPihxh1b9fxamjEoz2Os/Pe38OHwxC24CyCqXxGTOdpb4lt6HYtqw9HetA/Rf6gDGaMPlw==}
    engines: {node: ^18.18.0 || >=20.0.0}

  '@typescript-eslint/scope-manager@7.2.0':
    resolution: {integrity: sha512-Qh976RbQM/fYtjx9hs4XkayYujB/aPwglw2choHmf3zBjB4qOywWSdt9+KLRdHubGcoSwBnXUH2sR3hkyaERRg==}
    engines: {node: ^16.0.0 || >=18.0.0}

  '@typescript-eslint/type-utils@7.15.0':
    resolution: {integrity: sha512-SkgriaeV6PDvpA6253PDVep0qCqgbO1IOBiycjnXsszNTVQe5flN5wR5jiczoEoDEnAqYFSFFc9al9BSGVltkg==}
    engines: {node: ^18.18.0 || >=20.0.0}
    peerDependencies:
      eslint: ^8.56.0
      typescript: '*'
    peerDependenciesMeta:
      typescript:
        optional: true

  '@typescript-eslint/types@5.62.0':
    resolution: {integrity: sha512-87NVngcbVXUahrRTqIK27gD2t5Cu1yuCXxbLcFtCzZGlfyVWWh8mLHkoxzjsB6DDNnvdL+fW8MiwPEJyGJQDgQ==}
    engines: {node: ^12.22.0 || ^14.17.0 || >=16.0.0}

  '@typescript-eslint/types@7.15.0':
    resolution: {integrity: sha512-aV1+B1+ySXbQH0pLK0rx66I3IkiZNidYobyfn0WFsdGhSXw+P3YOqeTq5GED458SfB24tg+ux3S+9g118hjlTw==}
    engines: {node: ^18.18.0 || >=20.0.0}

  '@typescript-eslint/types@7.2.0':
    resolution: {integrity: sha512-XFtUHPI/abFhm4cbCDc5Ykc8npOKBSJePY3a3s+lwumt7XWJuzP5cZcfZ610MIPHjQjNsOLlYK8ASPaNG8UiyA==}
    engines: {node: ^16.0.0 || >=18.0.0}

  '@typescript-eslint/typescript-estree@5.62.0':
    resolution: {integrity: sha512-CmcQ6uY7b9y694lKdRB8FEel7JbU/40iSAPomu++SjLMntB+2Leay2LO6i8VnJk58MtE9/nQSFIH6jpyRWyYzA==}
    engines: {node: ^12.22.0 || ^14.17.0 || >=16.0.0}
    peerDependencies:
      typescript: '*'
    peerDependenciesMeta:
      typescript:
        optional: true

  '@typescript-eslint/typescript-estree@7.15.0':
    resolution: {integrity: sha512-gjyB/rHAopL/XxfmYThQbXbzRMGhZzGw6KpcMbfe8Q3nNQKStpxnUKeXb0KiN/fFDR42Z43szs6rY7eHk0zdGQ==}
    engines: {node: ^18.18.0 || >=20.0.0}
    peerDependencies:
      typescript: '*'
    peerDependenciesMeta:
      typescript:
        optional: true

  '@typescript-eslint/typescript-estree@7.2.0':
    resolution: {integrity: sha512-cyxS5WQQCoBwSakpMrvMXuMDEbhOo9bNHHrNcEWis6XHx6KF518tkF1wBvKIn/tpq5ZpUYK7Bdklu8qY0MsFIA==}
    engines: {node: ^16.0.0 || >=18.0.0}
    peerDependencies:
      typescript: '*'
    peerDependenciesMeta:
      typescript:
        optional: true

  '@typescript-eslint/utils@5.62.0':
    resolution: {integrity: sha512-n8oxjeb5aIbPFEtmQxQYOLI0i9n5ySBEY/ZEHHZqKQSFnxio1rv6dthascc9dLuwrL0RC5mPCxB7vnAVGAYWAQ==}
    engines: {node: ^12.22.0 || ^14.17.0 || >=16.0.0}
    peerDependencies:
      eslint: ^6.0.0 || ^7.0.0 || ^8.0.0

  '@typescript-eslint/utils@7.15.0':
    resolution: {integrity: sha512-hfDMDqaqOqsUVGiEPSMLR/AjTSCsmJwjpKkYQRo1FNbmW4tBwBspYDwO9eh7sKSTwMQgBw9/T4DHudPaqshRWA==}
    engines: {node: ^18.18.0 || >=20.0.0}
    peerDependencies:
      eslint: ^8.56.0

  '@typescript-eslint/visitor-keys@5.62.0':
    resolution: {integrity: sha512-07ny+LHRzQXepkGg6w0mFY41fVUNBrL2Roj/++7V1txKugfjm/Ci/qSND03r2RhlJhJYMcTn9AhhSSqQp0Ysyw==}
    engines: {node: ^12.22.0 || ^14.17.0 || >=16.0.0}

  '@typescript-eslint/visitor-keys@7.15.0':
    resolution: {integrity: sha512-Hqgy/ETgpt2L5xueA/zHHIl4fJI2O4XUE9l4+OIfbJIRSnTJb/QscncdqqZzofQegIJugRIF57OJea1khw2SDw==}
    engines: {node: ^18.18.0 || >=20.0.0}

  '@typescript-eslint/visitor-keys@7.2.0':
    resolution: {integrity: sha512-c6EIQRHhcpl6+tO8EMR+kjkkV+ugUNXOmeASA1rlzkd8EPIriavpWoiEz1HR/VLhbVIdhqnV6E7JZm00cBDx2A==}
    engines: {node: ^16.0.0 || >=18.0.0}

  '@ungap/structured-clone@1.2.0':
    resolution: {integrity: sha512-zuVdFrMJiuCDQUMCzQaD6KL28MjnqqN8XnAqiEq9PNm/hCPTSGfrXCOfwj1ow4LFb/tNymJPwsNbVePc1xFqrQ==}

  '@vitejs/plugin-react@4.3.1':
    resolution: {integrity: sha512-m/V2syj5CuVnaxcUJOQRel/Wr31FFXRFlnOoq1TVtkCxsY5veGMTEmpWHndrhB2U8ScHtCQB1e+4hWYExQc6Lg==}
    engines: {node: ^14.18.0 || >=16.0.0}
    peerDependencies:
      vite: ^4.2.0 || ^5.0.0

  '@vitest/coverage-istanbul@1.6.0':
    resolution: {integrity: sha512-h/BwpXehkkS0qsNCS00QxiupAqVkNi0WT19BR0dQvlge5oHghoSVLx63fABYFoKxVb7Ue7+k6V2KokmQ1zdMpg==}
    peerDependencies:
      vitest: 1.6.0

  '@vitest/coverage-v8@1.6.0':
    resolution: {integrity: sha512-KvapcbMY/8GYIG0rlwwOKCVNRc0OL20rrhFkg/CHNzncV03TE2XWvO5w9uZYoxNiMEBacAJt3unSOiZ7svePew==}
    peerDependencies:
      vitest: 1.6.0

  '@vitest/expect@1.6.0':
    resolution: {integrity: sha512-ixEvFVQjycy/oNgHjqsL6AZCDduC+tflRluaHIzKIsdbzkLn2U/iBnVeJwB6HsIjQBdfMR8Z0tRxKUsvFJEeWQ==}

  '@vitest/runner@1.6.0':
    resolution: {integrity: sha512-P4xgwPjwesuBiHisAVz/LSSZtDjOTPYZVmNAnpHHSR6ONrf8eCJOFRvUwdHn30F5M1fxhqtl7QZQUk2dprIXAg==}

  '@vitest/snapshot@1.6.0':
    resolution: {integrity: sha512-+Hx43f8Chus+DCmygqqfetcAZrDJwvTj0ymqjQq4CvmpKFSTVteEOBzCusu1x2tt4OJcvBflyHUE0DZSLgEMtQ==}

  '@vitest/spy@1.6.0':
    resolution: {integrity: sha512-leUTap6B/cqi/bQkXUu6bQV5TZPx7pmMBKBQiI0rJA8c3pB56ZsaTbREnF7CJfmvAS4V2cXIBAh/3rVwrrCYgw==}

  '@vitest/ui@1.6.0':
    resolution: {integrity: sha512-k3Lyo+ONLOgylctiGovRKy7V4+dIN2yxstX3eY5cWFXH6WP+ooVX79YSyi0GagdTQzLmT43BF27T0s6dOIPBXA==}
    peerDependencies:
      vitest: 1.6.0

  '@vitest/utils@1.6.0':
    resolution: {integrity: sha512-21cPiuGMoMZwiOHa2i4LXkMkMkCGzA+MVFV70jRwHo95dL4x/ts5GZhML1QWuy7yfp3WzK3lRvZi3JnXTYqrBw==}

  '@webassemblyjs/ast@1.12.1':
    resolution: {integrity: sha512-EKfMUOPRRUTy5UII4qJDGPpqfwjOmZ5jeGFwid9mnoqIFK+e0vqoi1qH56JpmZSzEL53jKnNzScdmftJyG5xWg==}

  '@webassemblyjs/floating-point-hex-parser@1.11.6':
    resolution: {integrity: sha512-ejAj9hfRJ2XMsNHk/v6Fu2dGS+i4UaXBXGemOfQ/JfQ6mdQg/WXtwleQRLLS4OvfDhv8rYnVwH27YJLMyYsxhw==}

  '@webassemblyjs/helper-api-error@1.11.6':
    resolution: {integrity: sha512-o0YkoP4pVu4rN8aTJgAyj9hC2Sv5UlkzCHhxqWj8butaLvnpdc2jOwh4ewE6CX0txSfLn/UYaV/pheS2Txg//Q==}

  '@webassemblyjs/helper-buffer@1.12.1':
    resolution: {integrity: sha512-nzJwQw99DNDKr9BVCOZcLuJJUlqkJh+kVzVl6Fmq/tI5ZtEyWT1KZMyOXltXLZJmDtvLCDgwsyrkohEtopTXCw==}

  '@webassemblyjs/helper-numbers@1.11.6':
    resolution: {integrity: sha512-vUIhZ8LZoIWHBohiEObxVm6hwP034jwmc9kuq5GdHZH0wiLVLIPcMCdpJzG4C11cHoQ25TFIQj9kaVADVX7N3g==}

  '@webassemblyjs/helper-wasm-bytecode@1.11.6':
    resolution: {integrity: sha512-sFFHKwcmBprO9e7Icf0+gddyWYDViL8bpPjJJl0WHxCdETktXdmtWLGVzoHbqUcY4Be1LkNfwTmXOJUFZYSJdA==}

  '@webassemblyjs/helper-wasm-section@1.12.1':
    resolution: {integrity: sha512-Jif4vfB6FJlUlSbgEMHUyk1j234GTNG9dBJ4XJdOySoj518Xj0oGsNi59cUQF4RRMS9ouBUxDDdyBVfPTypa5g==}

  '@webassemblyjs/ieee754@1.11.6':
    resolution: {integrity: sha512-LM4p2csPNvbij6U1f19v6WR56QZ8JcHg3QIJTlSwzFcmx6WSORicYj6I63f9yU1kEUtrpG+kjkiIAkevHpDXrg==}

  '@webassemblyjs/leb128@1.11.6':
    resolution: {integrity: sha512-m7a0FhE67DQXgouf1tbN5XQcdWoNgaAuoULHIfGFIEVKA6tu/edls6XnIlkmS6FrXAquJRPni3ZZKjw6FSPjPQ==}

  '@webassemblyjs/utf8@1.11.6':
    resolution: {integrity: sha512-vtXf2wTQ3+up9Zsg8sa2yWiQpzSsMyXj0qViVP6xKGCUT8p8YJ6HqI7l5eCnWx1T/FYdsv07HQs2wTFbbof/RA==}

  '@webassemblyjs/wasm-edit@1.12.1':
    resolution: {integrity: sha512-1DuwbVvADvS5mGnXbE+c9NfA8QRcZ6iKquqjjmR10k6o+zzsRVesil54DKexiowcFCPdr/Q0qaMgB01+SQ1u6g==}

  '@webassemblyjs/wasm-gen@1.12.1':
    resolution: {integrity: sha512-TDq4Ojh9fcohAw6OIMXqiIcTq5KUXTGRkVxbSo1hQnSy6lAM5GSdfwWeSxpAo0YzgsgF182E/U0mDNhuA0tW7w==}

  '@webassemblyjs/wasm-opt@1.12.1':
    resolution: {integrity: sha512-Jg99j/2gG2iaz3hijw857AVYekZe2SAskcqlWIZXjji5WStnOpVoat3gQfT/Q5tb2djnCjBtMocY/Su1GfxPBg==}

  '@webassemblyjs/wasm-parser@1.12.1':
    resolution: {integrity: sha512-xikIi7c2FHXysxXe3COrVUPSheuBtpcfhbpFj4gmu7KRLYOzANztwUU0IbsqvMqzuNK2+glRGWCEqZo1WCLyAQ==}

  '@webassemblyjs/wast-printer@1.12.1':
    resolution: {integrity: sha512-+X4WAlOisVWQMikjbcvY2e0rwPsKQ9F688lksZhBcPycBBuii3O7m8FACbDMWDojpAqvjIncrG8J0XHKyQfVeA==}

  '@xtuc/ieee754@1.2.0':
    resolution: {integrity: sha512-DX8nKgqcGwsc0eJSqYt5lwP4DH5FlHnmuWWBRy7X0NcaGR0ZtuyeESgMwTYVEtxmsNGY+qit4QYT/MIYTOTPeA==}

  '@xtuc/long@4.2.2':
    resolution: {integrity: sha512-NuHqBY1PB/D8xU6s/thBgOAiAP7HOYDQ32+BFZILJ8ivkUkAHQnWfn6WhL79Owj1qmUnoN/YPhktdIoucipkAQ==}

  abbrev@2.0.0:
    resolution: {integrity: sha512-6/mh1E2u2YgEsCHdY0Yx5oW+61gZU+1vXaoiHHrpKeuRNNgFvS+/jrwHiQhB5apAf5oB7UB7E19ol2R2LKH8hQ==}
    engines: {node: ^14.17.0 || ^16.13.0 || >=18.0.0}

  accepts@1.3.8:
    resolution: {integrity: sha512-PYAthTa2m2VKxuvSD3DPC/Gy+U+sOA1LAuT8mkmRuvw+NACSaeXEQ+NHcVF7rONl6qcaxV3Uuemwawk+7+SJLw==}
    engines: {node: '>= 0.6'}

  acorn-import-attributes@1.9.5:
    resolution: {integrity: sha512-n02Vykv5uA3eHGM/Z2dQrcD56kL8TyDb2p1+0P83PClMnC/nc+anbQRhIOWnSq4Ke/KvDPrY3C9hDtC/A3eHnQ==}
    peerDependencies:
      acorn: ^8

  acorn-jsx@5.3.2:
    resolution: {integrity: sha512-rq9s+JNhf0IChjtDXxllJ7g41oZk5SlXtp0LHwyA5cejwn7vKmKp4pPri6YEePv2PU65sAsegbXtIinmDFDXgQ==}
    peerDependencies:
      acorn: ^6.0.0 || ^7.0.0 || ^8.0.0

  acorn-walk@8.3.3:
    resolution: {integrity: sha512-MxXdReSRhGO7VlFe1bRG/oI7/mdLV9B9JJT0N8vZOhF7gFRR5l3M8W9G8JxmKV+JC5mGqJ0QvqfSOLsCPa4nUw==}
    engines: {node: '>=0.4.0'}

  acorn@8.12.1:
    resolution: {integrity: sha512-tcpGyI9zbizT9JbV6oYE477V6mTlXvvi0T0G3SNIYE2apm/G5huBa1+K89VGeovbg+jycCrfhl3ADxErOuO6Jg==}
    engines: {node: '>=0.4.0'}
    hasBin: true

  agent-base@7.1.1:
    resolution: {integrity: sha512-H0TSyFNDMomMNJQBn8wFV5YC/2eJ+VXECwOadZJT554xP6cODZHPX3H9QMQECxvrgiSOP1pHjy1sMWQVYJOUOA==}
    engines: {node: '>= 14'}

  ajv-keywords@3.5.2:
    resolution: {integrity: sha512-5p6WTN0DdTGVQk6VjcEju19IgaHudalcfabD7yhDGeA6bcQnmL+CpveLJq/3hvfwd1aof6L386Ougkx6RfyMIQ==}
    peerDependencies:
      ajv: ^6.9.1

  ajv@6.12.6:
    resolution: {integrity: sha512-j3fVLgvTo527anyYyJOGTYJbG+vnnQYvE0m5mmkc1TK+nxAppkCLMIL0aZ4dblVCNoGShhm+kzE4ZUykBoMg4g==}

  ansi-regex@5.0.1:
    resolution: {integrity: sha512-quJQXlTSUGL2LH9SUXo8VwsY4soanhgo6LNSm84E1LBcE8s3O0wpdiRzyR9z/ZZJMlMWv37qOOb9pdJlMUEKFQ==}
    engines: {node: '>=8'}

  ansi-regex@6.0.1:
    resolution: {integrity: sha512-n5M855fKb2SsfMIiFFoVrABHJC8QtHwVx+mHWP3QcEqBHYienj5dHSgjbxtC0WEZXYt4wcD6zrQElDPhFuZgfA==}
    engines: {node: '>=12'}

  ansi-styles@3.2.1:
    resolution: {integrity: sha512-VT0ZI6kZRdTh8YyJw3SMbYm/u+NqfsAxEpWO0Pf9sq8/e94WxxOpPKx9FR1FlyCtOVDNOQ+8ntlqFxiRc+r5qA==}
    engines: {node: '>=4'}

  ansi-styles@4.3.0:
    resolution: {integrity: sha512-zbB9rCJAT1rbjiVDb2hqKFHNYLxgtk8NURxZ3IZwD3F6NtxbXZQCnnSi1Lkx+IDohdPlFp222wVALIheZJQSEg==}
    engines: {node: '>=8'}

  ansi-styles@5.2.0:
    resolution: {integrity: sha512-Cxwpt2SfTzTtXcfOlzGEee8O+c+MmUgGrNiBcXnuWxuFJHe6a5Hz7qwhwe5OgaSYI0IJvkLqWX1ASG+cJOkEiA==}
    engines: {node: '>=10'}

  ansi-styles@6.2.1:
    resolution: {integrity: sha512-bN798gFfQX+viw3R7yrGWRqnrN2oRkEkUjjl4JNn4E8GxxbjtG3FbrEIIY3l8/hrwUwIeCZvi4QuOTP4MErVug==}
    engines: {node: '>=12'}

  any-promise@1.3.0:
    resolution: {integrity: sha512-7UvmKalWRt1wgjL1RrGxoSJW/0QZFIegpeGvZG9kjp8vrRu55XTHbwnqq2GpXm9uLbcuhxm3IqX9OB4MZR1b2A==}

  anymatch@3.1.3:
    resolution: {integrity: sha512-KMReFUr0B4t+D+OBkjR3KYqvocp2XaSzO55UcB6mgQMd3KbcE+mWTyvVV7D/zsdEbNnV6acZUutkiHQXvTr1Rw==}
    engines: {node: '>= 8'}

  arg@5.0.2:
    resolution: {integrity: sha512-PYjyFOLKQ9y57JvQ6QLo8dAgNqswh8M1RMJYdQduT6xbWSgK36P/Z/v+p888pM69jMMfS8Xd8F6I1kQ/I9HUGg==}

  argparse@2.0.1:
    resolution: {integrity: sha512-8+9WqebbFzpX9OR+Wa6O29asIogeRMzcGtAINdpMHHyAg10f05aSFVBbcEqGf/PXw1EjAZ+q2/bEBg3DvurK3Q==}

  aria-hidden@1.2.4:
    resolution: {integrity: sha512-y+CcFFwelSXpLZk/7fMB2mUbGtX9lKycf1MWJ7CaTIERyitVlyQx6C+sxcROU2BAJ24OiZyK+8wj2i8AlBoS3A==}
    engines: {node: '>=10'}

  aria-query@5.1.3:
    resolution: {integrity: sha512-R5iJ5lkuHybztUfuOAznmboyjWq8O6sqNqtK7CLOqdydi54VNbORp49mb14KbWgG1QD3JFO9hJdZ+y4KutfdOQ==}

  aria-query@5.3.0:
    resolution: {integrity: sha512-b0P0sZPKtyu8HkeRAfCq0IfURZK+SuwMjY1UXGBU27wpAiTwQAIlq56IbIO+ytk/JjS1fMR14ee5WBBfKi5J6A==}

  array-buffer-byte-length@1.0.1:
    resolution: {integrity: sha512-ahC5W1xgou+KTXix4sAO8Ki12Q+jf4i0+tmk3sC+zgcynshkHxzpXdImBehiUYKKKDwvfFiJl1tZt6ewscS1Mg==}
    engines: {node: '>= 0.4'}

  array-includes@3.1.8:
    resolution: {integrity: sha512-itaWrbYbqpGXkGhZPGUulwnhVf5Hpy1xiCFsGqyIGglbBxmG5vSjxQen3/WGOjPpNEv1RtBLKxbmVXm8HpJStQ==}
    engines: {node: '>= 0.4'}

  array-union@2.1.0:
    resolution: {integrity: sha512-HGyxoOTYUyCM6stUe6EJgnd4EoewAI7zMdfqO+kGjnlZmBDz/cR5pf8r/cR4Wq60sL/p0IkcjUEEPwS3GFrIyw==}
    engines: {node: '>=8'}

  array.prototype.findlast@1.2.5:
    resolution: {integrity: sha512-CVvd6FHg1Z3POpBLxO6E6zr+rSKEQ9L6rZHAaY7lLfhKsWYUBBOuMs0e9o24oopj6H+geRCX0YJ+TJLBK2eHyQ==}
    engines: {node: '>= 0.4'}

  array.prototype.findlastindex@1.2.5:
    resolution: {integrity: sha512-zfETvRFA8o7EiNn++N5f/kaCw221hrpGsDmcpndVupkPzEc1Wuf3VgC0qby1BbHs7f5DVYjgtEU2LLh5bqeGfQ==}
    engines: {node: '>= 0.4'}

  array.prototype.flat@1.3.2:
    resolution: {integrity: sha512-djYB+Zx2vLewY8RWlNCUdHjDXs2XOgm602S9E7P/UpHgfeHL00cRiIF+IN/G/aUJ7kGPb6yO/ErDI5V2s8iycA==}
    engines: {node: '>= 0.4'}

  array.prototype.flatmap@1.3.2:
    resolution: {integrity: sha512-Ewyx0c9PmpcsByhSW4r+9zDU7sGjFc86qf/kKtuSCRdhfbk0SNLLkaT5qvcHnRGgc5NP/ly/y+qkXkqONX54CQ==}
    engines: {node: '>= 0.4'}

  array.prototype.toreversed@1.1.2:
    resolution: {integrity: sha512-wwDCoT4Ck4Cz7sLtgUmzR5UV3YF5mFHUlbChCzZBQZ+0m2cl/DH3tKgvphv1nKgFsJ48oCSg6p91q2Vm0I/ZMA==}

  array.prototype.tosorted@1.1.4:
    resolution: {integrity: sha512-p6Fx8B7b7ZhL/gmUsAy0D15WhvDccw3mnGNbZpi3pmeJdxtWsj2jEaI4Y6oo3XiHfzuSgPwKc04MYt6KgvC/wA==}
    engines: {node: '>= 0.4'}

  arraybuffer.prototype.slice@1.0.3:
    resolution: {integrity: sha512-bMxMKAjg13EBSVscxTaYA4mRc5t1UAXa2kXiGTNfZ079HIWXEkKmkgFrh/nJqamaLSrXO5H4WFFkPEaLJWbs3A==}
    engines: {node: '>= 0.4'}

  assertion-error@1.1.0:
    resolution: {integrity: sha512-jgsaNduz+ndvGyFt3uSuWqvy4lCnIJiovtouQN5JZHOKCS2QuhEdbcQHFhVksz2N2U9hXJo8odG7ETyWlEeuDw==}

  ast-types-flow@0.0.8:
    resolution: {integrity: sha512-OH/2E5Fg20h2aPrbe+QL8JZQFko0YZaF+j4mnQ7BGhfavO7OpSLa8a0y9sBwomHdSbkhTS8TQNayBfnW5DwbvQ==}

  asynckit@0.4.0:
    resolution: {integrity: sha512-Oei9OH4tRh0YqU3GxhX79dM/mwVgvbZJaSNaRk+bshkj0S5cfHcgYakreBjrHwatXKbz+IoIdYLxrKim2MjW0Q==}

  autoprefixer@10.4.14:
    resolution: {integrity: sha512-FQzyfOsTlwVzjHxKEqRIAdJx9niO6VCBCoEwax/VLSoQF29ggECcPuBqUMZ+u8jCZOPSy8b8/8KnuFbp0SaFZQ==}
    engines: {node: ^10 || ^12 || >=14}
    hasBin: true
    peerDependencies:
      postcss: ^8.1.0

  available-typed-arrays@1.0.7:
    resolution: {integrity: sha512-wvUjBtSGN7+7SjNpq/9M2Tg350UZD3q62IFZLbRAR1bSMlCo1ZaeW+BJ+D090e4hIIZLBcTDWe4Mh4jvUDajzQ==}
    engines: {node: '>= 0.4'}

  axe-core@4.9.1:
    resolution: {integrity: sha512-QbUdXJVTpvUTHU7871ppZkdOLBeGUKBQWHkHrvN2V9IQWGMt61zf3B45BtzjxEJzYuj0JBjBZP/hmYS/R9pmAw==}
    engines: {node: '>=4'}

  axobject-query@3.1.1:
    resolution: {integrity: sha512-goKlv8DZrK9hUh975fnHzhNIO4jUnFCfv/dszV5VwUGDFjI6vQ2VwoyjYjYNEbBE8AH87TduWP5uyDR1D+Iteg==}

  balanced-match@1.0.2:
    resolution: {integrity: sha512-3oSeUO0TMV67hN1AmbXsK4yaqU7tjiHlbxRDZOpH0KW9+CeX4bRAaX0Anxt0tx2MrpRpWwQaPwIlISEJhYU5Pw==}

  base64-js@1.5.1:
    resolution: {integrity: sha512-AKpaYlHn8t4SVbOHCy+b5+KKgvR4vrsD8vbvrbiQJps7fKDTkjkDry6ji0rUJjC0kzbNePLwzxq8iypo41qeWA==}

  base64id@2.0.0:
    resolution: {integrity: sha512-lGe34o6EHj9y3Kts9R4ZYs/Gr+6N7MCaMlIFA3F1R2O5/m7K06AxfSeO5530PEERE6/WyEg3lsuyw4GHlPZHog==}
    engines: {node: ^4.5.0 || >= 5.9}

  binary-extensions@2.3.0:
    resolution: {integrity: sha512-Ceh+7ox5qe7LJuLHoY0feh3pHuUDHAcRUeyL2VYghZwfpkNIy/+8Ocg0a3UuSoYzavmylwuLWQOf3hl0jjMMIw==}
    engines: {node: '>=8'}

  bl@4.1.0:
    resolution: {integrity: sha512-1W07cM9gS6DcLperZfFSj+bWLtaPGSOHWhPiGzXmvVJbRLdG82sH/Kn8EtW1VqWVA54AKf2h5k5BbnIbwF3h6w==}

  brace-expansion@1.1.11:
    resolution: {integrity: sha512-iCuPHDFgrHX7H2vEI/5xpz07zSHB00TpugqhmYtVmMO6518mCuRMoOYFldEBl0g187ufozdaHgWKcYFb61qGiA==}

  brace-expansion@2.0.1:
    resolution: {integrity: sha512-XnAIvQ8eM+kC6aULx6wuQiwVsnzsi9d3WxzV3FpWTGA19F621kwdbsAcFKXgKUHZWsy+mY6iL1sHTxWEFCytDA==}

  braces@3.0.3:
    resolution: {integrity: sha512-yQbXgO/OSZVD2IsiLlro+7Hf6Q18EJrKSEsdoMzKePKXct3gvD8oLcOQdIzGupr5Fj+EDe8gO/lxc1BzfMpxvA==}
    engines: {node: '>=8'}

  browserslist@4.23.1:
    resolution: {integrity: sha512-TUfofFo/KsK/bWZ9TWQ5O26tsWW4Uhmt8IYklbnUa70udB6P2wA7w7o4PY4muaEPBQaAX+CEnmmIA41NVHtPVw==}
    engines: {node: ^6 || ^7 || ^8 || ^9 || ^10 || ^11 || ^12 || >=13.7}
    hasBin: true

  buffer-from@1.1.2:
    resolution: {integrity: sha512-E+XQCRwSbaaiChtv6k6Dwgc+bx+Bs6vuKJHHl5kox/BaKbhiXzqQOwK4cO22yElGp2OCmjwVhT3HmxgyPGnJfQ==}

  buffer@5.7.1:
    resolution: {integrity: sha512-EHcyIPBQ4BSGlvjB16k5KgAJ27CIsHY/2JBmCRReo48y9rQ3MaUzWX3KVlBa4U7MyX02HdVj0K7C3WaB3ju7FQ==}

  builtin-modules@3.3.0:
    resolution: {integrity: sha512-zhaCDicdLuWN5UbN5IMnFqNMhNfo919sH85y2/ea+5Yg9TsTkeZxpL+JLbp6cgYFS4sRLp3YV4S6yDuqVWHYOw==}
    engines: {node: '>=6'}

  busboy@1.6.0:
    resolution: {integrity: sha512-8SFQbg/0hQ9xy3UNTB0YEnsNBbWfhf7RtnzpL7TkBiTBRfrQ9Fxcnz7VJsleJpyp6rVLvXiuORqjlHi5q+PYuA==}
    engines: {node: '>=10.16.0'}

  cac@6.7.14:
    resolution: {integrity: sha512-b6Ilus+c3RrdDk+JhLKUAQfzzgLEPy6wcXqS7f/xe1EETvsDP6GORG7SFuOs6cID5YkqchW/LXZbX5bc8j7ZcQ==}
    engines: {node: '>=8'}

  call-bind@1.0.7:
    resolution: {integrity: sha512-GHTSNSYICQ7scH7sZ+M2rFopRoLh8t2bLSW6BbgrtLsahOIB5iyAVJf9GjWK3cYTDaMj4XdBpM1cA6pIS0Kv2w==}
    engines: {node: '>= 0.4'}

  callsites@3.1.0:
    resolution: {integrity: sha512-P8BjAsXvZS+VIDUI11hHCQEv74YT67YUi5JJFNWIqL235sBmjX4+qx9Muvls5ivyNENctx46xQLQ3aTuE7ssaQ==}
    engines: {node: '>=6'}

  camelcase-css@2.0.1:
    resolution: {integrity: sha512-QOSvevhslijgYwRx6Rv7zKdMF8lbRmx+uQGx2+vDc+KI/eBnsy9kit5aj23AgGu3pa4t9AgwbnXWqS+iOY+2aA==}
    engines: {node: '>= 6'}

  caniuse-lite@1.0.30001640:
    resolution: {integrity: sha512-lA4VMpW0PSUrFnkmVuEKBUovSWKhj7puyCg8StBChgu298N1AtuF1sKWEvfDuimSEDbhlb/KqPKC3fs1HbuQUA==}

  chai@4.4.1:
    resolution: {integrity: sha512-13sOfMv2+DWduEU+/xbun3LScLoqN17nBeTLUsmDfKdoiC1fr0n9PU4guu4AhRcOVFk/sW8LyZWHuhWtQZiF+g==}
    engines: {node: '>=4'}

  chalk@2.4.2:
    resolution: {integrity: sha512-Mti+f9lpJNcwF4tWV8/OrTTtF1gZi+f8FqlyAdouralcFWFQWF2+NgCHShjkCb+IFBLq9buZwE1xckQU4peSuQ==}
    engines: {node: '>=4'}

  chalk@3.0.0:
    resolution: {integrity: sha512-4D3B6Wf41KOYRFdszmDqMCGq5VV/uMAB273JILmO+3jAlh8X4qDtdtgCR3fxtbLEMzSx22QdhnDcJvu2u1fVwg==}
    engines: {node: '>=8'}

  chalk@4.1.2:
    resolution: {integrity: sha512-oKnbhFyRIXpUuez8iBMmyEa4nbj4IOQyuhc/wy9kY7/WVPcwIO9VA668Pu8RkO7+0G76SLROeyw9CpQ061i4mA==}
    engines: {node: '>=10'}

  check-error@1.0.3:
    resolution: {integrity: sha512-iKEoDYaRmd1mxM90a2OEfWhjsjPpYPuQ+lMYsoxB126+t8fw7ySEO48nmDg5COTjxDI65/Y2OWpeEHk3ZOe8zg==}

  chokidar@3.5.3:
    resolution: {integrity: sha512-Dr3sfKRP6oTcjf2JmUmFJfeVMvXBdegxB0iVQ5eb2V10uFJUCAS8OByZdVAyVb8xXNz3GjjTgj9kLWsZTqE6kw==}
    engines: {node: '>= 8.10.0'}

  chokidar@3.6.0:
    resolution: {integrity: sha512-7VT13fmjotKpGipCW9JEQAusEPE+Ei8nl6/g4FBAmIm0GOOLMua9NDDo/DWp0ZAxCr3cPq5ZpBqmPAQgDda2Pw==}
    engines: {node: '>= 8.10.0'}

  chrome-trace-event@1.0.4:
    resolution: {integrity: sha512-rNjApaLzuwaOTjCiT8lSDdGN1APCiqkChLMJxJPWLunPAt5fy8xgU9/jNOchV84wfIxrA0lRQB7oCT8jrn/wrQ==}
    engines: {node: '>=6.0'}

  ci-info@4.0.0:
    resolution: {integrity: sha512-TdHqgGf9odd8SXNuxtUBVx8Nv+qZOejE6qyqiy5NtbYYQOeFa6zmHkxlPzmaLxWWHsU6nJmB7AETdVPi+2NBUg==}
    engines: {node: '>=8'}

  class-variance-authority@0.7.0:
    resolution: {integrity: sha512-jFI8IQw4hczaL4ALINxqLEXQbWcNjoSkloa4IaufXCJr6QawJyw7tuRysRsrE8w2p/4gGaxKIt/hX3qz/IbD1A==}

  clean-regexp@1.0.0:
    resolution: {integrity: sha512-GfisEZEJvzKrmGWkvfhgzcz/BllN1USeqD2V6tg14OAOgaCD2Z/PUEuxnAZ/nPvmaHRG7a8y77p1T/IRQ4D1Hw==}
    engines: {node: '>=4'}

  cli-cursor@3.1.0:
    resolution: {integrity: sha512-I/zHAwsKf9FqGoXM4WWRACob9+SNukZTd94DWF57E4toouRulbCxcUh6RKUEOQlYTHJnzkPMySvPNaaSLNfLZw==}
    engines: {node: '>=8'}

  cli-spinners@2.9.2:
    resolution: {integrity: sha512-ywqV+5MmyL4E7ybXgKys4DugZbX0FC6LnwrhjuykIjnK9k8OQacQ7axGKnjDXWNhns0xot3bZI5h55H8yo9cJg==}
    engines: {node: '>=6'}

  client-only@0.0.1:
    resolution: {integrity: sha512-IV3Ou0jSMzZrd3pZ48nLkT9DA7Ag1pnPzaiQhpW7c3RbcqqzvzzVu+L8gfqMp/8IM2MQtSiqaCxrrcfu8I8rMA==}

  clone@1.0.4:
    resolution: {integrity: sha512-JQHZ2QMW6l3aH/j6xCqQThY/9OH4D/9ls34cgkUBiEeocRTU04tHfKPBsUK1PqZCUQM7GiA0IIXJSuXHI64Kbg==}
    engines: {node: '>=0.8'}

  clsx@1.2.1:
    resolution: {integrity: sha512-EcR6r5a8bj6pu3ycsa/E/cKVGuTgZJZdsyUYHOksG/UHIiKfjxzRxYJpyVBwYaQeOvghal9fcc4PidlgzugAQg==}
    engines: {node: '>=6'}

  clsx@2.0.0:
    resolution: {integrity: sha512-rQ1+kcj+ttHG0MKVGBUXwayCCF1oh39BF5COIpRzuCEv8Mwjv0XucrI2ExNTOn9IlLifGClWQcU9BrZORvtw6Q==}
    engines: {node: '>=6'}

  clsx@2.1.0:
    resolution: {integrity: sha512-m3iNNWpd9rl3jvvcBnu70ylMdrXt8Vlq4HYadnU5fwcOtvkSQWPmj7amUcDT2qYI7risszBjI5AUIUox9D16pg==}
    engines: {node: '>=6'}

  clsx@2.1.1:
    resolution: {integrity: sha512-eYm0QWBtUrBWZWG0d386OGAw16Z995PiOVo2B7bjWSbHedGl5e0ZWaq65kOGgUSNesEIDkB9ISbTg/JK9dhCZA==}
    engines: {node: '>=6'}

  color-convert@1.9.3:
    resolution: {integrity: sha512-QfAUtd+vFdAtFQcC8CCyYt1fYWxSqAiK2cSD6zDB8N3cpsEBAvRxp9zOGg6G/SHHJYAT88/az/IuDGALsNVbGg==}

  color-convert@2.0.1:
    resolution: {integrity: sha512-RRECPsj7iu/xb5oKYcsFHSppFNnsj/52OVTRKb4zP5onXwVF3zVmmToNcOfGC+CRDpfK/U584fMg38ZHCaElKQ==}
    engines: {node: '>=7.0.0'}

  color-name@1.1.3:
    resolution: {integrity: sha512-72fSenhMw2HZMTVHeCA9KCmpEIbzWiQsjN+BHcBbS9vr1mtt+vJjPdksIBNUmKAW8TFUDPJK5SUU3QhE9NEXDw==}

  color-name@1.1.4:
    resolution: {integrity: sha512-dOy+3AuW3a2wNbZHIuMZpTcgjGuLU/uBL/ubcZF9OXbDo8ff4O8yVp5Bf0efS8uEoYo5q4Fx7dY9OgQGXgAsQA==}

  combined-stream@1.0.8:
    resolution: {integrity: sha512-FQN4MRfuJeHf7cBbBMJFXhKSDq+2kAArBlmRBvcvFE5BB1HZKXtSFASDhdlz9zOYwxh8lDdnvmMOe/+5cdoEdg==}
    engines: {node: '>= 0.8'}

  commander@10.0.1:
    resolution: {integrity: sha512-y4Mg2tXshplEbSGzx7amzPwKKOCGuoSRP/CjEdwwk0FOGlUbq6lKuoyDZTNZkmxHdJtp54hdfY/JUrdL7Xfdug==}
    engines: {node: '>=14'}

  commander@11.1.0:
    resolution: {integrity: sha512-yPVavfyCcRhmorC7rWlkHn15b4wDVgVmBA7kV4QVBsF7kv/9TKJAbAXVTxvTnwP8HHKjRCJDClKbciiYS7p0DQ==}
    engines: {node: '>=16'}

  commander@2.20.3:
    resolution: {integrity: sha512-GpVkmM8vF2vQUkj2LvZmD35JxeJOLCwJ9cUkugyk2nuhbv3+mJvpLYYt+0+USMxE+oj+ey/lJEnhZw75x/OMcQ==}

  commander@4.1.1:
    resolution: {integrity: sha512-NOKm8xhkzAjzFx8B2v5OAHT+u5pRQc2UCa2Vq9jYL/31o2wi9mxBA7LIFs3sV5VSC49z6pEhfbMULvShKj26WA==}
    engines: {node: '>= 6'}

  concat-map@0.0.1:
    resolution: {integrity: sha1-2Klr13/Wjfd5OnMDajug1UBdR3s=}

  confbox@0.1.7:
    resolution: {integrity: sha512-uJcB/FKZtBMCJpK8MQji6bJHgu1tixKPxRLeGkNzBoOZzpnZUJm0jm2/sBDWcuBx1dYgxV4JU+g5hmNxCyAmdA==}

  config-chain@1.1.13:
    resolution: {integrity: sha512-qj+f8APARXHrM0hraqXYb2/bOVSV4PvJQlNZ/DVj0QrmNM2q2euizkeuVckQ57J+W0mRH6Hvi+k50M4Jul2VRQ==}

  convert-source-map@2.0.0:
    resolution: {integrity: sha512-Kvp459HrV2FEJ1CAsi1Ku+MY3kasH19TFykTz2xWmMeq6bk2NU3XXvfJ+Q61m0xktWwt+1HSYf3JZsTms3aRJg==}

  cookie@0.4.2:
    resolution: {integrity: sha512-aSWTXFzaKWkvHO1Ny/s+ePFpvKsPnjc551iI41v3ny/ow6tBG5Vd+FuqGNhh1LxOmVzOlGUriIlOaokOvhaStA==}
    engines: {node: '>= 0.6'}

  cookie@0.6.0:
    resolution: {integrity: sha512-U71cyTamuh1CRNCfpGY6to28lxvNwPG4Guz/EVjgf3Jmzv0vlDp1atT9eS5dDjMYHucpHbWns6Lwf3BKz6svdw==}
    engines: {node: '>= 0.6'}

  core-js-compat@3.37.1:
    resolution: {integrity: sha512-9TNiImhKvQqSUkOvk/mMRZzOANTiEVC7WaBNhHcKM7x+/5E1l5NvsysR19zuDQScE8k+kfQXWRN3AtS/eOSHpg==}

  cors@2.8.5:
    resolution: {integrity: sha512-KIHbLJqu73RGr/hnbrO9uBeixNGuvSQjul/jdFvS/KFSIH1hWVd1ng7zOHx+YrEfInLG7q4n6GHQ9cDtxv/P6g==}
    engines: {node: '>= 0.10'}

  cross-spawn@7.0.3:
    resolution: {integrity: sha512-iRDPJKUPVEND7dHPO8rkbOnPpyDygcDFtWjpeWNCgy8WP2rXcxXL8TskReQl6OrB2G7+UJrags1q15Fudc7G6w==}
    engines: {node: '>= 8'}

  css.escape@1.5.1:
    resolution: {integrity: sha512-YUifsXXuknHlUsmlgyY0PKzgPOr7/FjCePfHNt0jxm83wHZi44VDMQ7/fGNkjY3/jV1MC+1CmZbaHzugyeRtpg==}

  cssesc@3.0.0:
    resolution: {integrity: sha512-/Tb/JcjK111nNScGob5MNtsntNM1aCNUDipB/TkwZFhyDrrE47SOx/18wF2bbjgc3ZzCSKW1T5nt5EbFoAz/Vg==}
    engines: {node: '>=4'}
    hasBin: true

  cssstyle@4.0.1:
    resolution: {integrity: sha512-8ZYiJ3A/3OkDd093CBT/0UKDWry7ak4BdPTFP2+QEP7cmhouyq/Up709ASSj2cK02BbZiMgk7kYjZNS4QP5qrQ==}
    engines: {node: '>=18'}

  csstype@3.1.3:
    resolution: {integrity: sha512-M1uQkMl8rQK/szD0LNhtqxIPLpimGm8sOBwU7lLnCpSbTyY3yeU1Vc7l4KT5zT4s/yOxHH5O7tIuuLOCnLADRw==}

  damerau-levenshtein@1.0.8:
    resolution: {integrity: sha512-sdQSFB7+llfUcQHUQO3+B8ERRj0Oa4w9POWMI/puGtuf7gFywGmkaLCElnudfTiKZV+NvHqL0ifzdrI8Ro7ESA==}

  data-urls@5.0.0:
    resolution: {integrity: sha512-ZYP5VBHshaDAiVZxjbRVcFJpc+4xGgT0bK3vzy1HLN8jTO975HEbuYzZJcHoQEY5K1a0z8YayJkyVETa08eNTg==}
    engines: {node: '>=18'}

  data-view-buffer@1.0.1:
    resolution: {integrity: sha512-0lht7OugA5x3iJLOWFhWK/5ehONdprk0ISXqVFn/NFrDu+cuc8iADFrGQz5BnRK7LLU3JmkbXSxaqX+/mXYtUA==}
    engines: {node: '>= 0.4'}

  data-view-byte-length@1.0.1:
    resolution: {integrity: sha512-4J7wRJD3ABAzr8wP+OcIcqq2dlUKp4DVflx++hs5h5ZKydWMI6/D/fAot+yh6g2tHh8fLFTvNOaVN357NvSrOQ==}
    engines: {node: '>= 0.4'}

  data-view-byte-offset@1.0.0:
    resolution: {integrity: sha512-t/Ygsytq+R995EJ5PZlD4Cu56sWa8InXySaViRzw9apusqsOO2bQP+SbYzAhR0pFKoB+43lYy8rWban9JSuXnA==}
    engines: {node: '>= 0.4'}

  debounce@2.0.0:
    resolution: {integrity: sha512-xRetU6gL1VJbs85Mc4FoEGSjQxzpdxRyFhe3lmWFyy2EzydIcD4xzUvRJMD+NPDfMwKNhxa3PvsIOU32luIWeA==}
    engines: {node: '>=18'}

  debug@3.2.7:
    resolution: {integrity: sha512-CFjzYYAi4ThfiQvizrFQevTTXHtnCqWfe7x1AhgEscTz6ZbLbfoLRLPugTQyBth6f8ZERVUSyWHFD/7Wu4t1XQ==}
    peerDependencies:
      supports-color: '*'
    peerDependenciesMeta:
      supports-color:
        optional: true

  debug@4.3.5:
    resolution: {integrity: sha512-pt0bNEmneDIvdL1Xsd9oDQ/wrQRkXDT4AUWlNZNPKvW5x/jyO9VFXkJUP07vQ2upmw5PlaITaPKc31jK13V+jg==}
    engines: {node: '>=6.0'}
    peerDependencies:
      supports-color: '*'
    peerDependenciesMeta:
      supports-color:
        optional: true

  decimal.js@10.4.3:
    resolution: {integrity: sha512-VBBaLc1MgL5XpzgIP7ny5Z6Nx3UrRkIViUkPUdtl9aya5amy3De1gsUUSB1g3+3sExYNjCAsAznmukyxCb1GRA==}

  deep-eql@4.1.4:
    resolution: {integrity: sha512-SUwdGfqdKOwxCPeVYjwSyRpJ7Z+fhpwIAtmCUdZIWZ/YP5R9WAsyuSgpLVDi9bjWoN2LXHNss/dk3urXtdQxGg==}
    engines: {node: '>=6'}

  deep-equal@2.2.3:
    resolution: {integrity: sha512-ZIwpnevOurS8bpT4192sqAowWM76JDKSHYzMLty3BZGSswgq6pBaH3DhCSW5xVAZICZyKdOBPjwww5wfgT/6PA==}
    engines: {node: '>= 0.4'}

  deep-is@0.1.4:
    resolution: {integrity: sha512-oIPzksmTg4/MriiaYGO+okXDT7ztn/w3Eptv/+gSIdMdKsJo0u4CfYNFJPy+4SKMuCqGw2wxnA+URMg3t8a/bQ==}

  deepmerge@4.3.1:
    resolution: {integrity: sha512-3sUqbMEc77XqpdNO7FRyRog+eW3ph+GYCbj+rK+uYyRMuwsVy0rMiVtPn+QJlKFvWP/1PYpapqYn0Me2knFn+A==}
    engines: {node: '>=0.10.0'}

  defaults@1.0.4:
    resolution: {integrity: sha512-eFuaLoy/Rxalv2kr+lqMlUnrDWV+3j4pljOIJgLIhI058IQfWJ7vXhyEIHu+HtC738klGALYxOKDO0bQP3tg8A==}

  define-data-property@1.1.4:
    resolution: {integrity: sha512-rBMvIzlpA8v6E+SJZoo++HAYqsLrkg7MSfIinMPFhmkorw7X+dOXVJQs+QT69zGkzMyfDnIMN2Wid1+NbL3T+A==}
    engines: {node: '>= 0.4'}

  define-properties@1.2.1:
    resolution: {integrity: sha512-8QmQKqEASLd5nx0U1B1okLElbUuuttJ/AnYmRXbbbGDWh6uS208EjD4Xqq/I9wK7u0v6O08XhTWnt5XtEbR6Dg==}
    engines: {node: '>= 0.4'}

  delayed-stream@1.0.0:
    resolution: {integrity: sha512-ZySD7Nf91aLB0RxL4KGrKHBXl7Eds1DAmEdcoVawXnLD7SDhpNgtuII2aAkg7a7QS41jxPSZ17p4VdGnMHk3MQ==}
    engines: {node: '>=0.4.0'}

  dequal@2.0.3:
    resolution: {integrity: sha512-0je+qPKHEMohvfRTCEo3CrPG6cAzAYgmzKyxRiYSSDkS6eGJdyVJm7WaYA5ECaAD9wLB2T4EEeymA5aFVcYXCA==}
    engines: {node: '>=6'}

  detect-node-es@1.1.0:
    resolution: {integrity: sha512-ypdmJU/TbBby2Dxibuv7ZLW3Bs1QEmM7nHjEANfohJLvE0XVujisn1qPJcZxg+qDucsr+bP6fLD1rPS3AhJ7EQ==}

  didyoumean@1.2.2:
    resolution: {integrity: sha512-gxtyfqMg7GKyhQmb056K7M3xszy/myH8w+B4RT+QXBQsvAOdc3XymqDDPHx1BgPgsdAA5SIifona89YtRATDzw==}

  diff-sequences@29.6.3:
    resolution: {integrity: sha512-EjePK1srD3P08o2j4f0ExnylqRs5B9tJjcp9t1krH2qRi8CCdsYfwe9JgSLurFBWwq4uOlipzfk5fHNvwFKr8Q==}
    engines: {node: ^14.15.0 || ^16.10.0 || >=18.0.0}

  dir-glob@3.0.1:
    resolution: {integrity: sha512-WkrWp9GR4KXfKGYzOLmTuGVi1UWFfws377n9cc55/tb6DuqyF6pcQ5AbiHEshaDpY9v6oaSr2XCDidGmMwdzIA==}
    engines: {node: '>=8'}

  dlv@1.1.3:
    resolution: {integrity: sha512-+HlytyjlPKnIG8XuRG8WvmBP8xs8P71y+SKKS6ZXWoEgLuePxtDoUEiH7WkdePWrQ5JBpE6aoVqfZfJUQkjXwA==}

  doctrine@2.1.0:
    resolution: {integrity: sha512-35mSku4ZXK0vfCuHEDAwt55dg2jNajHZ1odvF+8SSr82EsZY4QmXfuWso8oEd8zRhVObSN18aM0CjSdoBX7zIw==}
    engines: {node: '>=0.10.0'}

  doctrine@3.0.0:
    resolution: {integrity: sha512-yS+Q5i3hBf7GBkd4KG8a7eBNNWNGLTaEwwYWUijIYM7zrlYDM0BFXHjjPWlWZ1Rg7UaddZeIDmi9jF3HmqiQ2w==}
    engines: {node: '>=6.0.0'}

  dom-accessibility-api@0.5.16:
    resolution: {integrity: sha512-X7BJ2yElsnOJ30pZF4uIIDfBEVgF4XEBxL9Bxhy6dnrm5hkzqmsWHGTiHqRiITNhMyFLyAiWndIJP7Z1NTteDg==}

  dom-accessibility-api@0.6.3:
    resolution: {integrity: sha512-7ZgogeTnjuHbo+ct10G9Ffp0mif17idi0IyWNVA/wcwcm7NPOD/WEHVP3n7n3MhXqxoIYm8d6MuZohYWIZ4T3w==}

  dom-serializer@2.0.0:
    resolution: {integrity: sha512-wIkAryiqt/nV5EQKqQpo3SToSOV9J0DnbJqwK7Wv/Trc92zIAYZ4FlMu+JPFW1DfGFt81ZTCGgDEabffXeLyJg==}

  domelementtype@2.3.0:
    resolution: {integrity: sha512-OLETBj6w0OsagBwdXnPdN0cnMfF9opN69co+7ZrbfPGrdpPVNBUj02spi6B1N7wChLQiPn4CSH/zJvXw56gmHw==}

  domhandler@5.0.3:
    resolution: {integrity: sha512-cgwlv/1iFQiFnU96XXgROh8xTeetsnJiDsTc7TYCLFd9+/WNkIqPTxiM/8pSd8VIrhXGTf1Ny1q1hquVqDJB5w==}
    engines: {node: '>= 4'}

  domutils@3.1.0:
    resolution: {integrity: sha512-H78uMmQtI2AhgDJjWeQmHwJJ2bLPD3GMmO7Zja/ZZh84wkm+4ut+IUnUdRa8uCGX88DiVx1j6FRe1XfxEgjEZA==}

  dotenv@16.0.3:
    resolution: {integrity: sha512-7GO6HghkA5fYG9TYnNxi14/7K9f5occMlp3zXAuSxn7CKCxt9xbNWG7yF8hTCSUchlfWSe3uLmlPfigevRItzQ==}
    engines: {node: '>=12'}

  eastasianwidth@0.2.0:
    resolution: {integrity: sha512-I88TYZWc9XiYHRQ4/3c5rjjfgkjhLyW2luGIheGERbNQ6OY7yTybanSpDXZa8y7VUP9YmDcYa+eyq4ca7iLqWA==}

  editorconfig@1.0.4:
    resolution: {integrity: sha512-L9Qe08KWTlqYMVvMcTIvMAdl1cDUubzRNYL+WfA4bLDMHe4nemKkpmYzkznE1FwLKu0EEmy6obgQKzMJrg4x9Q==}
    engines: {node: '>=14'}
    hasBin: true

  electron-to-chromium@1.4.817:
    resolution: {integrity: sha512-3znu+lZMIbTe8ZOs360OMJvVroVF2NpNI8T5jfLnDetVvj0uNmIucZzQVYMSJfsu9f47Ssox1Gt46PR+R+1JUg==}

  emoji-regex@8.0.0:
    resolution: {integrity: sha512-MSjYzcWNOA0ewAHpz0MxpYFvwg6yjy1NG3xteoqz644VCo/RPgnr1/GGt+ic3iJTzQ8Eu3TdM14SawnVUmGE6A==}

  emoji-regex@9.2.2:
    resolution: {integrity: sha512-L18DaJsXSUk2+42pv8mLs5jJT2hqFkFE4j21wOmgbUqsZ2hL72NsUU785g9RXgo3s0ZNgVl42TiHp3ZtOv/Vyg==}

  engine.io-client@6.5.4:
    resolution: {integrity: sha512-GeZeeRjpD2qf49cZQ0Wvh/8NJNfeXkXXcoGh+F77oEAgo9gUHwT1fCRxSNU+YEEaysOJTnsFHmM5oAcPy4ntvQ==}

  engine.io-parser@5.2.3:
    resolution: {integrity: sha512-HqD3yTBfnBxIrbnM1DoD6Pcq8NECnh8d4As1Qgh0z5Gg3jRRIqijury0CL3ghu/edArpUYiYqQiDUQBIs4np3Q==}
    engines: {node: '>=10.0.0'}

  engine.io@6.5.5:
    resolution: {integrity: sha512-C5Pn8Wk+1vKBoHghJODM63yk8MvrO9EWZUfkAt5HAqIgPE4/8FF0PEGHXtEd40l223+cE5ABWuPzm38PHFXfMA==}
    engines: {node: '>=10.2.0'}

  enhanced-resolve@5.17.0:
    resolution: {integrity: sha512-dwDPwZL0dmye8Txp2gzFmA6sxALaSvdRDjPH0viLcKrtlOL3tw62nWWweVD1SdILDTJrbrL6tdWVN58Wo6U3eA==}
    engines: {node: '>=10.13.0'}

  entities@4.5.0:
    resolution: {integrity: sha512-V0hjH4dGPh9Ao5p0MoRY6BVqtwCjhz6vI5LT8AJ55H+4g9/4vbHx1I54fS0XuclLhDHArPQCiMjDxjaL8fPxhw==}
    engines: {node: '>=0.12'}

  error-ex@1.3.2:
    resolution: {integrity: sha512-7dFHNmqeFSEt2ZBsCriorKnn3Z2pj+fd9kmI6QoWw4//DL+icEBfc0U7qJCisqrTsKTjw4fNFy2pW9OqStD84g==}

  es-abstract@1.23.3:
    resolution: {integrity: sha512-e+HfNH61Bj1X9/jLc5v1owaLYuHdeHHSQlkhCBiTK8rBvKaULl/beGMxwrMXjpYrv4pz22BlY570vVePA2ho4A==}
    engines: {node: '>= 0.4'}

  es-define-property@1.0.0:
    resolution: {integrity: sha512-jxayLKShrEqqzJ0eumQbVhTYQM27CfT1T35+gCgDFoL82JLsXqTJ76zv6A0YLOgEnLUMvLzsDsGIrl8NFpT2gQ==}
    engines: {node: '>= 0.4'}

  es-errors@1.3.0:
    resolution: {integrity: sha512-Zf5H2Kxt2xjTvbJvP2ZWLEICxA6j+hAmMzIlypy4xcBg1vKVnx89Wy0GbS+kf5cwCVFFzdCFh2XSCFNULS6csw==}
    engines: {node: '>= 0.4'}

  es-get-iterator@1.1.3:
    resolution: {integrity: sha512-sPZmqHBe6JIiTfN5q2pEi//TwxmAFHwj/XEuYjTuse78i8KxaqMTTzxPoFKuzRpDpTJ+0NAbpfenkmH2rePtuw==}

  es-iterator-helpers@1.0.19:
    resolution: {integrity: sha512-zoMwbCcH5hwUkKJkT8kDIBZSz9I6mVG//+lDCinLCGov4+r7NIy0ld8o03M0cJxl2spVf6ESYVS6/gpIfq1FFw==}
    engines: {node: '>= 0.4'}

  es-module-lexer@1.5.4:
    resolution: {integrity: sha512-MVNK56NiMrOwitFB7cqDwq0CQutbw+0BvLshJSse0MUNU+y1FC3bUS/AQg7oUng+/wKrrki7JfmwtVHkVfPLlw==}

  es-object-atoms@1.0.0:
    resolution: {integrity: sha512-MZ4iQ6JwHOBQjahnjwaC1ZtIBH+2ohjamzAO3oaHcXYup7qxjF2fixyH+Q71voWHeOkI2q/TnJao/KfXYIZWbw==}
    engines: {node: '>= 0.4'}

  es-set-tostringtag@2.0.3:
    resolution: {integrity: sha512-3T8uNMC3OQTHkFUsFq8r/BwAXLHvU/9O9mE0fBc/MY5iq/8H7ncvO947LmYA6ldWw9Uh8Yhf25zu6n7nML5QWQ==}
    engines: {node: '>= 0.4'}

  es-shim-unscopables@1.0.2:
    resolution: {integrity: sha512-J3yBRXCzDu4ULnQwxyToo/OjdMx6akgVC7K6few0a7F/0wLtmKKN7I73AH5T2836UuXRqN7Qg+IIUw/+YJksRw==}

  es-to-primitive@1.2.1:
    resolution: {integrity: sha512-QCOllgZJtaUo9miYBcLChTUaHNjJF3PYs1VidD7AwiEj1kYxKeQTctLAezAOH5ZKRH0g2IgPn6KwB4IT8iRpvA==}
    engines: {node: '>= 0.4'}

  esbuild@0.19.11:
    resolution: {integrity: sha512-HJ96Hev2hX/6i5cDVwcqiJBBtuo9+FeIJOtZ9W1kA5M6AMJRHUZlpYZ1/SbEwtO0ioNAW8rUooVpC/WehY2SfA==}
    engines: {node: '>=12'}
    hasBin: true

  esbuild@0.21.5:
    resolution: {integrity: sha512-mg3OPMV4hXywwpoDxu3Qda5xCKQi+vCTZq8S9J/EpkhB2HzKXq4SNFZE3+NK93JYxc8VMSep+lOUSC/RVKaBqw==}
    engines: {node: '>=12'}
    hasBin: true

  escalade@3.1.2:
    resolution: {integrity: sha512-ErCHMCae19vR8vQGe50xIsVomy19rg6gFu3+r3jkEO46suLMWBksvVyoGgQV+jOfl84ZSOSlmv6Gxa89PmTGmA==}
    engines: {node: '>=6'}

  escape-string-regexp@1.0.5:
    resolution: {integrity: sha512-vbRorB5FUQWvla16U8R/qgaFIya2qGzwDrNmCZuYKrbdSUMG6I1ZCGQRefkRVhuOkIGVne7BQ35DSfo1qvJqFg==}
    engines: {node: '>=0.8.0'}

  escape-string-regexp@4.0.0:
    resolution: {integrity: sha512-TtpcNJ3XAzx3Gq8sWRzJaVajRs0uVxA2YAkdb1jm2YkPz4G6egUFAyA3n5vtEIZefPk5Wa4UXbKuS5fKkJWdgA==}
    engines: {node: '>=10'}

  eslint-config-next@14.2.4:
    resolution: {integrity: sha512-Qr0wMgG9m6m4uYy2jrYJmyuNlYZzPRQq5Kvb9IDlYwn+7yq6W6sfMNFgb+9guM1KYwuIo6TIaiFhZJ6SnQ/Efw==}
    peerDependencies:
      eslint: ^7.23.0 || ^8.0.0
      typescript: '>=3.3.1'
    peerDependenciesMeta:
      typescript:
        optional: true

  eslint-config-prettier@9.0.0:
    resolution: {integrity: sha512-IcJsTkJae2S35pRsRAwoCE+925rJJStOdkKnLVgtE+tEpqU0EVVM7OqrwxqgptKdX29NUwC82I5pXsGFIgSevw==}
    hasBin: true
    peerDependencies:
      eslint: '>=7.0.0'

  eslint-config-prettier@9.1.0:
    resolution: {integrity: sha512-NSWl5BFQWEPi1j4TjVNItzYV7dZXZ+wP6I6ZhrBGpChQhZRUaElihE9uRRkcbRnNb76UMKDF3r+WTmNcGPKsqw==}
    hasBin: true
    peerDependencies:
      eslint: '>=7.0.0'

  eslint-config-turbo@1.10.12:
    resolution: {integrity: sha512-z3jfh+D7UGYlzMWGh+Kqz++hf8LOE96q3o5R8X4HTjmxaBWlLAWG+0Ounr38h+JLR2TJno0hU9zfzoPNkR9BdA==}
    peerDependencies:
      eslint: '>6.6.0'

  eslint-import-resolver-node@0.3.9:
    resolution: {integrity: sha512-WFj2isz22JahUv+B788TlO3N6zL3nNJGU8CcZbPZvVEkBPaJdCV4vy5wyghty5ROFbCRnm132v8BScu5/1BQ8g==}

  eslint-import-resolver-typescript@3.6.1:
    resolution: {integrity: sha512-xgdptdoi5W3niYeuQxKmzVDTATvLYqhpwmykwsh7f6HIOStGWEIL9iqZgQDF9u9OEzrRwR8no5q2VT+bjAujTg==}
    engines: {node: ^14.18.0 || >=16.0.0}
    peerDependencies:
      eslint: '*'
      eslint-plugin-import: '*'

  eslint-module-utils@2.8.1:
    resolution: {integrity: sha512-rXDXR3h7cs7dy9RNpUlQf80nX31XWJEyGq1tRMo+6GsO5VmTe4UTwtmonAD4ZkAsrfMVDA2wlGJ3790Ys+D49Q==}
    engines: {node: '>=4'}
    peerDependencies:
      '@typescript-eslint/parser': '*'
      eslint: '*'
      eslint-import-resolver-node: '*'
      eslint-import-resolver-typescript: '*'
      eslint-import-resolver-webpack: '*'
    peerDependenciesMeta:
      '@typescript-eslint/parser':
        optional: true
      eslint:
        optional: true
      eslint-import-resolver-node:
        optional: true
      eslint-import-resolver-typescript:
        optional: true
      eslint-import-resolver-webpack:
        optional: true

  eslint-plugin-import@2.29.1:
    resolution: {integrity: sha512-BbPC0cuExzhiMo4Ff1BTVwHpjjv28C5R+btTOGaCRC7UEz801up0JadwkeSk5Ued6TG34uaczuVuH6qyy5YUxw==}
    engines: {node: '>=4'}
    peerDependencies:
      '@typescript-eslint/parser': '*'
      eslint: ^2 || ^3 || ^4 || ^5 || ^6 || ^7.2.0 || ^8
    peerDependenciesMeta:
      '@typescript-eslint/parser':
        optional: true

  eslint-plugin-jsx-a11y@6.9.0:
    resolution: {integrity: sha512-nOFOCaJG2pYqORjK19lqPqxMO/JpvdCZdPtNdxY3kvom3jTvkAbOvQvD8wuD0G8BYR0IGAGYDlzqWJOh/ybn2g==}
    engines: {node: '>=4.0'}
    peerDependencies:
      eslint: ^3 || ^4 || ^5 || ^6 || ^7 || ^8

  eslint-plugin-prettier@5.1.3:
    resolution: {integrity: sha512-C9GCVAs4Eq7ZC/XFQHITLiHJxQngdtraXaM+LoUFoFp/lHNl2Zn8f3WQbe9HvTBBQ9YnKFB0/2Ajdqwo5D1EAw==}
    engines: {node: ^14.18.0 || >=16.0.0}
    peerDependencies:
      '@types/eslint': '>=8.0.0'
      eslint: '>=8.0.0'
      eslint-config-prettier: '*'
      prettier: '>=3.0.0'
    peerDependenciesMeta:
      '@types/eslint':
        optional: true
      eslint-config-prettier:
        optional: true

  eslint-plugin-react-hooks@4.6.2:
    resolution: {integrity: sha512-QzliNJq4GinDBcD8gPB5v0wh6g8q3SUi6EFF0x8N/BL9PoVs0atuGc47ozMRyOWAKdwaZ5OnbOEa3WR+dSGKuQ==}
    engines: {node: '>=10'}
    peerDependencies:
      eslint: ^3.0.0 || ^4.0.0 || ^5.0.0 || ^6.0.0 || ^7.0.0 || ^8.0.0-0

  eslint-plugin-react@7.34.4:
    resolution: {integrity: sha512-Np+jo9bUwJNxCsT12pXtrGhJgT3T44T1sHhn1Ssr42XFn8TES0267wPGo5nNrMHi8qkyimDAX2BUmkf9pSaVzA==}
    engines: {node: '>=4'}
    peerDependencies:
      eslint: ^3 || ^4 || ^5 || ^6 || ^7 || ^8

  eslint-plugin-testing-library@6.2.2:
    resolution: {integrity: sha512-1E94YOTUDnOjSLyvOwmbVDzQi/WkKm3WVrMXu6SmBr6DN95xTGZmI6HJ/eOkSXh/DlheRsxaPsJvZByDBhWLVQ==}
    engines: {node: ^12.22.0 || ^14.17.0 || >=16.0.0, npm: '>=6'}
    peerDependencies:
      eslint: ^7.5.0 || ^8.0.0

  eslint-plugin-turbo@1.10.12:
    resolution: {integrity: sha512-uNbdj+ohZaYo4tFJ6dStRXu2FZigwulR1b3URPXe0Q8YaE7thuekKNP+54CHtZPH9Zey9dmDx5btAQl9mfzGOw==}
    peerDependencies:
      eslint: '>6.6.0'

  eslint-plugin-unicorn@54.0.0:
    resolution: {integrity: sha512-XxYLRiYtAWiAjPv6z4JREby1TAE2byBC7wlh0V4vWDCpccOSU1KovWV//jqPXF6bq3WKxqX9rdjoRQ1EhdmNdQ==}
    engines: {node: '>=18.18'}
    peerDependencies:
      eslint: '>=8.56.0'

  eslint-plugin-unused-imports@3.2.0:
    resolution: {integrity: sha512-6uXyn6xdINEpxE1MtDjxQsyXB37lfyO2yKGVVgtD7WEWQGORSOZjgrD6hBhvGv4/SO+TOlS+UnC6JppRqbuwGQ==}
    engines: {node: ^12.22.0 || ^14.17.0 || >=16.0.0}
    peerDependencies:
      '@typescript-eslint/eslint-plugin': 6 - 7
      eslint: '8'
    peerDependenciesMeta:
      '@typescript-eslint/eslint-plugin':
        optional: true

  eslint-plugin-vitest@0.4.1:
    resolution: {integrity: sha512-+PnZ2u/BS+f5FiuHXz4zKsHPcMKHie+K+1Uvu/x91ovkCMEOJqEI8E9Tw1Wzx2QRz4MHOBHYf1ypO8N1K0aNAA==}
    engines: {node: ^18.0.0 || >= 20.0.0}
    peerDependencies:
      '@typescript-eslint/eslint-plugin': '*'
      eslint: '>=8.0.0'
      vitest: '*'
    peerDependenciesMeta:
      '@typescript-eslint/eslint-plugin':
        optional: true
      vitest:
        optional: true

  eslint-rule-composer@0.3.0:
    resolution: {integrity: sha512-bt+Sh8CtDmn2OajxvNO+BX7Wn4CIWMpTRm3MaiKPCQcnnlm0CS2mhui6QaoeQugs+3Kj2ESKEEGJUdVafwhiCg==}
    engines: {node: '>=4.0.0'}

  eslint-scope@5.1.1:
    resolution: {integrity: sha512-2NxwbF/hZ0KpepYN0cNbo+FN6XoK7GaHlQhgx/hIZl6Va0bF45RQOOwhLIy8lQDbuCiadSLCBnH2CFYquit5bw==}
    engines: {node: '>=8.0.0'}

  eslint-scope@7.2.2:
    resolution: {integrity: sha512-dOt21O7lTMhDM+X9mB4GX+DZrZtCUJPL/wlcTqxyrx5IvO0IYtILdtrQGQp+8n5S0gwSVmOf9NQrjMOgfQZlIg==}
    engines: {node: ^12.22.0 || ^14.17.0 || >=16.0.0}

  eslint-visitor-keys@3.4.3:
    resolution: {integrity: sha512-wpc+LXeiyiisxPlEkUzU6svyS1frIO3Mgxj1fdy7Pm8Ygzguax2N3Fa/D/ag1WqbOprdI+uY6wMUl8/a2G+iag==}
    engines: {node: ^12.22.0 || ^14.17.0 || >=16.0.0}

  eslint-visitor-keys@4.0.0:
    resolution: {integrity: sha512-OtIRv/2GyiF6o/d8K7MYKKbXrOUBIK6SfkIRM4Z0dY3w+LiQ0vy3F57m0Z71bjbyeiWFiHJ8brqnmE6H6/jEuw==}
    engines: {node: ^18.18.0 || ^20.9.0 || >=21.1.0}

  eslint@8.57.0:
    resolution: {integrity: sha512-dZ6+mexnaTIbSBZWgou51U6OmzIhYM2VcNdtiTtI7qPNZm35Akpr0f6vtw3w1Kmn5PYo+tZVfh13WrhpS6oLqQ==}
    engines: {node: ^12.22.0 || ^14.17.0 || >=16.0.0}
    hasBin: true

  espree@10.1.0:
    resolution: {integrity: sha512-M1M6CpiE6ffoigIOWYO9UDP8TMUw9kqb21tf+08IgDYjCsOvCuDt4jQcZmoYxx+w7zlKw9/N0KXfto+I8/FrXA==}
    engines: {node: ^18.18.0 || ^20.9.0 || >=21.1.0}

  espree@9.6.1:
    resolution: {integrity: sha512-oruZaFkjorTpF32kDSI5/75ViwGeZginGGy2NoOSg3Q9bnwlnmDm4HLnkl0RE3n+njDXR037aY1+x58Z/zFdwQ==}
    engines: {node: ^12.22.0 || ^14.17.0 || >=16.0.0}

  esquery@1.5.0:
    resolution: {integrity: sha512-YQLXUplAwJgCydQ78IMJywZCceoqk1oH01OERdSAJc/7U2AylwjhSCLDEtqwg811idIS/9fIU5GjG73IgjKMVg==}
    engines: {node: '>=0.10'}

  esrecurse@4.3.0:
    resolution: {integrity: sha512-KmfKL3b6G+RXvP8N1vr3Tq1kL/oCFgn2NYXEtqP8/L3pKapUA4G8cFVaoF3SU323CD4XypR/ffioHmkti6/Tag==}
    engines: {node: '>=4.0'}

  estraverse@4.3.0:
    resolution: {integrity: sha512-39nnKffWz8xN1BU/2c79n9nB9HDzo0niYUqx6xyqUnyoAnQyyWpOTdZEeiCch8BBu515t4wp9ZmgVfVhn9EBpw==}
    engines: {node: '>=4.0'}

  estraverse@5.3.0:
    resolution: {integrity: sha512-MMdARuVEQziNTeJD8DgMqmhwR11BRQ/cBP+pLtYdSTnf3MIO8fFeiINEbX36ZdNlfU/7A9f3gUw49B3oQsvwBA==}
    engines: {node: '>=4.0'}

  estree-walker@3.0.3:
    resolution: {integrity: sha512-7RUKfXgSMMkzt6ZuXmqapOurLGPPfgj6l9uRZ7lRGolvk0y2yocc35LdcxKC5PQZdn2DMqioAQ2NoWcrTKmm6g==}

  esutils@2.0.3:
    resolution: {integrity: sha512-kVscqXk4OCp68SZ0dkgEKVi6/8ij300KBWTJq32P/dYeWTSwK41WyTxalN1eRmA5Z9UU/LX9D7FWSmV9SAYx6g==}
    engines: {node: '>=0.10.0'}

  events@3.3.0:
    resolution: {integrity: sha512-mQw+2fkQbALzQ7V0MY0IqdnXNOeTtP4r0lN9z7AAawCXgqea7bDii20AYrIBrFd/Hx0M2Ocz6S111CaFkUcb0Q==}
    engines: {node: '>=0.8.x'}

  execa@8.0.1:
    resolution: {integrity: sha512-VyhnebXciFV2DESc+p6B+y0LjSm0krU4OgJN44qFAhBY0TJ+1V61tYD2+wHusZ6F9n5K+vl8k0sTy7PEfV4qpg==}
    engines: {node: '>=16.17'}

  fast-deep-equal@2.0.1:
    resolution: {integrity: sha512-bCK/2Z4zLidyB4ReuIsvALH6w31YfAQDmXMqMx6FyfHqvBxtjC0eRumeSu4Bs3XtXwpyIywtSTrVT99BxY1f9w==}

  fast-deep-equal@3.1.3:
    resolution: {integrity: sha512-f3qQ9oQy9j2AhBe/H9VC91wLmKBCCU/gDOnKNAYG5hswO7BLKj09Hc5HYNz9cGI++xlpDCIgDaitVs03ATR84Q==}

  fast-diff@1.3.0:
    resolution: {integrity: sha512-VxPP4NqbUjj6MaAOafWeUn2cXWLcCtljklUtZf0Ind4XQ+QPtmA0b18zZy0jIQx+ExRVCR/ZQpBmik5lXshNsw==}

  fast-glob@3.3.2:
    resolution: {integrity: sha512-oX2ruAFQwf/Orj8m737Y5adxDQO0LAB7/S5MnxCdTNDd4p6BsyIVsv9JQsATbTSq8KHRpLwIHbVlUNatxd+1Ow==}
    engines: {node: '>=8.6.0'}

  fast-json-stable-stringify@2.1.0:
    resolution: {integrity: sha512-lhd/wF+Lk98HZoTCtlVraHtfh5XYijIjalXck7saUtuanSDyLMxnHhSXEDJqHxD7msR8D0uCmqlkwjCV8xvwHw==}

  fast-levenshtein@2.0.6:
    resolution: {integrity: sha512-DCXu6Ifhqcks7TZKY3Hxp3y6qphY5SJZmrWMDrKcERSOXWQdMhU9Ig/PYrzyw/ul9jOIyh0N4M0tbC5hodg8dw==}

  fastq@1.17.1:
    resolution: {integrity: sha512-sRVD3lWVIXWg6By68ZN7vho9a1pQcN/WBFaAAsDDFzlJjvoGx0P8z7V1t72grFJfJhu3YPZBuu25f7Kaw2jN1w==}

  fflate@0.8.2:
    resolution: {integrity: sha512-cPJU47OaAoCbg0pBvzsgpTPhmhqI5eJjh/JIu8tPj5q+T7iLvW/JAYUqmE7KOB4R1ZyEhzBaIQpQpardBF5z8A==}

  file-entry-cache@6.0.1:
    resolution: {integrity: sha512-7Gps/XWymbLk2QLYK4NzpMOrYjMhdIxXuIvy2QBsLE6ljuodKvdkWs/cpyJJ3CVIVpH0Oi1Hvg1ovbMzLdFBBg==}
    engines: {node: ^10.12.0 || >=12.0.0}

  fill-range@7.1.1:
    resolution: {integrity: sha512-YsGpe3WHLK8ZYi4tWDg2Jy3ebRz2rXowDxnld4bkQB00cc/1Zw9AWnC0i9ztDJitivtQvaI9KaLyKrc+hBW0yg==}
    engines: {node: '>=8'}

  find-up@4.1.0:
    resolution: {integrity: sha512-PpOwAdQ/YlXQ2vj8a3h8IipDuYRi3wceVQQGYWxNINccq40Anw7BlsEXCMbt1Zt+OLA6Fq9suIpIWD0OsnISlw==}
    engines: {node: '>=8'}

  find-up@5.0.0:
    resolution: {integrity: sha512-78/PXT1wlLLDgTzDs7sjq9hzz0vXD+zn+7wypEe4fXQxCmdmqfGsEPQxmiCSQI3ajFV91bVSsvNtrJRiW6nGng==}
    engines: {node: '>=10'}

  flat-cache@3.2.0:
    resolution: {integrity: sha512-CYcENa+FtcUKLmhhqyctpclsq7QF38pKjZHsGNiSQF5r4FtoKDWabFDl3hzaEQMvT1LHEysw5twgLvpYYb4vbw==}
    engines: {node: ^10.12.0 || >=12.0.0}

  flatted@3.3.1:
    resolution: {integrity: sha512-X8cqMLLie7KsNUDSdzeN8FYK9rEt4Dt67OsG/DNGnYTSDBG4uFAJFBnUeiV+zCVAvwFy56IjM9sH51jVaEhNxw==}

  for-each@0.3.3:
    resolution: {integrity: sha512-jqYfLp7mo9vIyQf8ykW2v7A+2N4QjeCeI5+Dz9XraiO1ign81wjiH7Fb9vSOWvQfNtmSa4H2RoQTrrXivdUZmw==}

  foreground-child@3.2.1:
    resolution: {integrity: sha512-PXUUyLqrR2XCWICfv6ukppP96sdFwWbNEnfEMt7jNsISjMsvaLNinAHNDYyvkyU+SZG2BTSbT5NjG+vZslfGTA==}
    engines: {node: '>=14'}

  form-data@4.0.0:
    resolution: {integrity: sha512-ETEklSGi5t0QMZuiXoA/Q6vcnxcLQP5vdugSpuAyi6SVGi2clPPp+xgEhuMaHC+zGgn31Kd235W35f7Hykkaww==}
    engines: {node: '>= 6'}

  fraction.js@4.3.7:
    resolution: {integrity: sha512-ZsDfxO51wGAXREY55a7la9LScWpwv9RxIrYABrlvOFBlH/ShPnrtsXeuUIfXKKOVicNxQ+o8JTbJvjS4M89yew==}

  framer-motion@10.17.4:
    resolution: {integrity: sha512-CYBSs6cWfzcasAX8aofgKFZootmkQtR4qxbfTOksBLny/lbUfkGbQAFOS3qnl6Uau1N9y8tUpI7mVIrHgkFjLQ==}
    peerDependencies:
      react: ^18.0.0
      react-dom: ^18.0.0
    peerDependenciesMeta:
      react:
        optional: true
      react-dom:
        optional: true

  fs.realpath@1.0.0:
    resolution: {integrity: sha512-OO0pH2lK6a0hZnAdau5ItzHPI6pUlvI7jMVnxUQRtw4owF2wk8lOSabtGDCTP4Ggrg2MbGnWO9X8K1t4+fGMDw==}

  fsevents@2.3.3:
    resolution: {integrity: sha512-5xoDfX+fL7faATnagmWPpbFtwh/R77WmMMqqHGS65C3vvB0YHrgF+B1YmZ3441tMj5n63k0212XNoJwzlhffQw==}
    engines: {node: ^8.16.0 || ^10.6.0 || >=11.0.0}
    os: [darwin]

  function-bind@1.1.2:
    resolution: {integrity: sha512-7XHNxH7qX9xG5mIwxkhumTox/MIRNcOgDrxWsMt2pAr23WHp6MrRlN7FBSFpCpr+oVO0F744iUgR82nJMfG2SA==}

  function.prototype.name@1.1.6:
    resolution: {integrity: sha512-Z5kx79swU5P27WEayXM1tBi5Ze/lbIyiNgU3qyXUOf9b2rgXYyF9Dy9Cx+IQv/Lc8WCG6L82zwUPpSS9hGehIg==}
    engines: {node: '>= 0.4'}

  functions-have-names@1.2.3:
    resolution: {integrity: sha512-xckBUXyTIqT97tq2x2AMb+g163b5JFysYk0x4qxNFwbfQkmNZoiRHb6sPzI9/QV33WeuvVYBUIiD4NzNIyqaRQ==}

  gensync@1.0.0-beta.2:
    resolution: {integrity: sha512-3hN7NaskYvMDLQY55gnW3NQ+mesEAepTqlg+VEbj7zzqEMBVNhzcGYYeqFo/TlYz6eQiFcp1HcsCZO+nGgS8zg==}
    engines: {node: '>=6.9.0'}

  get-func-name@2.0.2:
    resolution: {integrity: sha512-8vXOvuE167CtIc3OyItco7N/dpRtBbYOsPsXCz7X/PMnlGjYjSGuZJgM1Y7mmew7BKf9BqvLX2tnOVy1BBUsxQ==}

  get-intrinsic@1.2.4:
    resolution: {integrity: sha512-5uYhsJH8VJBTv7oslg4BznJYhDoRI6waYCxMmCdnTrcCrHA/fCFKoTFz2JKKE0HdDFUF7/oQuhzumXJK7paBRQ==}
    engines: {node: '>= 0.4'}

  get-nonce@1.0.1:
    resolution: {integrity: sha512-FJhYRoDaiatfEkUK8HKlicmu/3SGFD51q3itKDGoSTysQJBnfOcxU5GxnhE1E6soB76MbT0MBtnKJuXyAx+96Q==}
    engines: {node: '>=6'}

  get-stream@8.0.1:
    resolution: {integrity: sha512-VaUJspBffn/LMCJVoMvSAdmscJyS1auj5Zulnn5UoYcY531UWmdwhRWkcGKnGU93m5HSXP9LP2usOryrBtQowA==}
    engines: {node: '>=16'}

  get-symbol-description@1.0.2:
    resolution: {integrity: sha512-g0QYk1dZBxGwk+Ngc+ltRH2IBp2f7zBkBMBJZCDerh6EhlhSR6+9irMCuT/09zD6qkarHUSn529sK/yL4S27mg==}
    engines: {node: '>= 0.4'}

  get-tsconfig@4.7.5:
    resolution: {integrity: sha512-ZCuZCnlqNzjb4QprAzXKdpp/gh6KTxSJuw3IBsPnV/7fV4NxC9ckB+vPTt8w7fJA0TaSD7c55BR47JD6MEDyDw==}

  glob-parent@5.1.2:
    resolution: {integrity: sha512-AOIgSQCepiJYwP3ARnGx+5VnTu2HBYdzbGP45eLw1vr3zB3vZLeyed1sC9hnbcOc9/SrMyM5RPQrkGz4aS9Zow==}
    engines: {node: '>= 6'}

  glob-parent@6.0.2:
    resolution: {integrity: sha512-XxwI8EOhVQgWp6iDL+3b0r86f4d6AX6zSU55HfB4ydCEuXLXc5FcYeOu+nnGftS4TEju/11rt4KJPTMgbfmv4A==}
    engines: {node: '>=10.13.0'}

  glob-to-regexp@0.4.1:
    resolution: {integrity: sha512-lkX1HJXwyMcprw/5YUZc2s7DrpAiHB21/V+E1rHUrVNokkvB6bqMzT0VfV6/86ZNabt1k14YOIaT7nDvOX3Iiw==}

  glob@10.3.10:
    resolution: {integrity: sha512-fa46+tv1Ak0UPK1TOy/pZrIybNNt4HCv7SDzwyfiOZkvZLEbjsZkJBPtDHVshZjbecAoAGSC20MjLDG/qr679g==}
    engines: {node: '>=16 || 14 >=14.17'}
    hasBin: true

  glob@10.3.4:
    resolution: {integrity: sha512-6LFElP3A+i/Q8XQKEvZjkEWEOTgAIALR9AO2rwT8bgPhDd1anmqDJDZ6lLddI4ehxxxR1S5RIqKe1uapMQfYaQ==}
    engines: {node: '>=16 || 14 >=14.17'}
    hasBin: true

  glob@10.4.2:
    resolution: {integrity: sha512-GwMlUF6PkPo3Gk21UxkCohOv0PLcIXVtKyLlpEI28R/cO/4eNOdmLk3CMW1wROV/WR/EsZOWAfBbBOqYvs88/w==}
    engines: {node: '>=16 || 14 >=14.18'}
    hasBin: true

  glob@7.2.3:
    resolution: {integrity: sha512-nFR0zLpU2YCaRxwoCJvL6UvCH2JFyFVIvwTLsIf21AuHlMskA1hhTdk+LlYJtOlYt9v6dvszD2BGRqBL+iQK9Q==}
    deprecated: Glob versions prior to v9 are no longer supported

  globals@11.12.0:
    resolution: {integrity: sha512-WOBp/EEGUiIsJSp7wcv/y6MO+lV9UoncWqxuFfm8eBwzWNgyfBd6Gz+IeKQ9jCmyhoH99g15M3T+QaVHFjizVA==}
    engines: {node: '>=4'}

  globals@13.24.0:
    resolution: {integrity: sha512-AhO5QUcj8llrbG09iWhPU2B204J1xnPeL8kQmVorSsy+Sjj1sk8gIyh6cUocGmH4L0UuhAJy+hJMRA4mgA4mFQ==}
    engines: {node: '>=8'}

  globals@14.0.0:
    resolution: {integrity: sha512-oahGvuMGQlPw/ivIYBjVSrWAfWLBeku5tpPE2fOPLi+WHffIWbuh2tCjhyQhTBPMf5E9jDEH4FOmTYgYwbKwtQ==}
    engines: {node: '>=18'}

  globalthis@1.0.4:
    resolution: {integrity: sha512-DpLKbNU4WylpxJykQujfCcwYWiV/Jhm50Goo0wrVILAv5jOr9d+H+UR3PhSCD2rCCEIg0uc+G+muBTwD54JhDQ==}
    engines: {node: '>= 0.4'}

  globby@11.1.0:
    resolution: {integrity: sha512-jhIXaOzy1sb8IyocaruWSn1TjmnBVs8Ayhcy83rmxNJ8q2uWKCAj3CnJY+KpGSXCueAPc0i05kVvVKtP1t9S3g==}
    engines: {node: '>=10'}

  gopd@1.0.1:
    resolution: {integrity: sha512-d65bNlIadxvpb/A2abVdlqKqV563juRnZ1Wtk6s1sIR8uNsXR70xqIzVqxVf1eTqDunwT2MkczEeaezCKTZhwA==}

  graceful-fs@4.2.11:
    resolution: {integrity: sha512-RbJ5/jmFcNNCcDV5o9eTnBLJ/HszWV0P73bc+Ff4nS/rJj+YaS6IGyiOL0VoBYX+l1Wrl3k63h/KrH+nhJ0XvQ==}

  graphemer@1.4.0:
    resolution: {integrity: sha512-EtKwoO6kxCL9WO5xipiHTZlSzBm7WLT627TqC/uVRd0HKmq8NXyebnNYxDoBi7wt8eTWrUrKXCOVaFq9x1kgag==}

  has-bigints@1.0.2:
    resolution: {integrity: sha512-tSvCKtBr9lkF0Ex0aQiP9N+OpV4zi2r/Nee5VkRDbaqv35RLYMzbwQfFSZZH0kR+Rd6302UJZ2p/bJCEoR3VoQ==}

  has-flag@3.0.0:
    resolution: {integrity: sha512-sKJf1+ceQBr4SMkvQnBDNDtf4TXpVhVGateu0t918bl30FnbE2m4vNLX+VWe/dpjlb+HugGYzW7uQXH98HPEYw==}
    engines: {node: '>=4'}

  has-flag@4.0.0:
    resolution: {integrity: sha512-EykJT/Q1KjTWctppgIAgfSO0tKVuZUjhgMr17kqTumMl6Afv3EISleU7qZUzoXDFTAHTDC4NOoG/ZxU3EvlMPQ==}
    engines: {node: '>=8'}

  has-property-descriptors@1.0.2:
    resolution: {integrity: sha512-55JNKuIW+vq4Ke1BjOTjM2YctQIvCT7GFzHwmfZPGo5wnrgkid0YQtnAleFSqumZm4az3n2BS+erby5ipJdgrg==}

  has-proto@1.0.3:
    resolution: {integrity: sha512-SJ1amZAJUiZS+PhsVLf5tGydlaVB8EdFpaSO4gmiUKUOxk8qzn5AIy4ZeJUmh22znIdk/uMAUT2pl3FxzVUH+Q==}
    engines: {node: '>= 0.4'}

  has-symbols@1.0.3:
    resolution: {integrity: sha512-l3LCuF6MgDNwTDKkdYGEihYjt5pRPbEg46rtlmnSPlUbgmB8LOIrKJbYYFBSbnPaJexMKtiPO8hmeRjRz2Td+A==}
    engines: {node: '>= 0.4'}

  has-tostringtag@1.0.2:
    resolution: {integrity: sha512-NqADB8VjPFLM2V0VvHUewwwsw0ZWBaIdgo+ieHtK3hasLz4qeCRjYcqfB6AQrBggRKppKF8L52/VqdVsO47Dlw==}
    engines: {node: '>= 0.4'}

  hasown@2.0.2:
    resolution: {integrity: sha512-0hJU9SCPvmMzIBdZFqNPXWa6dqh7WdH0cII9y+CyS8rG3nL48Bclra9HmKhVVUHyPWNH5Y7xDwAB7bfgSjkUMQ==}
    engines: {node: '>= 0.4'}

  hosted-git-info@2.8.9:
    resolution: {integrity: sha512-mxIDAb9Lsm6DoOJ7xH+5+X4y1LU/4Hi50L9C5sIswK3JzULS4bwk1FvjdBgvYR4bzT4tuUQiC15FE2f5HbLvYw==}

  html-encoding-sniffer@4.0.0:
    resolution: {integrity: sha512-Y22oTqIU4uuPgEemfz7NDJz6OeKf12Lsu+QC+s3BVpda64lTiMYCyGwg5ki4vFxkMwQdeZDl2adZoqUgdFuTgQ==}
    engines: {node: '>=18'}

  html-escaper@2.0.2:
    resolution: {integrity: sha512-H2iMtd0I4Mt5eYiapRdIDjp+XzelXQ0tFE4JS7YFwFevXXMmOp9myNrUvCg0D6ws8iqkRPBfKHgbwig1SmlLfg==}

  html-to-text@9.0.5:
    resolution: {integrity: sha512-qY60FjREgVZL03vJU6IfMV4GDjGBIoOyvuFdpBDIX9yTlDw0TjxVBQp+P8NvpdIXNJvfWBTNul7fsAQJq2FNpg==}
    engines: {node: '>=14'}

  htmlparser2@8.0.2:
    resolution: {integrity: sha512-GYdjWKDkbRLkZ5geuHs5NY1puJ+PXwP7+fHPRz06Eirsb9ugf6d8kkXav6ADhcODhFFPMIXyxkxSuMf3D6NCFA==}

  http-proxy-agent@7.0.2:
    resolution: {integrity: sha512-T1gkAiYYDWYx3V5Bmyu7HcfcvL7mUrTWiM6yOfa3PIphViJ/gFPbvidQ+veqSOHci/PxBcDabeUNCzpOODJZig==}
    engines: {node: '>= 14'}

  https-proxy-agent@7.0.5:
    resolution: {integrity: sha512-1e4Wqeblerz+tMKPIq2EMGiiWW1dIjZOksyHWSUm1rmuvw/how9hBHZ38lAGj5ID4Ik6EdkOw7NmWPy6LAwalw==}
    engines: {node: '>= 14'}

  human-signals@5.0.0:
    resolution: {integrity: sha512-AXcZb6vzzrFAUE61HnN4mpLqd/cSIwNQjtNWR0euPm6y0iqx3G4gOXaIDdtdDwZmhwe82LA6+zinmW4UBWVePQ==}
    engines: {node: '>=16.17.0'}

  iconv-lite@0.6.3:
    resolution: {integrity: sha512-4fCk79wshMdzMp2rH06qWrJE4iolqLhCUH+OiuIgU++RB0+94NlDL81atO7GX55uUKueo0txHNtvEyI6D7WdMw==}
    engines: {node: '>=0.10.0'}

  ieee754@1.2.1:
    resolution: {integrity: sha512-dcyqhDvX1C46lXZcVqCpK+FtMRQVdIMN6/Df5js2zouUsqG7I6sFxitIC+7KYK29KdXOLHdu9zL4sFnoVQnqaA==}

  ignore@5.3.1:
    resolution: {integrity: sha512-5Fytz/IraMjqpwfd34ke28PTVMjZjJG2MPn5t7OE4eUCUNf8BAa7b5WUS9/Qvr6mwOQS7Mk6vdsMno5he+T8Xw==}
    engines: {node: '>= 4'}

  import-fresh@3.3.0:
    resolution: {integrity: sha512-veYYhQa+D1QBKznvhUHxb8faxlrwUnxseDAbAp457E0wLNio2bOSKnjYDhMj+YiAq61xrMGhQk9iXVk5FzgQMw==}
    engines: {node: '>=6'}

  imurmurhash@0.1.4:
    resolution: {integrity: sha512-JmXMZ6wuvDmLiHEml9ykzqO6lwFbof0GG4IkcGaENdCRDDmMVnny7s5HsIgHCbaq0w2MyPhDqkhTUgS2LU2PHA==}
    engines: {node: '>=0.8.19'}

  indent-string@4.0.0:
    resolution: {integrity: sha512-EdDDZu4A2OyIK7Lr/2zG+w5jmbuk1DVBnEwREQvBzspBJkCEbRa8GxU1lghYcaGJCnRWibjDXlq779X1/y5xwg==}
    engines: {node: '>=8'}

  inflight@1.0.6:
    resolution: {integrity: sha512-k92I/b08q4wvFscXCLvqfsHCrjrF7yiXsQuIVvVE7N82W3+aqpzuUdBbfhWcy/FZR3/4IgflMgKLOsvPDrGCJA==}
    deprecated: This module is not supported, and leaks memory. Do not use it. Check out lru-cache if you want a good and tested way to coalesce async requests by a key value, which is much more comprehensive and powerful.

  inherits@2.0.4:
    resolution: {integrity: sha512-k/vGaX4/Yla3WzyMCvTQOXYeIHvqOKtnqBduzTHpzpQZzAskKMhZ2K+EnBiSM9zGSoIFeMpXKxa4dYeZIQqewQ==}

  ini@1.3.8:
    resolution: {integrity: sha512-JV/yugV2uzW5iMRSiZAyDtQd+nxtUnjeLt0acNdw98kKLrvuRVyB80tsREOE7yvGVgalhZ6RNXCmEHkUKBKxew==}

  internal-slot@1.0.7:
    resolution: {integrity: sha512-NGnrKwXzSms2qUUih/ILZ5JBqNTSa1+ZmP6flaIp6KmSElgE9qdndzS3cqjrDovwFdmwsGsLdeFgB6suw+1e9g==}
    engines: {node: '>= 0.4'}

  invariant@2.2.4:
    resolution: {integrity: sha512-phJfQVBuaJM5raOpJjSfkiD6BpbCE4Ns//LaXl6wGYtUBY83nWS6Rf9tXm2e8VaK60JEjYldbPif/A2B1C2gNA==}

  is-arguments@1.1.1:
    resolution: {integrity: sha512-8Q7EARjzEnKpt/PCD7e1cgUS0a6X8u5tdSiMqXhojOdoV9TsMsiO+9VLC5vAmO8N7/GmXn7yjR8qnA6bVAEzfA==}
    engines: {node: '>= 0.4'}

  is-array-buffer@3.0.4:
    resolution: {integrity: sha512-wcjaerHw0ydZwfhiKbXJWLDY8A7yV7KhjQOpb83hGgGfId/aQa4TOvwyzn2PuswW2gPCYEL/nEAiSVpdOj1lXw==}
    engines: {node: '>= 0.4'}

  is-arrayish@0.2.1:
    resolution: {integrity: sha512-zz06S8t0ozoDXMG+ube26zeCTNXcKIPJZJi8hBrF4idCLms4CG9QtK7qBl1boi5ODzFpjswb5JPmHCbMpjaYzg==}

  is-async-function@2.0.0:
    resolution: {integrity: sha512-Y1JXKrfykRJGdlDwdKlLpLyMIiWqWvuSd17TvZk68PLAOGOoF4Xyav1z0Xhoi+gCYjZVeC5SI+hYFOfvXmGRCA==}
    engines: {node: '>= 0.4'}

  is-bigint@1.0.4:
    resolution: {integrity: sha512-zB9CruMamjym81i2JZ3UMn54PKGsQzsJeo6xvN3HJJ4CAsQNB6iRutp2To77OfCNuoxspsIhzaPoO1zyCEhFOg==}

  is-binary-path@2.1.0:
    resolution: {integrity: sha512-ZMERYes6pDydyuGidse7OsHxtbI7WVeUEozgR/g7rd0xUimYNlvZRE/K2MgZTjWy725IfelLeVcEM97mmtRGXw==}
    engines: {node: '>=8'}

  is-boolean-object@1.1.2:
    resolution: {integrity: sha512-gDYaKHJmnj4aWxyj6YHyXVpdQawtVLHU5cb+eztPGczf6cjuTdwve5ZIEfgXqH4e57An1D1AKf8CZ3kYrQRqYA==}
    engines: {node: '>= 0.4'}

  is-builtin-module@3.2.1:
    resolution: {integrity: sha512-BSLE3HnV2syZ0FK0iMA/yUGplUeMmNz4AW5fnTunbCIqZi4vG3WjJT9FHMy5D69xmAYBHXQhJdALdpwVxV501A==}
    engines: {node: '>=6'}

  is-callable@1.2.7:
    resolution: {integrity: sha512-1BC0BVFhS/p0qtw6enp8e+8OD0UrK0oFLztSjNzhcKA3WDuJxxAPXzPuPtKkjEY9UUoEWlX/8fgKeu2S8i9JTA==}
    engines: {node: '>= 0.4'}

  is-core-module@2.14.0:
    resolution: {integrity: sha512-a5dFJih5ZLYlRtDc0dZWP7RiKr6xIKzmn/oAYCDvdLThadVgyJwlaoQPmRtMSpz+rk0OGAgIu+TcM9HUF0fk1A==}
    engines: {node: '>= 0.4'}

  is-data-view@1.0.1:
    resolution: {integrity: sha512-AHkaJrsUVW6wq6JS8y3JnM/GJF/9cf+k20+iDzlSaJrinEo5+7vRiteOSwBhHRiAyQATN1AmY4hwzxJKPmYf+w==}
    engines: {node: '>= 0.4'}

  is-date-object@1.0.5:
    resolution: {integrity: sha512-9YQaSxsAiSwcvS33MBk3wTCVnWK+HhF8VZR2jRxehM16QcVOdHqPn4VPHmRK4lSr38n9JriurInLcP90xsYNfQ==}
    engines: {node: '>= 0.4'}

  is-extglob@2.1.1:
    resolution: {integrity: sha512-SbKbANkN603Vi4jEZv49LeVJMn4yGwsbzZworEoyEiutsN3nJYdbO36zfhGJ6QEDpOZIFkDtnq5JRxmvl3jsoQ==}
    engines: {node: '>=0.10.0'}

  is-finalizationregistry@1.0.2:
    resolution: {integrity: sha512-0by5vtUJs8iFQb5TYUHHPudOR+qXYIMKtiUzvLIZITZUjknFmziyBJuLhVRc+Ds0dREFlskDNJKYIdIzu/9pfw==}

  is-fullwidth-code-point@3.0.0:
    resolution: {integrity: sha512-zymm5+u+sCsSWyD9qNaejV3DFvhCKclKdizYaJUuHA83RLjb7nSuGnddCHGv0hk+KY7BMAlsWeK4Ueg6EV6XQg==}
    engines: {node: '>=8'}

  is-generator-function@1.0.10:
    resolution: {integrity: sha512-jsEjy9l3yiXEQ+PsXdmBwEPcOxaXWLspKdplFUVI9vq1iZgIekeC0L167qeu86czQaxed3q/Uzuw0swL0irL8A==}
    engines: {node: '>= 0.4'}

  is-glob@4.0.3:
    resolution: {integrity: sha512-xelSayHH36ZgE7ZWhli7pW34hNbNl8Ojv5KVmkJD4hBdD3th8Tfk9vYasLM+mXWOZhFkgZfxhLSnrwRr4elSSg==}
    engines: {node: '>=0.10.0'}

  is-interactive@1.0.0:
    resolution: {integrity: sha512-2HvIEKRoqS62guEC+qBjpvRubdX910WCMuJTZ+I9yvqKU2/12eSL549HMwtabb4oupdj2sMP50k+XJfB/8JE6w==}
    engines: {node: '>=8'}

  is-map@2.0.3:
    resolution: {integrity: sha512-1Qed0/Hr2m+YqxnM09CjA2d/i6YZNfF6R2oRAOj36eUdS6qIV/huPJNSEpKbupewFs+ZsJlxsjjPbc0/afW6Lw==}
    engines: {node: '>= 0.4'}

  is-negative-zero@2.0.3:
    resolution: {integrity: sha512-5KoIu2Ngpyek75jXodFvnafB6DJgr3u8uuK0LEZJjrU19DrMD3EVERaR8sjz8CCGgpZvxPl9SuE1GMVPFHx1mw==}
    engines: {node: '>= 0.4'}

  is-number-object@1.0.7:
    resolution: {integrity: sha512-k1U0IRzLMo7ZlYIfzRu23Oh6MiIFasgpb9X76eqfFZAqwH44UI4KTBvBYIZ1dSL9ZzChTB9ShHfLkR4pdW5krQ==}
    engines: {node: '>= 0.4'}

  is-number@7.0.0:
    resolution: {integrity: sha512-41Cifkg6e8TylSpdtTpeLVMqvSBEVzTttHvERD741+pnZ8ANv0004MRL43QKPDlK9cGvNp6NZWZUBlbGXYxxng==}
    engines: {node: '>=0.12.0'}

  is-path-inside@3.0.3:
    resolution: {integrity: sha512-Fd4gABb+ycGAmKou8eMftCupSir5lRxqf4aD/vd0cD2qc4HL07OjCeuHMr8Ro4CoMaeCKDB0/ECBOVWjTwUvPQ==}
    engines: {node: '>=8'}

  is-potential-custom-element-name@1.0.1:
    resolution: {integrity: sha512-bCYeRA2rVibKZd+s2625gGnGF/t7DSqDs4dP7CrLA1m7jKWz6pps0LpYLJN8Q64HtmPKJ1hrN3nzPNKFEKOUiQ==}

  is-regex@1.1.4:
    resolution: {integrity: sha512-kvRdxDsxZjhzUX07ZnLydzS1TU/TJlTUHHY4YLL87e37oUA49DfkLqgy+VjFocowy29cKvcSiu+kIv728jTTVg==}
    engines: {node: '>= 0.4'}

  is-set@2.0.3:
    resolution: {integrity: sha512-iPAjerrse27/ygGLxw+EBR9agv9Y6uLeYVJMu+QNCoouJ1/1ri0mGrcWpfCqFZuzzx3WjtwxG098X+n4OuRkPg==}
    engines: {node: '>= 0.4'}

  is-shared-array-buffer@1.0.3:
    resolution: {integrity: sha512-nA2hv5XIhLR3uVzDDfCIknerhx8XUKnstuOERPNNIinXG7v9u+ohXF67vxm4TPTEPU6lm61ZkwP3c9PCB97rhg==}
    engines: {node: '>= 0.4'}

  is-stream@3.0.0:
    resolution: {integrity: sha512-LnQR4bZ9IADDRSkvpqMGvt/tEJWclzklNgSw48V5EAaAeDd6qGvN8ei6k5p0tvxSR171VmGyHuTiAOfxAbr8kA==}
    engines: {node: ^12.20.0 || ^14.13.1 || >=16.0.0}

  is-string@1.0.7:
    resolution: {integrity: sha512-tE2UXzivje6ofPW7l23cjDOMa09gb7xlAqG6jG5ej6uPV32TlWP3NKPigtaGeHNu9fohccRYvIiZMfOOnOYUtg==}
    engines: {node: '>= 0.4'}

  is-symbol@1.0.4:
    resolution: {integrity: sha512-C/CPBqKWnvdcxqIARxyOh4v1UUEOCHpgDa0WYgpKDFMszcrPcffg5uhwSgPCLD2WWxmq6isisz87tzT01tuGhg==}
    engines: {node: '>= 0.4'}

  is-typed-array@1.1.13:
    resolution: {integrity: sha512-uZ25/bUAlUY5fR4OKT4rZQEBrzQWYV9ZJYGGsUmEJ6thodVJ1HX64ePQ6Z0qPWP+m+Uq6e9UugrE38jeYsDSMw==}
    engines: {node: '>= 0.4'}

  is-unicode-supported@0.1.0:
    resolution: {integrity: sha512-knxG2q4UC3u8stRGyAVJCOdxFmv5DZiRcdlIaAQXAbSfJya+OhopNotLQrstBhququ4ZpuKbDc/8S6mgXgPFPw==}
    engines: {node: '>=10'}

  is-weakmap@2.0.2:
    resolution: {integrity: sha512-K5pXYOm9wqY1RgjpL3YTkF39tni1XajUIkawTLUo9EZEVUFga5gSQJF8nNS7ZwJQ02y+1YCNYcMh+HIf1ZqE+w==}
    engines: {node: '>= 0.4'}

  is-weakref@1.0.2:
    resolution: {integrity: sha512-qctsuLZmIQ0+vSSMfoVvyFe2+GSEvnmZ2ezTup1SBse9+twCCeial6EEi3Nc2KFcf6+qz2FBPnjXsk8xhKSaPQ==}

  is-weakset@2.0.3:
    resolution: {integrity: sha512-LvIm3/KWzS9oRFHugab7d+M/GcBXuXX5xZkzPmN+NxihdQlZUQ4dWuSV1xR/sq6upL1TJEDrfBgRepHFdBtSNQ==}
    engines: {node: '>= 0.4'}

  isarray@2.0.5:
    resolution: {integrity: sha512-xHjhDr3cNBK0BzdUJSPXZntQUx/mwMS5Rw4A7lPJ90XGAO6ISP/ePDNuo0vhqOZU+UD5JoodwCAAoZQd3FeAKw==}

  isexe@2.0.0:
    resolution: {integrity: sha512-RHxMLp9lnKHGHRng9QFhRCMbYAcVpn69smSGcq3f36xjgVVWThj4qqLbTLlq7Ssj8B+fIQ1EuCEGI2lKsyQeIw==}

  istanbul-lib-coverage@3.2.2:
    resolution: {integrity: sha512-O8dpsF+r0WV/8MNRKfnmrtCWhuKjxrq2w+jpzBL5UZKTi2LeVWnWOmWRxFlesJONmc+wLAGvKQZEOanko0LFTg==}
    engines: {node: '>=8'}

  istanbul-lib-instrument@6.0.3:
    resolution: {integrity: sha512-Vtgk7L/R2JHyyGW07spoFlB8/lpjiOLTjMdms6AFMraYt3BaJauod/NGrfnVG/y4Ix1JEuMRPDPEj2ua+zz1/Q==}
    engines: {node: '>=10'}

  istanbul-lib-report@3.0.1:
    resolution: {integrity: sha512-GCfE1mtsHGOELCU8e/Z7YWzpmybrx/+dSTfLrvY8qRmaY6zXTKWn6WQIjaAFw069icm6GVMNkgu0NzI4iPZUNw==}
    engines: {node: '>=10'}

  istanbul-lib-source-maps@5.0.6:
    resolution: {integrity: sha512-yg2d+Em4KizZC5niWhQaIomgf5WlL4vOOjZ5xGCmF8SnPE/mDWWXgvRExdcpCgh9lLRRa1/fSYp2ymmbJ1pI+A==}
    engines: {node: '>=10'}

  istanbul-reports@3.1.7:
    resolution: {integrity: sha512-BewmUXImeuRk2YY0PVbxgKAysvhRPUQE0h5QRM++nVWyubKGV0l8qQ5op8+B2DOmwSe63Jivj0BjkPQVf8fP5g==}
    engines: {node: '>=8'}

  iterator.prototype@1.1.2:
    resolution: {integrity: sha512-DR33HMMr8EzwuRL8Y9D3u2BMj8+RqSE850jfGu59kS7tbmPLzGkZmVSfyCFSDxuZiEY6Rzt3T2NA/qU+NwVj1w==}

  jackspeak@2.3.6:
    resolution: {integrity: sha512-N3yCS/NegsOBokc8GAdM8UcmfsKiSS8cipheD/nivzr700H+nsMOxJjQnvwOcRYVuFkdH0wGUvW2WbXGmrZGbQ==}
    engines: {node: '>=14'}

  jackspeak@3.4.0:
    resolution: {integrity: sha512-JVYhQnN59LVPFCEcVa2C3CrEKYacvjRfqIQl+h8oi91aLYQVWRYbxjPcv1bUiUy/kLmQaANrYfNMCO3kuEDHfw==}
    engines: {node: '>=14'}

  jest-worker@27.5.1:
    resolution: {integrity: sha512-7vuh85V5cdDofPyxn58nrPjBktZo0u9x1g8WtjQol+jZDaE+fhN+cIvTj11GndBnMnyfrUOG1sZQxCdjKh+DKg==}
    engines: {node: '>= 10.13.0'}

  jiti@1.21.6:
    resolution: {integrity: sha512-2yTgeWTWzMWkHu6Jp9NKgePDaYHbntiwvYuuJLbbN9vl7DC9DvXKOB2BC3ZZ92D3cvV/aflH0osDfwpHepQ53w==}
    hasBin: true

  jose@5.6.3:
    resolution: {integrity: sha512-1Jh//hEEwMhNYPDDLwXHa2ePWgWiFNNUadVmguAAw2IJ6sj9mNxV5tGXJNqlMkJAybF6Lgw1mISDxTePP/187g==}

  js-beautify@1.15.1:
    resolution: {integrity: sha512-ESjNzSlt/sWE8sciZH8kBF8BPlwXPwhR6pWKAw8bw4Bwj+iZcnKW6ONWUutJ7eObuBZQpiIb8S7OYspWrKt7rA==}
    engines: {node: '>=14'}
    hasBin: true

  js-cookie@3.0.5:
    resolution: {integrity: sha512-cEiJEAEoIbWfCZYKWhVwFuvPX1gETRYPw6LlaTKoxD3s2AkXzkCjnp6h0V77ozyqj0jakteJ4YqDJT830+lVGw==}
    engines: {node: '>=14'}

  js-tokens@4.0.0:
    resolution: {integrity: sha512-RdJUflcE3cUzKiMqQgsCu06FPu9UdIJO0beYbPhHN4k6apgJtifcoCtT9bcxOpYBtpD2kCM6Sbzg4CausW/PKQ==}

  js-tokens@9.0.0:
    resolution: {integrity: sha512-WriZw1luRMlmV3LGJaR6QOJjWwgLUTf89OwT2lUOyjX2dJGBwgmIkbcz+7WFZjrZM635JOIR517++e/67CP9dQ==}

  js-yaml@4.1.0:
    resolution: {integrity: sha512-wpxZs9NoxZaJESJGIZTyDEaYpl0FKSA+FB9aJiyemKhMwkxQg63h4T1KJgUGHpTqPDNRcmmYLugrRjJlBtWvRA==}
    hasBin: true

  jsdom@24.1.0:
    resolution: {integrity: sha512-6gpM7pRXCwIOKxX47cgOyvyQDN/Eh0f1MeKySBV2xGdKtqJBLj8P25eY3EVCWo2mglDDzozR2r2MW4T+JiNUZA==}
    engines: {node: '>=18'}
    peerDependencies:
      canvas: ^2.11.2
    peerDependenciesMeta:
      canvas:
        optional: true

  jsesc@0.5.0:
    resolution: {integrity: sha512-uZz5UnB7u4T9LvwmFqXii7pZSouaRPorGs5who1Ip7VO0wxanFvBL7GkM6dTHlgX+jhBApRetaWpnDabOeTcnA==}
    hasBin: true

  jsesc@2.5.2:
    resolution: {integrity: sha512-OYu7XEzjkCQ3C5Ps3QIZsQfNpqoJyZZA99wd9aWd05NCtC5pWOkShK2mkL6HXQR6/Cy2lbNdPlZBpuQHXE63gA==}
    engines: {node: '>=4'}
    hasBin: true

  jsesc@3.0.2:
    resolution: {integrity: sha512-xKqzzWXDttJuOcawBt4KnKHHIf5oQ/Cxax+0PWFG+DFDgHNAdi+TXECADI+RYiFUMmx8792xsMbbgXj4CwnP4g==}
    engines: {node: '>=6'}
    hasBin: true

  json-buffer@3.0.1:
    resolution: {integrity: sha512-4bV5BfR2mqfQTJm+V5tPPdf+ZpuhiIvTuAB5g8kcrXOZpTT/QwwVRWBywX1ozr6lEuPdbHxwaJlm9G6mI2sfSQ==}

  json-parse-even-better-errors@2.3.1:
    resolution: {integrity: sha512-xyFwyhro/JEof6Ghe2iz2NcXoj2sloNsWr/XsERDK/oiPCfaNhl5ONfp+jQdAZRQQ0IJWNzH9zIZF7li91kh2w==}

  json-schema-traverse@0.4.1:
    resolution: {integrity: sha512-xbbCH5dCYU5T8LcEhhuh7HJ88HXuW3qsI3Y0zOZFKfZEHcpWiHU/Jxzk629Brsab/mMiHQti9wMP+845RPe3Vg==}

  json-stable-stringify-without-jsonify@1.0.1:
    resolution: {integrity: sha512-Bdboy+l7tA3OGW6FjyFHWkP5LuByj1Tk33Ljyq0axyzdk9//JSi2u3fP1QSmd1KNwq6VOKYGlAu87CisVir6Pw==}

  json5@1.0.2:
    resolution: {integrity: sha512-g1MWMLBiz8FKi1e4w0UyVL3w+iJceWAFBAaBnnGKOpNa5f8TLktkbre1+s6oICydWAm+HRUGTmI+//xv2hvXYA==}
    hasBin: true

  json5@2.2.3:
    resolution: {integrity: sha512-XmOWe7eyHYH14cLdVPoyg+GOH3rYX++KpzrylJwSW98t3Nk+U8XOl8FWKOgwtzdb8lXGf6zYwDUzeHMWfxasyg==}
    engines: {node: '>=6'}
    hasBin: true

  jsx-ast-utils@3.3.5:
    resolution: {integrity: sha512-ZZow9HBI5O6EPgSJLUb8n2NKgmVWTwCvHGwFuJlMjvLFqlGG6pjirPhtdsseaLZjSibD8eegzmYpUZwoIlj2cQ==}
    engines: {node: '>=4.0'}

  keyv@4.5.4:
    resolution: {integrity: sha512-oxVHkHR/EJf2CNXnWxRLW6mg7JyCCUcG0DtEGmL2ctUo1PNTin1PUil+r/+4r5MpVgC/fn1kjsx7mjSujKqIpw==}

  language-subtag-registry@0.3.23:
    resolution: {integrity: sha512-0K65Lea881pHotoGEa5gDlMxt3pctLi2RplBb7Ezh4rRdLEOtgi7n4EwK9lamnUCkKBqaeKRVebTq6BAxSkpXQ==}

  language-tags@1.0.9:
    resolution: {integrity: sha512-MbjN408fEndfiQXbFQ1vnd+1NoLDsnQW41410oQBXiyXDMYH5z505juWa4KUE1LqxRC7DgOgZDbKLxHIwm27hA==}
    engines: {node: '>=0.10'}

  leac@0.6.0:
    resolution: {integrity: sha512-y+SqErxb8h7nE/fiEX07jsbuhrpO9lL8eca7/Y1nuWV2moNlXhyd59iDGcRf6moVyDMbmTNzL40SUyrFU/yDpg==}

  levn@0.4.1:
    resolution: {integrity: sha512-+bT2uH4E5LGE7h/n3evcS/sQlJXCpIp6ym8OWJ5eV6+67Dsql/LaaT7qJBAt2rzfoa/5QBGBhxDix1dMt2kQKQ==}
    engines: {node: '>= 0.8.0'}

  lilconfig@2.1.0:
    resolution: {integrity: sha512-utWOt/GHzuUxnLKxB6dk81RoOeoNeHgbrXiuGk4yyF5qlRz+iIVWu56E2fqGHFrXz0QNUhLB/8nKqvRH66JKGQ==}
    engines: {node: '>=10'}

  lilconfig@3.1.2:
    resolution: {integrity: sha512-eop+wDAvpItUys0FWkHIKeC9ybYrTGbU41U5K7+bttZZeohvnY7M9dZ5kB21GNWiFT2q1OoPTvncPCgSOVO5ow==}
    engines: {node: '>=14'}

  lines-and-columns@1.2.4:
    resolution: {integrity: sha512-7ylylesZQ/PV29jhEDl3Ufjo6ZX7gCqJr5F7PKrqc93v7fzSymt1BpwEU8nAUXs8qzzvqhbjhK5QZg6Mt/HkBg==}

  loader-runner@4.3.0:
    resolution: {integrity: sha512-3R/1M+yS3j5ou80Me59j7F9IMs4PXs3VqRrm0TU3AbKPxlmpoY1TNscJV/oGJXo8qCatFGTfDbY6W6ipGOYXfg==}
    engines: {node: '>=6.11.5'}

  local-pkg@0.5.0:
    resolution: {integrity: sha512-ok6z3qlYyCDS4ZEU27HaU6x/xZa9Whf8jD4ptH5UZTQYZVYeb9bnZ3ojVhiJNLiXK1Hfc0GNbLXcmZ5plLDDBg==}
    engines: {node: '>=14'}

  locate-path@5.0.0:
    resolution: {integrity: sha512-t7hw9pI+WvuwNJXwk5zVHpyhIqzg2qTlklJOf0mVxGSbe3Fp2VieZcduNYjaLDoy6p9uGpQEGWG87WpMKlNq8g==}
    engines: {node: '>=8'}

  locate-path@6.0.0:
    resolution: {integrity: sha512-iPZK6eYjbxRu3uB4/WZ3EsEIMJFMqAoopl3R+zuq0UjcAm/MO6KCweDgPfP3elTztoKP3KtnVHxTn2NHBSDVUw==}
    engines: {node: '>=10'}

  lodash.merge@4.6.2:
    resolution: {integrity: sha512-0KpjqXRVvrYyCsX1swR/XTK0va6VQkQM6MNo7PqW77ByjAhoARA8EfrP1N4+KlKj8YS0ZUCtRT/YUuhyYDujIQ==}

  lodash@4.17.21:
    resolution: {integrity: sha512-v2kDEe57lecTulaDIuNTPy3Ry4gLGJ6Z1O3vE1krgXZNrsQ+LFTGHVxVjcXPs17LhbZVGedAJv8XZ1tvj5FvSg==}

  log-symbols@4.1.0:
    resolution: {integrity: sha512-8XPvpAA8uyhfteu8pIvQxpJZ7SYYdpUivZpGy6sFsBuKRY/7rQGavedeB8aK+Zkyq6upMFVL/9AW6vOYzfRyLg==}
    engines: {node: '>=10'}

  loose-envify@1.4.0:
    resolution: {integrity: sha512-lyuxPGr/Wfhrlem2CL/UcnUc1zcqKAImBDzukY7Y5F/yQiNdko6+fRLevlw1HgMySw7f611UIY408EtxRSoK3Q==}
    hasBin: true

  loupe@2.3.7:
    resolution: {integrity: sha512-zSMINGVYkdpYSOBmLi0D1Uo7JU9nVdQKrHxC8eYlV+9YKK9WePqAlL7lSlorG/U2Fw1w0hTBmaa/jrQ3UbPHtA==}

  lru-cache@10.3.0:
    resolution: {integrity: sha512-CQl19J/g+Hbjbv4Y3mFNNXFEL/5t/KCg8POCuUqd4rMKjGG+j1ybER83hxV58zL+dFI1PTkt3GNFSHRt+d8qEQ==}
    engines: {node: 14 || >=16.14}

  lru-cache@5.1.1:
    resolution: {integrity: sha512-KpNARQA3Iwv+jTA0utUVVbrh+Jlrr1Fv0e56GGzAFOXN7dk/FviaDW8LHmK52DlcH4WP2n6gI8vN1aesBFgo9w==}

  lucide-react@0.400.0:
    resolution: {integrity: sha512-rpp7pFHh3Xd93KHixNgB0SqThMHpYNzsGUu69UaQbSZ75Q/J3m5t6EhKyMT3m4w2WOxmJ2mY0tD3vebnXqQryQ==}
    peerDependencies:
      react: ^16.5.1 || ^17.0.0 || ^18.0.0 || ^19.0.0

  lz-string@1.5.0:
    resolution: {integrity: sha512-h5bgJWpxJNswbU7qCrV0tIKQCaS3blPDrqKWx+QxzuzL1zGUzij9XCWLrSLsJPu5t+eWA/ycetzYAO5IOMcWAQ==}
    hasBin: true

  magic-string@0.30.10:
    resolution: {integrity: sha512-iIRwTIf0QKV3UAnYK4PU8uiEc4SRh5jX0mwpIwETPpHdhVM4f53RSwS/vXvN1JhGX+Cs7B8qIq3d6AH49O5fAQ==}

  magicast@0.3.4:
    resolution: {integrity: sha512-TyDF/Pn36bBji9rWKHlZe+PZb6Mx5V8IHCSxk7X4aljM4e/vyDvZZYwHewdVaqiA0nb3ghfHU/6AUpDxWoER2Q==}

  make-dir@4.0.0:
    resolution: {integrity: sha512-hXdUTZYIVOt1Ex//jAQi+wTZZpUpwBj/0QsOzqegb3rGMMeJiSEu5xLHnYfBrRV4RH2+OCSOO95Is/7x1WJ4bw==}
    engines: {node: '>=10'}

  marked@7.0.4:
    resolution: {integrity: sha512-t8eP0dXRJMtMvBojtkcsA7n48BkauktUKzfkPSCq85ZMTJ0v76Rke4DYz01omYpPTUh4p/f7HePgRo3ebG8+QQ==}
    engines: {node: '>= 16'}
    hasBin: true

  md-to-react-email@5.0.2:
    resolution: {integrity: sha512-x6kkpdzIzUhecda/yahltfEl53mH26QdWu4abUF9+S0Jgam8P//Ciro8cdhyMHnT5MQUJYrIbO6ORM2UxPiNNA==}
    peerDependencies:
      react: 18.x

  merge-stream@2.0.0:
    resolution: {integrity: sha512-abv/qOcuPfk3URPfDzmZU1LKmuw8kT+0nIHvKrKgFrwifol/doWcdA4ZqsWQ8ENrFKkd67Mfpo/LovbIUsbt3w==}

  merge2@1.4.1:
    resolution: {integrity: sha512-8q7VEgMJW4J8tcfVPy8g09NcQwZdbwFEqhe/WZkoIzjn/3TGDwtOCYtXGxA3O8tPzpczCCDgv+P2P5y00ZJOOg==}
    engines: {node: '>= 8'}

  micromatch@4.0.7:
    resolution: {integrity: sha512-LPP/3KorzCwBxfeUuZmaR6bG2kdeHSbe0P2tY3FLRU4vYrjYz5hI4QZwV0njUx3jeuKe67YukQ1LSPZBKDqO/Q==}
    engines: {node: '>=8.6'}

  mime-db@1.52.0:
    resolution: {integrity: sha512-sPU4uV7dYlvtWJxwwxHD0PuihVNiE7TyAbQ5SWxDCB9mUYvOgroQOwYQQOKPJ8CIbE+1ETVlOoK1UC2nU3gYvg==}
    engines: {node: '>= 0.6'}

  mime-types@2.1.35:
    resolution: {integrity: sha512-ZDY+bPm5zTTF+YpCrAU9nK0UgICYPT0QtT1NZWFv4s++TNkcgVaT0g6+4R2uI4MjQjzysHB1zxuWL50hzaeXiw==}
    engines: {node: '>= 0.6'}

  mimic-fn@2.1.0:
    resolution: {integrity: sha512-OqbOk5oEQeAZ8WXWydlu9HJjz9WVdEIvamMCcXmuqUYjTknH/sqsWvhQ3vgwKFRR1HpjvNBKQ37nbJgYzGqGcg==}
    engines: {node: '>=6'}

  mimic-fn@4.0.0:
    resolution: {integrity: sha512-vqiC06CuhBTUdZH+RYl8sFrL096vA45Ok5ISO6sE/Mr1jRbGH4Csnhi8f3wKVl7x8mO4Au7Ir9D3Oyv1VYMFJw==}
    engines: {node: '>=12'}

  min-indent@1.0.1:
    resolution: {integrity: sha512-I9jwMn07Sy/IwOj3zVkVik2JTvgpaykDZEigL6Rx6N9LbMywwUSMtxET+7lVoDLLd3O3IXwJwvuuns8UB/HeAg==}
    engines: {node: '>=4'}

  minimatch@3.1.2:
    resolution: {integrity: sha512-J7p63hRiAjw1NDEww1W7i37+ByIrOWO5XQQAzZ3VOcL0PNybwpfmV/N05zFAzwQ9USyEcX6t3UO+K5aqBQOIHw==}

  minimatch@9.0.1:
    resolution: {integrity: sha512-0jWhJpD/MdhPXwPuiRkCbfYfSKp2qnn2eOc279qI7f+osl/l+prKSrvhg157zSYvx/1nmgn2NqdT6k2Z7zSH9w==}
    engines: {node: '>=16 || 14 >=14.17'}

  minimatch@9.0.3:
    resolution: {integrity: sha512-RHiac9mvaRw0x3AYRgDC1CxAP7HTcNrrECeA8YYJeWnpo+2Q5CegtZjaotWTWxDG3UeGA1coE05iH1mPjT/2mg==}
    engines: {node: '>=16 || 14 >=14.17'}

  minimatch@9.0.5:
    resolution: {integrity: sha512-G6T0ZX48xgozx7587koeX9Ys2NYy6Gmv//P89sEte9V9whIapMNF4idKxnW2QtCcLiTWlb/wfCabAtAFWhhBow==}
    engines: {node: '>=16 || 14 >=14.17'}

  minimist@1.2.8:
    resolution: {integrity: sha512-2yyAR8qBkN3YuheJanUpWC5U3bb5osDywNB8RzDVlDwDHbocAJveqqj1u8+SVD7jkWT4yvsHCpWqqWqAxb0zCA==}

  minipass@7.1.2:
    resolution: {integrity: sha512-qOOzS1cBTWYF4BH8fVePDBOO9iptMnGUEZwNc/cMWnTV2nVLZ7VoNWEPHkYczZA0pdoA7dl6e7FL659nX9S2aw==}
    engines: {node: '>=16 || 14 >=14.17'}

  mlly@1.7.1:
    resolution: {integrity: sha512-rrVRZRELyQzrIUAVMHxP97kv+G786pHmOKzuFII8zDYahFBS7qnHh2AlYSl1GAHhaMPCz6/oHjVMcfFYgFYHgA==}

  mrmime@2.0.0:
    resolution: {integrity: sha512-eu38+hdgojoyq63s+yTpN4XMBdt5l8HhMhc4VKLO9KM5caLIBvUm4thi7fFaxyTmCKeNnXZ5pAlBwCUnhA09uw==}
    engines: {node: '>=10'}

  ms@2.1.2:
    resolution: {integrity: sha512-sGkPx+VjMtmA6MX27oA4FBFELFCZZ4S4XqeGOXCv68tT+jb3vk/RyaKWP0PTKyWtmLSM0b+adUTEvbs1PEaH2w==}

  ms@2.1.3:
    resolution: {integrity: sha512-6FlzubTLZG3J2a/NVCAleEhjzq5oxgHyaCU9yYXvcLsvoVaHJq/s5xXI6/XXP6tz7R9xAOtHnSO/tXtF3WRTlA==}

  mz@2.7.0:
    resolution: {integrity: sha512-z81GNO7nnYMEhrGh9LeymoE4+Yr0Wn5McHIZMK5cfQCl+NDX08sCZgUc9/6MHni9IWuFLm1Z3HTCXu2z9fN62Q==}

  nanoid@3.3.7:
    resolution: {integrity: sha512-eSRppjcPIatRIMC1U6UngP8XFcz8MQWGQdt1MTBQ7NaAmvXDfvNxbvWV3x2y6CdEUciCSsDHDQZbhYaB8QEo2g==}
    engines: {node: ^10 || ^12 || ^13.7 || ^14 || >=15.0.1}
    hasBin: true

  natural-compare@1.4.0:
    resolution: {integrity: sha512-OWND8ei3VtNC9h7V60qff3SVobHr996CTwgxubgyQYEpg290h9J0buyECNNJexkFm5sOajh5G116RYA1c8ZMSw==}

  negotiator@0.6.3:
    resolution: {integrity: sha512-+EUsqGPLsM+j/zdChZjsnX51g4XrHFOIXwfnCVPGlQk/k5giakcKsuxCObBRu6DSm9opw/O6slWbJdghQM4bBg==}
    engines: {node: '>= 0.6'}

  neo-async@2.6.2:
    resolution: {integrity: sha512-Yd3UES5mWCSqR+qNT93S3UoYUkqAZ9lLg8a7g9rimsWmYGK8cVToA4/sF3RrshdyV3sAGMXVUmpMYOw+dLpOuw==}

  next-auth@5.0.0-beta.19:
    resolution: {integrity: sha512-YHu1igcAxZPh8ZB7GIM93dqgY6gcAzq66FOhQFheAdOx1raxNcApt05nNyNCSB6NegSiyJ4XOPsaNow4pfDmsg==}
    peerDependencies:
      '@simplewebauthn/browser': ^9.0.1
      '@simplewebauthn/server': ^9.0.2
      next: ^14 || ^15.0.0-0
      nodemailer: ^6.6.5
      react: ^18.2.0 || ^19.0.0-0
    peerDependenciesMeta:
      '@simplewebauthn/browser':
        optional: true
      '@simplewebauthn/server':
        optional: true
      nodemailer:
        optional: true

  next@14.1.4:
    resolution: {integrity: sha512-1WTaXeSrUwlz/XcnhGTY7+8eiaFvdet5z9u3V2jb+Ek1vFo0VhHKSAIJvDWfQpttWjnyw14kBeq28TPq7bTeEQ==}
    engines: {node: '>=18.17.0'}
    hasBin: true
    peerDependencies:
      '@opentelemetry/api': ^1.1.0
      react: ^18.2.0
      react-dom: ^18.2.0
      sass: ^1.3.0
    peerDependenciesMeta:
      '@opentelemetry/api':
        optional: true
      sass:
        optional: true

  next@14.2.4:
    resolution: {integrity: sha512-R8/V7vugY+822rsQGQCjoLhMuC9oFj9SOi4Cl4b2wjDrseD0LRZ10W7R6Czo4w9ZznVSshKjuIomsRjvm9EKJQ==}
    engines: {node: '>=18.17.0'}
    hasBin: true
    peerDependencies:
      '@opentelemetry/api': ^1.1.0
      '@playwright/test': ^1.41.2
      react: ^18.2.0
      react-dom: ^18.2.0
      sass: ^1.3.0
    peerDependenciesMeta:
      '@opentelemetry/api':
        optional: true
      '@playwright/test':
        optional: true
      sass:
        optional: true

  node-releases@2.0.14:
    resolution: {integrity: sha512-y10wOWt8yZpqXmOgRo77WaHEmhYQYGNA6y421PKsKYWEK8aW+cqAphborZDhqfyKrbZEN92CN1X2KbafY2s7Yw==}

  nopt@7.2.1:
    resolution: {integrity: sha512-taM24ViiimT/XntxbPyJQzCG+p4EKOpgD3mxFwW38mGjVUrfERQOeY4EDHjdnptttfHuHQXFx+lTP08Q+mLa/w==}
    engines: {node: ^14.17.0 || ^16.13.0 || >=18.0.0}
    hasBin: true

  normalize-package-data@2.5.0:
    resolution: {integrity: sha512-/5CMN3T0R4XTj4DcGaexo+roZSdSFW/0AOOTROrjxzCG1wrWXEsGbRKevjlIL+ZDE4sZlJr5ED4YW0yqmkK+eA==}

  normalize-path@3.0.0:
    resolution: {integrity: sha512-6eZs5Ls3WtCisHWp9S2GUy8dqkpGi4BVSz3GaqiE6ezub0512ESztXUwUB6C6IKbQkY2Pnb/mD4WYojCRwcwLA==}
    engines: {node: '>=0.10.0'}

  normalize-range@0.1.2:
    resolution: {integrity: sha512-bdok/XvKII3nUpklnV6P2hxtMNrCboOjAcyBuQnWEhO665FwrSNRxU+AqpsyvO6LgGYPspN+lu5CLtw4jPRKNA==}
    engines: {node: '>=0.10.0'}

  npm-run-path@5.3.0:
    resolution: {integrity: sha512-ppwTtiJZq0O/ai0z7yfudtBpWIoxM8yE6nHi1X47eFR2EWORqfbu6CnPlNsjeN683eT0qG6H/Pyf9fCcvjnnnQ==}
    engines: {node: ^12.20.0 || ^14.13.1 || >=16.0.0}

  nwsapi@2.2.10:
    resolution: {integrity: sha512-QK0sRs7MKv0tKe1+5uZIQk/C8XGza4DAnztJG8iD+TpJIORARrCxczA738awHrZoHeTjSSoHqao2teO0dC/gFQ==}

  oauth4webapi@2.11.1:
    resolution: {integrity: sha512-aNzOnL98bL6izG97zgnZs1PFEyO4WDVRhz2Pd066NPak44w5ESLRCYmJIyey8avSBPOMtBjhF3ZDDm7bIb7UOg==}

  object-assign@4.1.1:
    resolution: {integrity: sha512-rJgTQnkUnH1sFw8yT6VSU3zD3sWmu6sZhIseY8VX+GRu3P6F7Fu+JNDoXfklElbLJSnc3FUQHVe4cU5hj+BcUg==}
    engines: {node: '>=0.10.0'}

  object-hash@3.0.0:
    resolution: {integrity: sha512-RSn9F68PjH9HqtltsSnqYC1XXoWe9Bju5+213R98cNGttag9q9yAOTzdbsqvIa7aNm5WffBZFpWYr2aWrklWAw==}
    engines: {node: '>= 6'}

  object-inspect@1.13.2:
    resolution: {integrity: sha512-IRZSRuzJiynemAXPYtPe5BoI/RESNYR7TYm50MC5Mqbd3Jmw5y790sErYw3V6SryFJD64b74qQQs9wn5Bg/k3g==}
    engines: {node: '>= 0.4'}

  object-is@1.1.6:
    resolution: {integrity: sha512-F8cZ+KfGlSGi09lJT7/Nd6KJZ9ygtvYC0/UYYLI9nmQKLMnydpB9yvbv9K1uSkEu7FU9vYPmVwLg328tX+ot3Q==}
    engines: {node: '>= 0.4'}

  object-keys@1.1.1:
    resolution: {integrity: sha512-NuAESUOUMrlIXOfHKzD6bpPu3tYt3xvjNdRIQ+FeT0lNb4K8WR70CaDxhuNguS2XG+GjkyMwOzsN5ZktImfhLA==}
    engines: {node: '>= 0.4'}

  object.assign@4.1.5:
    resolution: {integrity: sha512-byy+U7gp+FVwmyzKPYhW2h5l3crpmGsxl7X2s8y43IgxvG4g3QZ6CffDtsNQy1WsmZpQbO+ybo0AlW7TY6DcBQ==}
    engines: {node: '>= 0.4'}

  object.entries@1.1.8:
    resolution: {integrity: sha512-cmopxi8VwRIAw/fkijJohSfpef5PdN0pMQJN6VC/ZKvn0LIknWD8KtgY6KlQdEc4tIjcQ3HxSMmnvtzIscdaYQ==}
    engines: {node: '>= 0.4'}

  object.fromentries@2.0.8:
    resolution: {integrity: sha512-k6E21FzySsSK5a21KRADBd/NGneRegFO5pLHfdQLpRDETUNJueLXs3WCzyQ3tFRDYgbq3KHGXfTbi2bs8WQ6rQ==}
    engines: {node: '>= 0.4'}

  object.groupby@1.0.3:
    resolution: {integrity: sha512-+Lhy3TQTuzXI5hevh8sBGqbmurHbbIjAi0Z4S63nthVLmLxfbj4T54a4CfZrXIrt9iP4mVAPYMo/v99taj3wjQ==}
    engines: {node: '>= 0.4'}

  object.values@1.2.0:
    resolution: {integrity: sha512-yBYjY9QX2hnRmZHAjG/f13MzmBzxzYgQhFrke06TTyKY5zSTEqkOeukBzIdVA3j3ulu8Qa3MbVFShV7T2RmGtQ==}
    engines: {node: '>= 0.4'}

  once@1.4.0:
    resolution: {integrity: sha512-lNaJgI+2Q5URQBkccEKHTQOPaXdUxnZZElQTZY0MFUAuaEqe1E+Nyvgdz/aIyNi6Z9MzO5dv1H8n58/GELp3+w==}

  onetime@5.1.2:
    resolution: {integrity: sha512-kbpaSSGJTWdAY5KPVeMOKXSrPtr8C8C7wodJbcsd51jRnmD+GZu8Y0VoU6Dm5Z4vWr0Ig/1NKuWRKf7j5aaYSg==}
    engines: {node: '>=6'}

  onetime@6.0.0:
    resolution: {integrity: sha512-1FlR+gjXK7X+AsAHso35MnyN5KqGwJRi/31ft6x0M194ht7S+rWAvd7PHss9xSKMzE0asv1pyIHaJYq+BbacAQ==}
    engines: {node: '>=12'}

  optionator@0.9.4:
    resolution: {integrity: sha512-6IpQ7mKUxRcZNLIObR0hz7lxsapSSIYNZJwXPGeF0mTVqGKFIXj1DQcMoT22S3ROcLyY/rz0PWaWZ9ayWmad9g==}
    engines: {node: '>= 0.8.0'}

  ora@5.4.1:
    resolution: {integrity: sha512-5b6Y85tPxZZ7QytO+BQzysW31HJku27cRIlkbAXaNx+BdcVi+LlRFmVXzeF6a7JCwJpyw5c4b+YSVImQIrBpuQ==}
    engines: {node: '>=10'}

  p-limit@2.3.0:
    resolution: {integrity: sha512-//88mFWSJx8lxCzwdAABTJL2MyWB12+eIY7MDL2SqLmAkeKU9qxRvWuSyTjm3FUmpBEMuFfckAIqEaVGUDxb6w==}
    engines: {node: '>=6'}

  p-limit@3.1.0:
    resolution: {integrity: sha512-TYOanM3wGwNGsZN2cVTYPArw454xnXj5qmWF1bEoAc4+cU/ol7GVh7odevjp1FNHduHc3KZMcFduxU5Xc6uJRQ==}
    engines: {node: '>=10'}

  p-limit@5.0.0:
    resolution: {integrity: sha512-/Eaoq+QyLSiXQ4lyYV23f14mZRQcXnxfHrN0vCai+ak9G0pp9iEQukIIZq5NccEvwRB8PUnZT0KsOoDCINS1qQ==}
    engines: {node: '>=18'}

  p-locate@4.1.0:
    resolution: {integrity: sha512-R79ZZ/0wAxKGu3oYMlz8jy/kbhsNrS7SKZ7PxEHBgJ5+F2mtFW2fK2cOtBh1cHYkQsbzFV7I+EoRKe6Yt0oK7A==}
    engines: {node: '>=8'}

  p-locate@5.0.0:
    resolution: {integrity: sha512-LaNjtRWUBY++zB5nE/NwcaoMylSPk+S+ZHNB1TzdbMJMny6dynpAGt7X/tl/QYq3TIeE6nxHppbo2LGymrG5Pw==}
    engines: {node: '>=10'}

  p-try@2.2.0:
    resolution: {integrity: sha512-R4nPAVTAU0B9D35/Gk3uJf/7XYbQcyohSKdvAxIRSNghFl4e71hVoGnBNQz9cWaXxO2I10KTC+3jMdvvoKw6dQ==}
    engines: {node: '>=6'}

  package-json-from-dist@1.0.0:
    resolution: {integrity: sha512-dATvCeZN/8wQsGywez1mzHtTlP22H8OEfPrVMLNr4/eGa+ijtLn/6M5f0dY8UKNrC2O9UCU6SSoG3qRKnt7STw==}

  parent-module@1.0.1:
    resolution: {integrity: sha512-GQ2EWRpQV8/o+Aw8YqtfZZPfNRWZYkbidE9k5rpl/hC3vtHHBfGm2Ifi6qWV+coDGkrUKZAxE3Lot5kcsRlh+g==}
    engines: {node: '>=6'}

  parse-json@5.2.0:
    resolution: {integrity: sha512-ayCKvm/phCGxOkYRSCM82iDwct8/EonSEgCSxWxD7ve6jHggsFl4fZVQBPRNgQoKiuV/odhFrGzQXZwbifC8Rg==}
    engines: {node: '>=8'}

  parse5@7.1.2:
    resolution: {integrity: sha512-Czj1WaSVpaoj0wbhMzLmWD69anp2WH7FXMB9n1Sy8/ZFF9jolSQVMu1Ij5WIyGmcBmhk7EOndpO4mIpihVqAXw==}

  parseley@0.12.1:
    resolution: {integrity: sha512-e6qHKe3a9HWr0oMRVDTRhKce+bRO8VGQR3NyVwcjwrbhMmFCX9KszEV35+rn4AdilFAq9VPxP/Fe1wC9Qjd2lw==}

  path-exists@4.0.0:
    resolution: {integrity: sha512-ak9Qy5Q7jYb2Wwcey5Fpvg2KoAc/ZIhLSLOSBmRmygPsGwkVVt0fZa0qrtMz+m6tJTAHfZQ8FnmB4MG4LWy7/w==}
    engines: {node: '>=8'}

  path-is-absolute@1.0.1:
    resolution: {integrity: sha512-AVbw3UJ2e9bq64vSaS9Am0fje1Pa8pbGqTTsmXfaIiMpnr5DlDhfJOuLj9Sf95ZPVDAUerDfEk88MPmPe7UCQg==}
    engines: {node: '>=0.10.0'}

  path-key@3.1.1:
    resolution: {integrity: sha512-ojmeN0qd+y0jszEtoY48r0Peq5dwMEkIlCOu6Q5f41lfkswXuKtYrhgoTpLnyIcHm24Uhqx+5Tqm2InSwLhE6Q==}
    engines: {node: '>=8'}

  path-key@4.0.0:
    resolution: {integrity: sha512-haREypq7xkM7ErfgIyA0z+Bj4AGKlMSdlQE2jvJo6huWD1EdkKYV+G/T4nq0YEF2vgTT8kqMFKo1uHn950r4SQ==}
    engines: {node: '>=12'}

  path-parse@1.0.7:
    resolution: {integrity: sha512-LDJzPVEEEPR+y48z93A0Ed0yXb8pAByGWo/k5YYdYgpY2/2EsOsksJrq7lOHxryrVOn1ejG6oAp8ahvOIQD8sw==}

  path-scurry@1.11.1:
    resolution: {integrity: sha512-Xa4Nw17FS9ApQFJ9umLiJS4orGjm7ZzwUrwamcGQuHSzDyth9boKDaycYdDcZDuqYATXw4HFXgaqWTctW/v1HA==}
    engines: {node: '>=16 || 14 >=14.18'}

  path-type@4.0.0:
    resolution: {integrity: sha512-gDKb8aZMDeD/tZWs9P6+q0J9Mwkdl6xMV8TjnGP3qJVJ06bdMgkbBlLU8IdfOsIsFz2BW1rNVT3XuNEl8zPAvw==}
    engines: {node: '>=8'}

  pathe@1.1.2:
    resolution: {integrity: sha512-whLdWMYL2TwI08hn8/ZqAbrVemu0LNaNNJZX73O6qaIdCTfXutsLhMkjdENX0qhsQ9uIimo4/aQOmXkoon2nDQ==}

  pathval@1.1.1:
    resolution: {integrity: sha512-Dp6zGqpTdETdR63lehJYPeIOqpiNBNtc7BpWSLrOje7UaIsE5aY92r/AunQA7rsXvet3lrJ3JnZX29UPTKXyKQ==}

  peberminta@0.9.0:
    resolution: {integrity: sha512-XIxfHpEuSJbITd1H3EeQwpcZbTLHc+VVr8ANI9t5sit565tsI4/xK3KWTUFE2e6QiangUkh3B0jihzmGnNrRsQ==}

  picocolors@1.0.1:
    resolution: {integrity: sha512-anP1Z8qwhkbmu7MFP5iTt+wQKXgwzf7zTyGlcdzabySa9vd0Xt392U0rVmz9poOaBj0uHJKyyo9/upk0HrEQew==}

  picomatch@2.3.1:
    resolution: {integrity: sha512-JU3teHTNjmE2VCGFzuY8EXzCDVwEqB2a8fsIvwaStHhAWJEeVd1o1QD80CU6+ZdEXXSLbSsuLwJjkCBWqRQUVA==}
    engines: {node: '>=8.6'}

  pify@2.3.0:
    resolution: {integrity: sha512-udgsAY+fTnvv7kI7aaxbqwWNb0AHiB0qBO89PZKPkoTmGOgdbrHDKD+0B2X4uTfJ/FT1R09r9gTsjUjNJotuog==}
    engines: {node: '>=0.10.0'}

  pirates@4.0.6:
    resolution: {integrity: sha512-saLsH7WeYYPiD25LDuLRRY/i+6HaPYr6G1OUlN39otzkSTxKnubR9RTxS3/Kk50s1g2JTgFwWQDQyplC5/SHZg==}
    engines: {node: '>= 6'}

  pkg-types@1.1.3:
    resolution: {integrity: sha512-+JrgthZG6m3ckicaOB74TwQ+tBWsFl3qVQg7mN8ulwSOElJ7gBhKzj2VkCPnZ4NlF6kEquYU+RIYNVAvzd54UA==}

  pluralize@8.0.0:
    resolution: {integrity: sha512-Nc3IT5yHzflTfbjgqWcCPpo7DaKy4FnpB0l/zCAW0Tc7jxAiuqSxHasntB3D7887LSrA93kDJ9IXovxJYxyLCA==}
    engines: {node: '>=4'}

  possible-typed-array-names@1.0.0:
    resolution: {integrity: sha512-d7Uw+eZoloe0EHDIYoe+bQ5WXnGMOpmiZFTuMWCwpjzzkL2nTjcKiAk4hh8TjnGye2TwWOk3UXucZ+3rbmBa8Q==}
    engines: {node: '>= 0.4'}

  postcss-import@15.1.0:
    resolution: {integrity: sha512-hpr+J05B2FVYUAXHeK1YyI267J/dDDhMU6B6civm8hSY1jYJnBXxzKDKDswzJmtLHryrjhnDjqqp/49t8FALew==}
    engines: {node: '>=14.0.0'}
    peerDependencies:
      postcss: ^8.0.0

  postcss-js@4.0.1:
    resolution: {integrity: sha512-dDLF8pEO191hJMtlHFPRa8xsizHaM82MLfNkUHdUtVEV3tgTp5oj+8qbEqYM57SLfc74KSbw//4SeJma2LRVIw==}
    engines: {node: ^12 || ^14 || >= 16}
    peerDependencies:
      postcss: ^8.4.21

  postcss-load-config@4.0.2:
    resolution: {integrity: sha512-bSVhyJGL00wMVoPUzAVAnbEoWyqRxkjv64tUl427SKnPrENtq6hJwUojroMz2VB+Q1edmi4IfrAPpami5VVgMQ==}
    engines: {node: '>= 14'}
    peerDependencies:
      postcss: '>=8.0.9'
      ts-node: '>=9.0.0'
    peerDependenciesMeta:
      postcss:
        optional: true
      ts-node:
        optional: true

  postcss-nested@6.0.1:
    resolution: {integrity: sha512-mEp4xPMi5bSWiMbsgoPfcP74lsWLHkQbZc3sY+jWYd65CUwXrUaTp0fmNpa01ZcETKlIgUdFN/MpS2xZtqL9dQ==}
    engines: {node: '>=12.0'}
    peerDependencies:
      postcss: ^8.2.14

  postcss-selector-parser@6.1.0:
    resolution: {integrity: sha512-UMz42UD0UY0EApS0ZL9o1XnLhSTtvvvLe5Dc2H2O56fvRZi+KulDyf5ctDhhtYJBGKStV2FL1fy6253cmLgqVQ==}
    engines: {node: '>=4'}

  postcss-value-parser@4.2.0:
    resolution: {integrity: sha512-1NNCs6uurfkVbeXG4S8JFT9t19m45ICnif8zWLd5oPSZ50QnwMfK+H3jv408d4jw/7Bttv5axS5IiHoLaVNHeQ==}

  postcss@8.4.31:
    resolution: {integrity: sha512-PS08Iboia9mts/2ygV3eLpY5ghnUcfLV/EXTOW1E2qYxJKGGBUtNjN76FYHnMs36RmARn41bC0AZmn+rR0OVpQ==}
    engines: {node: ^10 || ^12 || >=14}

  postcss@8.4.38:
    resolution: {integrity: sha512-Wglpdk03BSfXkHoQa3b/oulrotAkwrlLDRSOb9D0bN86FdRyE9lppSp33aHNPgBa0JKCoB+drFLZkQoRRYae5A==}
    engines: {node: ^10 || ^12 || >=14}

  postcss@8.4.39:
    resolution: {integrity: sha512-0vzE+lAiG7hZl1/9I8yzKLx3aR9Xbof3fBHKunvMfOCYAtMhrsnccJY2iTURb9EZd5+pLuiNV9/c/GZJOHsgIw==}
    engines: {node: ^10 || ^12 || >=14}

  preact-render-to-string@5.2.3:
    resolution: {integrity: sha512-aPDxUn5o3GhWdtJtW0svRC2SS/l8D9MAgo2+AWml+BhDImb27ALf04Q2d+AHqUUOc6RdSXFIBVa2gxzgMKgtZA==}
    peerDependencies:
      preact: '>=10'

  preact@10.11.3:
    resolution: {integrity: sha512-eY93IVpod/zG3uMF22Unl8h9KkrcKIRs2EGar8hwLZZDU1lkjph303V9HZBwufh2s736U6VXuhD109LYqPoffg==}

  prelude-ls@1.2.1:
    resolution: {integrity: sha512-vkcDPrRZo1QZLbn5RLGPpg/WmIQ65qoWWhcGKf/b5eplkkarX0m9z8ppCat4mlOqUsWpyNuYgO3VRyrYHSzX5g==}
    engines: {node: '>= 0.8.0'}

  prettier-linter-helpers@1.0.0:
    resolution: {integrity: sha512-GbK2cP9nraSSUF9N2XwUwqfzlAFlMNYYl+ShE/V+H8a9uNl/oUqB1w2EL54Jh0OlyRSd8RfWYJ3coVS4TROP2w==}
    engines: {node: '>=6.0.0'}

  prettier-plugin-tailwindcss@0.6.5:
    resolution: {integrity: sha512-axfeOArc/RiGHjOIy9HytehlC0ZLeMaqY09mm8YCkMzznKiDkwFzOpBvtuhuv3xG5qB73+Mj7OCe2j/L1ryfuQ==}
    engines: {node: '>=14.21.3'}
    peerDependencies:
      '@ianvs/prettier-plugin-sort-imports': '*'
      '@prettier/plugin-pug': '*'
      '@shopify/prettier-plugin-liquid': '*'
      '@trivago/prettier-plugin-sort-imports': '*'
      '@zackad/prettier-plugin-twig-melody': '*'
      prettier: ^3.0
      prettier-plugin-astro: '*'
      prettier-plugin-css-order: '*'
      prettier-plugin-import-sort: '*'
      prettier-plugin-jsdoc: '*'
      prettier-plugin-marko: '*'
      prettier-plugin-organize-attributes: '*'
      prettier-plugin-organize-imports: '*'
      prettier-plugin-sort-imports: '*'
      prettier-plugin-style-order: '*'
      prettier-plugin-svelte: '*'
    peerDependenciesMeta:
      '@ianvs/prettier-plugin-sort-imports':
        optional: true
      '@prettier/plugin-pug':
        optional: true
      '@shopify/prettier-plugin-liquid':
        optional: true
      '@trivago/prettier-plugin-sort-imports':
        optional: true
      '@zackad/prettier-plugin-twig-melody':
        optional: true
      prettier-plugin-astro:
        optional: true
      prettier-plugin-css-order:
        optional: true
      prettier-plugin-import-sort:
        optional: true
      prettier-plugin-jsdoc:
        optional: true
      prettier-plugin-marko:
        optional: true
      prettier-plugin-organize-attributes:
        optional: true
      prettier-plugin-organize-imports:
        optional: true
      prettier-plugin-sort-imports:
        optional: true
      prettier-plugin-style-order:
        optional: true
      prettier-plugin-svelte:
        optional: true

  prettier@3.3.2:
    resolution: {integrity: sha512-rAVeHYMcv8ATV5d508CFdn+8/pHPpXeIid1DdrPwXnaAdH7cqjVbpJaT5eq4yRAFU/lsbwYwSF/n5iNrdJHPQA==}
    engines: {node: '>=14'}
    hasBin: true

  pretty-format@27.5.1:
    resolution: {integrity: sha512-Qb1gy5OrP5+zDf2Bvnzdl3jsTf1qXVMazbvCoKhtKqVs4/YK4ozX4gKQJJVyNe+cajNPn0KoC0MC3FUmaHWEmQ==}
    engines: {node: ^10.13.0 || ^12.13.0 || ^14.15.0 || >=15.0.0}

  pretty-format@29.7.0:
    resolution: {integrity: sha512-Pdlw/oPxN+aXdmM9R00JVC9WVFoCLTKJvDVLgmJ+qAffBMxsV85l/Lu7sNx4zSzPyoL2euImuEwHhOXdEgNFZQ==}
    engines: {node: ^14.15.0 || ^16.10.0 || >=18.0.0}

  pretty-format@3.8.0:
    resolution: {integrity: sha512-WuxUnVtlWL1OfZFQFuqvnvs6MiAGk9UNsBostyBOB0Is9wb5uRESevA6rnl/rkksXaGX3GzZhPup5d6Vp1nFew==}

  prism-react-renderer@2.1.0:
    resolution: {integrity: sha512-I5cvXHjA1PVGbGm1MsWCpvBCRrYyxEri0MC7/JbfIfYfcXAxHyO5PaUjs3A8H5GW6kJcLhTHxxMaOZZpRZD2iQ==}
    peerDependencies:
      react: '>=16.0.0'

  prismjs@1.29.0:
    resolution: {integrity: sha512-Kx/1w86q/epKcmte75LNrEoT+lX8pBpavuAbvJWRXar7Hz8jrtF+e3vY751p0R8H9HdArwaCTNDDzHg/ScJK1Q==}
    engines: {node: '>=6'}

  prop-types@15.8.1:
    resolution: {integrity: sha512-oj87CgZICdulUohogVAR7AjlC0327U4el4L6eAvOqCeudMDVU0NThNaV+b9Df4dXgSP1gXMTnPdhfe/2qDH5cg==}

  proto-list@1.2.4:
    resolution: {integrity: sha512-vtK/94akxsTMhe0/cbfpR+syPuszcuwhqVjJq26CuNDgFGj682oRBXOP5MJpv2r7JtE8MsiepGIqvvOTBwn2vA==}

  psl@1.9.0:
    resolution: {integrity: sha512-E/ZsdU4HLs/68gYzgGTkMicWTLPdAftJLfJFlLUAAKZGkStNU72sZjT66SnMDVOfOWY/YAoiD7Jxa9iHvngcag==}

  punycode@2.3.1:
    resolution: {integrity: sha512-vYt7UD1U9Wg6138shLtLOvdAu+8DsC/ilFtEVHcH+wydcSpNE20AfSOduf6MkRFahL5FY7X1oU7nKVZFtfq8Fg==}
    engines: {node: '>=6'}

  querystringify@2.2.0:
    resolution: {integrity: sha512-FIqgj2EUvTa7R50u0rGsyTftzjYmv/a3hO345bZNrqabNqjtgiDMgmo4mkUjd+nzU5oF3dClKqFIPUKybUyqoQ==}

  queue-microtask@1.2.3:
    resolution: {integrity: sha512-NuaNSa6flKT5JaSYQzJok04JzTL1CA6aGhv5rfLW3PgqA+M2ChpZQnAC8h8i4ZFkBS8X5RqkDBHA7r4hej3K9A==}

  randombytes@2.1.0:
    resolution: {integrity: sha512-vYl3iOX+4CKUWuxGi9Ukhie6fsqXqS9FE2Zaic4tNFD2N2QQaXOMFbuKK4QmDHC0JO6B1Zp41J0LpT0oR68amQ==}

  react-dom@18.3.1:
    resolution: {integrity: sha512-5m4nQKp+rZRb09LNH59GM4BxTh9251/ylbKIbpe7TpGxfJ+9kv6BLkLBXIjjspbgbnIBNqlI23tRnTWT0snUIw==}
    peerDependencies:
      react: ^18.3.1

  react-email@2.1.5:
    resolution: {integrity: sha512-SjGt5XiqNwrC6FT0rAxERj0MC9binUOVZDzspAxcRHpxjZavvePAHvV29uROWNQ1Ha7ssg1sfy4dTQi7bjCXrg==}
    engines: {node: '>=18.0.0'}
    hasBin: true

  react-is@16.13.1:
    resolution: {integrity: sha512-24e6ynE2H+OKt4kqsOvNd8kBpV65zoxbA4BVsEOB3ARVWQki/DHzaUoC5KuON/BiccDaCCTZBuOcfZs70kR8bQ==}

  react-is@17.0.2:
    resolution: {integrity: sha512-w2GsyukL62IJnlaff/nRegPQR94C/XXamvMWmSHRJ4y7Ts/4ocGRmTHvOs8PSE6pB3dWOrD/nueuU5sduBsQ4w==}

  react-is@18.3.1:
    resolution: {integrity: sha512-/LLMVyas0ljjAtoYiPqYiL8VWXzUUdThrmU5+n20DZv+a+ClRoevUzw5JxU+Ieh5/c87ytoTBV9G1FiKfNJdmg==}

  react-promise-suspense@0.3.4:
    resolution: {integrity: sha512-I42jl7L3Ze6kZaq+7zXWSunBa3b1on5yfvUW6Eo/3fFOj6dZ5Bqmcd264nJbTK/gn1HjjILAjSwnZbV4RpSaNQ==}

  react-refresh@0.14.2:
    resolution: {integrity: sha512-jCvmsr+1IUSMUyzOkRcvnVbX3ZYC6g9TDrDbFuFmRDq7PD4yaGbLKNQL6k2jnArV8hjYxh7hVhAZB6s9HDGpZA==}
    engines: {node: '>=0.10.0'}

  react-remove-scroll-bar@2.3.6:
    resolution: {integrity: sha512-DtSYaao4mBmX+HDo5YWYdBWQwYIQQshUV/dVxFxK+KM26Wjwp1gZ6rv6OC3oujI6Bfu6Xyg3TwK533AQutsn/g==}
    engines: {node: '>=10'}
    peerDependencies:
      '@types/react': ^16.8.0 || ^17.0.0 || ^18.0.0
      react: ^16.8.0 || ^17.0.0 || ^18.0.0
    peerDependenciesMeta:
      '@types/react':
        optional: true

  react-remove-scroll@2.5.7:
    resolution: {integrity: sha512-FnrTWO4L7/Bhhf3CYBNArEG/yROV0tKmTv7/3h9QCFvH6sndeFf1wPqOcbFVu5VAulS5dV1wGT3GZZ/1GawqiA==}
    engines: {node: '>=10'}
    peerDependencies:
      '@types/react': ^16.8.0 || ^17.0.0 || ^18.0.0
      react: ^16.8.0 || ^17.0.0 || ^18.0.0
    peerDependenciesMeta:
      '@types/react':
        optional: true

  react-style-singleton@2.2.1:
    resolution: {integrity: sha512-ZWj0fHEMyWkHzKYUr2Bs/4zU6XLmq9HsgBURm7g5pAVfyn49DgUiNgY2d4lXRlYSiCif9YBGpQleewkcqddc7g==}
    engines: {node: '>=10'}
    peerDependencies:
      '@types/react': ^16.8.0 || ^17.0.0 || ^18.0.0
      react: ^16.8.0 || ^17.0.0 || ^18.0.0
    peerDependenciesMeta:
      '@types/react':
        optional: true

  react@18.3.1:
    resolution: {integrity: sha512-wS+hAgJShR0KhEvPJArfuPVN1+Hz1t0Y6n5jLrGQbkb4urgPE/0Rve+1kMB1v/oWgHgm4WIcV+i7F2pTVj+2iQ==}
    engines: {node: '>=0.10.0'}

  read-cache@1.0.0:
    resolution: {integrity: sha512-Owdv/Ft7IjOgm/i0xvNDZ1LrRANRfew4b2prF3OWMQLxLfu3bS8FVhCsrSCMK4lR56Y9ya+AThoTpDCTxCmpRA==}

  read-pkg-up@7.0.1:
    resolution: {integrity: sha512-zK0TB7Xd6JpCLmlLmufqykGE+/TlOePD6qKClNW7hHDKFh/J7/7gCWGR7joEQEW1bKq3a3yUZSObOoWLFQ4ohg==}
    engines: {node: '>=8'}

  read-pkg@5.2.0:
    resolution: {integrity: sha512-Ug69mNOpfvKDAc2Q8DRpMjjzdtrnv9HcSMX+4VsZxD1aZ6ZzrIE7rlzXBtWTyhULSMKg076AW6WR5iZpD0JiOg==}
    engines: {node: '>=8'}

  readable-stream@3.6.2:
    resolution: {integrity: sha512-9u/sniCrY3D5WdsERHzHE4G2YCXqoG5FTHUiCC4SIbr6XcLZBY05ya9EKjYek9O5xOAwjGq+1JdGBAS7Q9ScoA==}
    engines: {node: '>= 6'}

  readdirp@3.6.0:
    resolution: {integrity: sha512-hOS089on8RduqdbhvQ5Z37A0ESjsqz6qnRcffsMU3495FuTdqSm+7bhJ29JvIOsBDEEnan5DPu9t3To9VRlMzA==}
    engines: {node: '>=8.10.0'}

  redent@3.0.0:
    resolution: {integrity: sha512-6tDA8g98We0zd0GvVeMT9arEOnTw9qM03L9cJXaCjrip1OO764RDBLBfrB4cwzNGDj5OA5ioymC9GkizgWJDUg==}
    engines: {node: '>=8'}

  reflect.getprototypeof@1.0.6:
    resolution: {integrity: sha512-fmfw4XgoDke3kdI6h4xcUz1dG8uaiv5q9gcEwLS4Pnth2kxT+GZ7YehS1JTMGBQmtV7Y4GFGbs2re2NqhdozUg==}
    engines: {node: '>= 0.4'}

  regenerator-runtime@0.14.1:
    resolution: {integrity: sha512-dYnhHh0nJoMfnkZs6GmmhFknAGRrLznOu5nc9ML+EJxGvrx6H7teuevqVqCuPcPK//3eDrrjQhehXVx9cnkGdw==}

  regexp-tree@0.1.27:
    resolution: {integrity: sha512-iETxpjK6YoRWJG5o6hXLwvjYAoW+FEZn9os0PD/b6AP6xQwsa/Y7lCVgIixBbUPMfhu+i2LtdeAqVTgGlQarfA==}
    hasBin: true

  regexp.prototype.flags@1.5.2:
    resolution: {integrity: sha512-NcDiDkTLuPR+++OCKB0nWafEmhg/Da8aUPLPMQbK+bxKKCm1/S5he+AqYa4PlMCVBalb4/yxIRub6qkEx5yJbw==}
    engines: {node: '>= 0.4'}

  regjsparser@0.10.0:
    resolution: {integrity: sha512-qx+xQGZVsy55CH0a1hiVwHmqjLryfh7wQyF5HO07XJ9f7dQMY/gPQHhlyDkIzJKC+x2fUCpCcUODUUUFrm7SHA==}
    hasBin: true

  requires-port@1.0.0:
    resolution: {integrity: sha512-KigOCHcocU3XODJxsu8i/j8T9tzT4adHiecwORRQ0ZZFcp7ahwXuRU1m+yuO90C5ZUyGeGfocHDI14M3L3yDAQ==}

  resolve-from@4.0.0:
    resolution: {integrity: sha512-pb/MYmXstAkysRFx8piNI1tGFNQIFA3vkE3Gq4EuA1dF6gHp/+vgZqsCGJapvy8N3Q+4o7FwvquPJcnZ7RYy4g==}
    engines: {node: '>=4'}

  resolve-pkg-maps@1.0.0:
    resolution: {integrity: sha512-seS2Tj26TBVOC2NIc2rOe2y2ZO7efxITtLZcGSOnHHNOQ7CkiUBfw0Iw2ck6xkIhPwLhKNLS8BO+hEpngQlqzw==}

  resolve@1.22.8:
    resolution: {integrity: sha512-oKWePCxqpd6FlLvGV1VU0x7bkPmmCNolxzjMf4NczoDnQcIWrAF+cPtZn5i6n+RfD2d9i0tzpKnG6Yk168yIyw==}
    hasBin: true

  resolve@2.0.0-next.5:
    resolution: {integrity: sha512-U7WjGVG9sH8tvjW5SmGbQuui75FiyjAX72HX15DwBBwF9dNiQZRQAg9nnPhYy+TUnE0+VcrttuvNI8oSxZcocA==}
    hasBin: true

  restore-cursor@3.1.0:
    resolution: {integrity: sha512-l+sSefzHpj5qimhFSE5a8nufZYAM3sBSVMAPtYkmC+4EH2anSGaEMXSD0izRQbu9nfyQ9y5JrVmp7E8oZrUjvA==}
    engines: {node: '>=8'}

  reusify@1.0.4:
    resolution: {integrity: sha512-U9nH88a3fc/ekCF1l0/UP1IosiuIjyTh7hBvXVMHYgVcfGvt897Xguj2UOLDeI5BG2m7/uwyaLVT6fbtCwTyzw==}
    engines: {iojs: '>=1.0.0', node: '>=0.10.0'}

  rimraf@3.0.2:
    resolution: {integrity: sha512-JZkJMZkAGFFPP2YqXZXPbMlMBgsxzE8ILs4lMIX/2o0L9UBw9O/Y3o6wFw/i9YLapcUJWwqbi3kdxIPdC62TIA==}
    deprecated: Rimraf versions prior to v4 are no longer supported
    hasBin: true

  rollup@4.18.0:
    resolution: {integrity: sha512-QmJz14PX3rzbJCN1SG4Xe/bAAX2a6NpCP8ab2vfu2GiUr8AQcr2nCV/oEO3yneFarB67zk8ShlIyWb2LGTb3Sg==}
    engines: {node: '>=18.0.0', npm: '>=8.0.0'}
    hasBin: true

  rrweb-cssom@0.6.0:
    resolution: {integrity: sha512-APM0Gt1KoXBz0iIkkdB/kfvGOwC4UuJFeG/c+yV7wSc7q96cG/kJ0HiYCnzivD9SB53cLV1MlHFNfOuPaadYSw==}

  rrweb-cssom@0.7.1:
    resolution: {integrity: sha512-TrEMa7JGdVm0UThDJSx7ddw5nVm3UJS9o9CCIZ72B1vSyEZoziDqBYP3XIoi/12lKrJR8rE3jeFHMok2F/Mnsg==}

  run-parallel@1.2.0:
    resolution: {integrity: sha512-5l4VyZR86LZ/lDxZTR6jqL8AFE2S0IFLMP26AbjsLVADxHdhB/c0GUsH+y39UfCi3dzz8OlQuPmnaJOMoDHQBA==}

  safe-array-concat@1.1.2:
    resolution: {integrity: sha512-vj6RsCsWBCf19jIeHEfkRMw8DPiBb+DMXklQ/1SGDHOMlHdPUkZXFQ2YdplS23zESTijAcurb1aSgJA3AgMu1Q==}
    engines: {node: '>=0.4'}

  safe-buffer@5.2.1:
    resolution: {integrity: sha512-rp3So07KcdmmKbGvgaNxQSJr7bGVSVk5S9Eq1F+ppbRo70+YeaDxkw5Dd8NPN+GD6bjnYm2VuPuCXmpuYvmCXQ==}

  safe-regex-test@1.0.3:
    resolution: {integrity: sha512-CdASjNJPvRa7roO6Ra/gLYBTzYzzPyyBXxIMdGW3USQLyjWEls2RgW5UBTXaQVp+OrpeCK3bLem8smtmheoRuw==}
    engines: {node: '>= 0.4'}

  safer-buffer@2.1.2:
    resolution: {integrity: sha512-YZo3K82SD7Riyi0E1EQPojLz7kpepnSQI9IyPbHHg1XXXevb5dJI7tpyN2ADxGcQbHG7vcyRHk0cbwqcQriUtg==}

  saxes@6.0.0:
    resolution: {integrity: sha512-xAg7SOnEhrm5zI3puOOKyy1OMcMlIJZYNJY7xLBwSze0UjhPLnWfj2GF2EpT0jmzaJKIWKHLsaSSajf35bcYnA==}
    engines: {node: '>=v12.22.7'}

  scheduler@0.23.2:
    resolution: {integrity: sha512-UOShsPwz7NrMUqhR6t0hWjFduvOzbtv7toDH1/hIrfRNIDBnnBWd0CwJTGvTpngVlmwGCdP9/Zl/tVrDqcuYzQ==}

  schema-utils@3.3.0:
    resolution: {integrity: sha512-pN/yOAvcC+5rQ5nERGuwrjLlYvLTbCibnZ1I7B1LaiAz9BRBlE9GMgE/eqV30P7aJQUf7Ddimy/RsbYO/GrVGg==}
    engines: {node: '>= 10.13.0'}

  selderee@0.11.0:
    resolution: {integrity: sha512-5TF+l7p4+OsnP8BCCvSyZiSPc4x4//p5uPwK8TCnVPJYRmU2aYKMpOXvw8zM5a5JvuuCGN1jmsMwuU2W02ukfA==}

  semver@5.7.2:
    resolution: {integrity: sha512-cBznnQ9KjJqU67B52RMC65CMarK2600WFnbkcaiwWq3xy/5haFJlshgnpjovMVJ+Hff49d8GEn0b87C5pDQ10g==}
    hasBin: true

  semver@6.3.1:
    resolution: {integrity: sha512-BR7VvDCVHO+q2xBEWskxS6DJE1qRnb7DxzUrogb71CWoSficBxYsiAGd+Kl0mmq/MprG9yArRkyrQxTO6XjMzA==}
    hasBin: true

  semver@7.6.2:
    resolution: {integrity: sha512-FNAIBWCx9qcRhoHcgcJ0gvU7SN1lYU2ZXuSfl04bSC5OpvDHFyJCjdNHomPXxjQlCBU67YW64PzY7/VIEH7F2w==}
    engines: {node: '>=10'}
    hasBin: true

  serialize-javascript@6.0.2:
    resolution: {integrity: sha512-Saa1xPByTTq2gdeFZYLLo+RFE35NHZkAbqZeWNd3BpzppeVisAqpDjcp8dyf6uIvEqJRd46jemmyA4iFIeVk8g==}

  set-function-length@1.2.2:
    resolution: {integrity: sha512-pgRc4hJ4/sNjWCSS9AmnS40x3bNMDTknHgL5UaMBTMyJnU90EgWh1Rz+MC9eFu4BuN/UwZjKQuY/1v3rM7HMfg==}
    engines: {node: '>= 0.4'}

  set-function-name@2.0.2:
    resolution: {integrity: sha512-7PGFlmtwsEADb0WYyvCMa1t+yke6daIG4Wirafur5kcf+MhUnPms1UeR0CKQdTZD81yESwMHbtn+TR+dMviakQ==}
    engines: {node: '>= 0.4'}

  shebang-command@2.0.0:
    resolution: {integrity: sha512-kHxr2zZpYtdmrN1qDjrrX/Z1rR1kG8Dx+gkpK1G4eXmvXswmcE1hTWBWYUzlraYw1/yZp6YuDY77YtvbN0dmDA==}
    engines: {node: '>=8'}

  shebang-regex@3.0.0:
    resolution: {integrity: sha512-7++dFhtcx3353uBaq8DDR4NuxBetBzC7ZQOhmTQInHEd6bSrXdiEyzCvG07Z44UYdLShWUyXt5M/yhz8ekcb1A==}
    engines: {node: '>=8'}

  side-channel@1.0.6:
    resolution: {integrity: sha512-fDW/EZ6Q9RiO8eFG8Hj+7u/oW+XrPTIChwCOM2+th2A6OblDtYYIpve9m+KvI9Z4C9qSEXlaGR6bTEYHReuglA==}
    engines: {node: '>= 0.4'}

  siginfo@2.0.0:
    resolution: {integrity: sha512-ybx0WO1/8bSBLEWXZvEd7gMW3Sn3JFlW3TvX1nREbDLRNQNaeNN8WK0meBwPdAaOI7TtRRRJn/Es1zhrrCHu7g==}

  signal-exit@3.0.7:
    resolution: {integrity: sha512-wnD2ZE+l+SPC/uoS0vXeE9L1+0wuaMqKlfz9AMUo38JsyLSBWSFcHR1Rri62LZc12vLr1gb3jl7iwQhgwpAbGQ==}

  signal-exit@4.1.0:
    resolution: {integrity: sha512-bzyZ1e88w9O1iNJbKnOlvYTrWPDl46O1bG0D3XInv+9tkPrxrN8jUUTiFlDkkmKWgn1M6CfIA13SuGqOa9Korw==}
    engines: {node: '>=14'}

  sirv@2.0.4:
    resolution: {integrity: sha512-94Bdh3cC2PKrbgSOUqTiGPWVZeSiXfKOVZNJniWoqrWrRkB1CJzBU3NEbiTsPcYy1lDsANA/THzS+9WBiy5nfQ==}
    engines: {node: '>= 10'}

  slash@3.0.0:
    resolution: {integrity: sha512-g9Q1haeby36OSStwb4ntCGGGaKsaVSjQ68fBxoQcutl5fS1vuY18H3wSt3jFyFtrkx+Kz0V1G85A4MyAdDMi2Q==}
    engines: {node: '>=8'}

  socket.io-adapter@2.5.5:
    resolution: {integrity: sha512-eLDQas5dzPgOWCk9GuuJC2lBqItuhKI4uxGgo9aIV7MYbk2h9Q6uULEh8WBzThoI7l+qU9Ast9fVUmkqPP9wYg==}

  socket.io-client@4.7.3:
    resolution: {integrity: sha512-nU+ywttCyBitXIl9Xe0RSEfek4LneYkJxCeNnKCuhwoH4jGXO1ipIUw/VA/+Vvv2G1MTym11fzFC0SxkrcfXDw==}
    engines: {node: '>=10.0.0'}

  socket.io-parser@4.2.4:
    resolution: {integrity: sha512-/GbIKmo8ioc+NIWIhwdecY0ge+qVBSMdgxGygevmdHj24bsfgtCmcUUcQ5ZzcylGFHsN3k4HB4Cgkl96KVnuew==}
    engines: {node: '>=10.0.0'}

  socket.io@4.7.3:
    resolution: {integrity: sha512-SE+UIQXBQE+GPG2oszWMlsEmWtHVqw/h1VrYJGK5/MC7CH5p58N448HwIrtREcvR4jfdOJAY4ieQfxMr55qbbw==}
    engines: {node: '>=10.2.0'}

  sonner@1.3.1:
    resolution: {integrity: sha512-+rOAO56b2eI3q5BtgljERSn2umRk63KFIvgb2ohbZ5X+Eb5u+a/7/0ZgswYqgBMg8dyl7n6OXd9KasA8QF9ToA==}
    peerDependencies:
      react: ^18.0.0
      react-dom: ^18.0.0

  source-map-js@1.0.2:
    resolution: {integrity: sha512-R0XvVJ9WusLiqTCEiGCmICCMplcCkIwwR11mOSD9CR5u+IXYdiseeEuXCVAjS54zqwkLcPNnmU4OeJ6tUrWhDw==}
    engines: {node: '>=0.10.0'}

  source-map-js@1.2.0:
    resolution: {integrity: sha512-itJW8lvSA0TXEphiRoawsCksnlf8SyvmFzIhltqAHluXd88pkCd+cXJVHTDwdCr0IzwptSm035IHQktUu1QUMg==}
    engines: {node: '>=0.10.0'}

  source-map-support@0.5.21:
    resolution: {integrity: sha512-uBHU3L3czsIyYXKX88fdrGovxdSCoTGDRZ6SYXtSRxLZUzHg5P/66Ht6uoUlHu9EZod+inXhKo3qQgwXUT/y1w==}

  source-map@0.6.1:
    resolution: {integrity: sha512-UjgapumWlbMhkBgzT7Ykc5YXUT46F0iKu8SGXq0bcwP5dz/h0Plj6enJqjz1Zbq2l5WaqYnrVbwWOWMyF3F47g==}
    engines: {node: '>=0.10.0'}

  spdx-correct@3.2.0:
    resolution: {integrity: sha512-kN9dJbvnySHULIluDHy32WHRUu3Og7B9sbY7tsFLctQkIqnMh3hErYgdMjTYuqmcXX+lK5T1lnUt3G7zNswmZA==}

  spdx-exceptions@2.5.0:
    resolution: {integrity: sha512-PiU42r+xO4UbUS1buo3LPJkjlO7430Xn5SVAhdpzzsPHsjbYVflnnFdATgabnLude+Cqu25p6N+g2lw/PFsa4w==}

  spdx-expression-parse@3.0.1:
    resolution: {integrity: sha512-cbqHunsQWnJNE6KhVSMsMeH5H/L9EpymbzqTQ3uLwNCLZ1Q481oWaofqH7nO6V07xlXwY6PhQdQ2IedWx/ZK4Q==}

  spdx-license-ids@3.0.18:
    resolution: {integrity: sha512-xxRs31BqRYHwiMzudOrpSiHtZ8i/GeionCBDSilhYRj+9gIcI8wCZTlXZKu9vZIVqViP3dcp9qE5G6AlIaD+TQ==}

  stackback@0.0.2:
    resolution: {integrity: sha512-1XMJE5fQo1jGH6Y/7ebnwPOBEkIEnT4QF32d5R1+VXdXveM0IBMJt8zfaxX1P3QhVwrYe+576+jkANtSS2mBbw==}

  stacktrace-parser@0.1.10:
    resolution: {integrity: sha512-KJP1OCML99+8fhOHxwwzyWrlUuVX5GQ0ZpJTd1DFXhdkrvg1szxfHhawXUZ3g9TkXORQd4/WG68jMlQZ2p8wlg==}
    engines: {node: '>=6'}

  std-env@3.7.0:
    resolution: {integrity: sha512-JPbdCEQLj1w5GilpiHAx3qJvFndqybBysA3qUOnznweH4QbNYUsW/ea8QzSrnh0vNsezMMw5bcVool8lM0gwzg==}

  stop-iteration-iterator@1.0.0:
    resolution: {integrity: sha512-iCGQj+0l0HOdZ2AEeBADlsRC+vsnDsZsbdSiH1yNSjcfKM7fdpCMfqAL/dwF5BLiw/XhRft/Wax6zQbhq2BcjQ==}
    engines: {node: '>= 0.4'}

  streamsearch@1.1.0:
    resolution: {integrity: sha512-Mcc5wHehp9aXz1ax6bZUyY5afg9u2rv5cqQI3mRrYkGC8rW2hM02jWuwjtL++LS5qinSyhj2QfLyNsuc+VsExg==}
    engines: {node: '>=10.0.0'}

  string-width@4.2.3:
    resolution: {integrity: sha512-wKyQRQpjJ0sIp62ErSZdGsjMJWsap5oRNihHhu6G7JVO/9jIB6UyevL+tXuOqrng8j/cxKTWyWUwvSTriiZz/g==}
    engines: {node: '>=8'}

  string-width@5.1.2:
    resolution: {integrity: sha512-HnLOCR3vjcY8beoNLtcjZ5/nxn2afmME6lhrDrebokqMap+XbeW8n9TXpPDOqdGK5qcI3oT0GKTW6wC7EMiVqA==}
    engines: {node: '>=12'}

  string.prototype.includes@2.0.0:
    resolution: {integrity: sha512-E34CkBgyeqNDcrbU76cDjL5JLcVrtSdYq0MEh/B10r17pRP4ciHLwTgnuLV8Ay6cgEMLkcBkFCKyFZ43YldYzg==}

  string.prototype.matchall@4.0.11:
    resolution: {integrity: sha512-NUdh0aDavY2og7IbBPenWqR9exH+E26Sv8e0/eTe1tltDGZL+GtBkDAnnyBtmekfK6/Dq3MkcGtzXFEd1LQrtg==}
    engines: {node: '>= 0.4'}

  string.prototype.repeat@1.0.0:
    resolution: {integrity: sha512-0u/TldDbKD8bFCQ/4f5+mNRrXwZ8hg2w7ZR8wa16e8z9XpePWl3eGEcUD0OXpEH/VJH/2G3gjUtR3ZOiBe2S/w==}

  string.prototype.trim@1.2.9:
    resolution: {integrity: sha512-klHuCNxiMZ8MlsOihJhJEBJAiMVqU3Z2nEXWfWnIqjN0gEFS9J9+IxKozWWtQGcgoa1WUZzLjKPTr4ZHNFTFxw==}
    engines: {node: '>= 0.4'}

  string.prototype.trimend@1.0.8:
    resolution: {integrity: sha512-p73uL5VCHCO2BZZ6krwwQE3kCzM7NKmis8S//xEC6fQonchbum4eP6kR4DLEjQFO3Wnj3Fuo8NM0kOSjVdHjZQ==}

  string.prototype.trimstart@1.0.8:
    resolution: {integrity: sha512-UXSH262CSZY1tfu3G3Secr6uGLCFVPMhIqHjlgCUtCCcgihYc/xKs9djMTMUOb2j1mVSeU8EU6NWc/iQKU6Gfg==}
    engines: {node: '>= 0.4'}

  string_decoder@1.3.0:
    resolution: {integrity: sha512-hkRX8U1WjJFd8LsDJ2yQ/wWWxaopEsABU1XfkM8A+j0+85JAGppt16cr1Whg6KIbb4okU6Mql6BOj+uup/wKeA==}

  strip-ansi@6.0.1:
    resolution: {integrity: sha512-Y38VPSHcqkFrCpFnQ9vuSXmquuv5oXOKpGeT6aGrr3o3Gc9AlVa6JBfUSOCnbxGGZF+/0ooI7KrPuUSztUdU5A==}
    engines: {node: '>=8'}

  strip-ansi@7.1.0:
    resolution: {integrity: sha512-iq6eVVI64nQQTRYq2KtEg2d2uU7LElhTJwsH4YzIHZshxlgZms/wIc4VoDQTlG/IvVIrBKG06CrZnp0qv7hkcQ==}
    engines: {node: '>=12'}

  strip-bom@3.0.0:
    resolution: {integrity: sha512-vavAMRXOgBVNF6nyEEmL3DBK19iRpDcoIwW+swQ+CbGiu7lju6t+JklA1MHweoWtadgt4ISVUsXLyDq34ddcwA==}
    engines: {node: '>=4'}

  strip-final-newline@3.0.0:
    resolution: {integrity: sha512-dOESqjYr96iWYylGObzd39EuNTa5VJxyvVAEm5Jnh7KGo75V43Hk1odPQkNDyXNmUR6k+gEiDVXnjB8HJ3crXw==}
    engines: {node: '>=12'}

  strip-indent@3.0.0:
    resolution: {integrity: sha512-laJTa3Jb+VQpaC6DseHhF7dXVqHTfJPCRDaEbid/drOhgitgYku/letMUqOXFoWV0zIIUbjpdH2t+tYj4bQMRQ==}
    engines: {node: '>=8'}

  strip-json-comments@3.1.1:
    resolution: {integrity: sha512-6fPc+R4ihwqP6N/aIv2f1gMH8lOVtWQHoqC4yK6oSDVVocumAsfCqjkXnqiYMhmMwS/mEHLp7Vehlt3ql6lEig==}
    engines: {node: '>=8'}

  strip-literal@2.1.0:
    resolution: {integrity: sha512-Op+UycaUt/8FbN/Z2TWPBLge3jWrP3xj10f3fnYxf052bKuS3EKs1ZQcVGjnEMdsNVAM+plXRdmjrZ/KgG3Skw==}

  styled-jsx@5.1.1:
    resolution: {integrity: sha512-pW7uC1l4mBZ8ugbiZrcIsiIvVx1UmTfw7UkC3Um2tmfUq9Bhk8IiyEIPl6F8agHgjzku6j0xQEZbfA5uSgSaCw==}
    engines: {node: '>= 12.0.0'}
    peerDependencies:
      '@babel/core': '*'
      babel-plugin-macros: '*'
      react: '>= 16.8.0 || 17.x.x || ^18.0.0-0'
    peerDependenciesMeta:
      '@babel/core':
        optional: true
      babel-plugin-macros:
        optional: true

  sucrase@3.35.0:
    resolution: {integrity: sha512-8EbVDiu9iN/nESwxeSxDKe0dunta1GOlHufmSSXxMD2z2/tMZpDMpvXQGsc+ajGo8y2uYUmixaSRUc/QPoQ0GA==}
    engines: {node: '>=16 || 14 >=14.17'}
    hasBin: true

  supports-color@5.5.0:
    resolution: {integrity: sha512-QjVjwdXIt408MIiAqCX4oUKsgU2EqAGzs2Ppkm4aQYbjm+ZEWEcW4SfFNTr4uMNZma0ey4f5lgLrkB0aX0QMow==}
    engines: {node: '>=4'}

  supports-color@7.2.0:
    resolution: {integrity: sha512-qpCAvRl9stuOHveKsn7HncJRvv501qIacKzQlO/+Lwxc9+0q2wLyv4Dfvt80/DPn2pqOBsJdDiogXGR9+OvwRw==}
    engines: {node: '>=8'}

  supports-color@8.1.1:
    resolution: {integrity: sha512-MpUEN2OodtUzxvKQl72cUF7RQ5EiHsGvSsVG0ia9c5RbWGL2CI4C7EpPS8UTBIplnlzZiNuV56w+FuNxy3ty2Q==}
    engines: {node: '>=10'}

  supports-preserve-symlinks-flag@1.0.0:
    resolution: {integrity: sha512-ot0WnXS9fgdkgIcePe6RHNk1WA8+muPa6cSjeR3V8K27q9BB1rTE3R1p7Hv0z1ZyAc8s6Vvv8DIyWf681MAt0w==}
    engines: {node: '>= 0.4'}

  symbol-tree@3.2.4:
    resolution: {integrity: sha512-9QNk5KwDF+Bvz+PyObkmSYjI5ksVUYtjW7AU22r2NKcfLJcXp96hkDWU3+XndOsUb+AQ9QhfzfCT2O+CNWT5Tw==}

  synckit@0.8.8:
    resolution: {integrity: sha512-HwOKAP7Wc5aRGYdKH+dw0PRRpbO841v2DENBtjnR5HFWoiNByAl7vrx3p0G/rCyYXQsrxqtX48TImFtPcIHSpQ==}
    engines: {node: ^14.18.0 || >=16.0.0}

  tailwind-merge@2.2.0:
    resolution: {integrity: sha512-SqqhhaL0T06SW59+JVNfAqKdqLs0497esifRrZ7jOaefP3o64fdFNDMrAQWZFMxTLJPiHVjRLUywT8uFz1xNWQ==}

  tailwind-merge@2.3.0:
    resolution: {integrity: sha512-vkYrLpIP+lgR0tQCG6AP7zZXCTLc1Lnv/CCRT3BqJ9CZ3ui2++GPaGb1x/ILsINIMSYqqvrpqjUFsMNLlW99EA==}

  tailwindcss-animate@1.0.7:
    resolution: {integrity: sha512-bl6mpH3T7I3UFxuvDEXLxy/VuFxBk5bbzplh7tXI68mwMokNYd1t9qPBHlnyTwfa4JGC4zP516I1hYYtQ/vspA==}
    peerDependencies:
      tailwindcss: '>=3.0.0 || insiders'

  tailwindcss@3.4.0:
    resolution: {integrity: sha512-VigzymniH77knD1dryXbyxR+ePHihHociZbXnLZHUyzf2MMs2ZVqlUrZ3FvpXP8pno9JzmILt1sZPD19M3IxtA==}
    engines: {node: '>=14.0.0'}
    hasBin: true

  tailwindcss@3.4.4:
    resolution: {integrity: sha512-ZoyXOdJjISB7/BcLTR6SEsLgKtDStYyYZVLsUtWChO4Ps20CBad7lfJKVDiejocV4ME1hLmyY0WJE3hSDcmQ2A==}
    engines: {node: '>=14.0.0'}
    hasBin: true

  tapable@2.2.1:
    resolution: {integrity: sha512-GNzQvQTOIP6RyTfE2Qxb8ZVlNmw0n88vp1szwWRimP02mnTsx3Wtn5qRdqY9w2XduFNUgvOwhNnQsjwCp+kqaQ==}
    engines: {node: '>=6'}

  terser-webpack-plugin@5.3.10:
    resolution: {integrity: sha512-BKFPWlPDndPs+NGGCr1U59t0XScL5317Y0UReNrHaw9/FwhPENlq6bfgs+4yPfyP51vqC1bQ4rp1EfXW5ZSH9w==}
    engines: {node: '>= 10.13.0'}
    peerDependencies:
      '@swc/core': '*'
      esbuild: '*'
      uglify-js: '*'
      webpack: ^5.1.0
    peerDependenciesMeta:
      '@swc/core':
        optional: true
      esbuild:
        optional: true
      uglify-js:
        optional: true

  terser@5.31.3:
    resolution: {integrity: sha512-pAfYn3NIZLyZpa83ZKigvj6Rn9c/vd5KfYGX7cN1mnzqgDcxWvrU5ZtAfIKhEXz9nRecw4z3LXkjaq96/qZqAA==}
    engines: {node: '>=10'}
    hasBin: true

  test-exclude@6.0.0:
    resolution: {integrity: sha512-cAGWPIyOHU6zlmg88jwm7VRyXnMN7iV68OGAbYDk/Mh/xC/pzVPlQtY6ngoIH/5/tciuhGfvESU8GrHrcxD56w==}
    engines: {node: '>=8'}

  text-table@0.2.0:
    resolution: {integrity: sha512-N+8UisAXDGk8PFXP4HAzVR9nbfmVJ3zYLAWiTIoqC5v5isinhr+r5uaO8+7r3BMfuNIufIsA7RdpVgacC2cSpw==}

  thenify-all@1.6.0:
    resolution: {integrity: sha512-RNxQH/qI8/t3thXJDwcstUO4zeqo64+Uy/+sNVRBx4Xn2OX+OZ9oP+iJnNFqplFra2ZUVeKCSa2oVWi3T4uVmA==}
    engines: {node: '>=0.8'}

  thenify@3.3.1:
    resolution: {integrity: sha512-RVZSIV5IG10Hk3enotrhvz0T9em6cyHBLkH/YAZuKqd8hRkKhSfCGIcP2KUY0EPxndzANBmNllzWPwak+bheSw==}

  tinybench@2.8.0:
    resolution: {integrity: sha512-1/eK7zUnIklz4JUUlL+658n58XO2hHLQfSk1Zf2LKieUjxidN16eKFEoDEfjHc3ohofSSqK3X5yO6VGb6iW8Lw==}

  tinypool@0.8.4:
    resolution: {integrity: sha512-i11VH5gS6IFeLY3gMBQ00/MmLncVP7JLXOw1vlgkytLmJK7QnEr7NXf0LBdxfmNPAeyetukOk0bOYrJrFGjYJQ==}
    engines: {node: '>=14.0.0'}

  tinyspy@2.2.1:
    resolution: {integrity: sha512-KYad6Vy5VDWV4GH3fjpseMQ/XU2BhIYP7Vzd0LG44qRWm/Yt2WCOTicFdvmgo6gWaqooMQCawTtILVQJupKu7A==}
    engines: {node: '>=14.0.0'}

  to-fast-properties@2.0.0:
    resolution: {integrity: sha512-/OaKK0xYrs3DmxRYqL/yDc+FxFUVYhDlXMhRmv3z915w2HF1tnN1omB354j8VUGO/hbRzyD6Y3sA7v7GS/ceog==}
    engines: {node: '>=4'}

  to-regex-range@5.0.1:
    resolution: {integrity: sha512-65P7iz6X5yEr1cwcgvQxbbIw7Uk3gOy5dIdtZ4rDveLqhrdJP+Li/Hx6tyK0NEb+2GCyneCMJiGqrADCSNk8sQ==}
    engines: {node: '>=8.0'}

  totalist@3.0.1:
    resolution: {integrity: sha512-sf4i37nQ2LBx4m3wB74y+ubopq6W/dIzXg0FDGjsYnZHVa1Da8FH853wlL2gtUhg+xJXjfk3kUZS3BRoQeoQBQ==}
    engines: {node: '>=6'}

  tough-cookie@4.1.4:
    resolution: {integrity: sha512-Loo5UUvLD9ScZ6jh8beX1T6sO1w2/MpCRpEP7V280GKMVUQ0Jzar2U3UJPsrdbziLEMMhu3Ujnq//rhiFuIeag==}
    engines: {node: '>=6'}

  tr46@5.0.0:
    resolution: {integrity: sha512-tk2G5R2KRwBd+ZN0zaEXpmzdKyOYksXwywulIX95MBODjSzMIuQnQ3m8JxgbhnL1LeVo7lqQKsYa1O3Htl7K5g==}
    engines: {node: '>=18'}

  ts-api-utils@1.3.0:
    resolution: {integrity: sha512-UQMIo7pb8WRomKR1/+MFVLTroIvDVtMX3K6OUir8ynLyzB8Jeriont2bTAtmNPa1ekAgN7YPDyf6V+ygrdU+eQ==}
    engines: {node: '>=16'}
    peerDependencies:
      typescript: '>=4.2.0'

  ts-interface-checker@0.1.13:
    resolution: {integrity: sha512-Y/arvbn+rrz3JCKl9C4kVNfTfSm2/mEp5FSz5EsZSANGPSlQrpRI5M4PKF+mJnE52jOO90PnPSc3Ur3bTQw0gA==}

  tsconfig-paths@3.15.0:
    resolution: {integrity: sha512-2Ac2RgzDe/cn48GvOe3M+o82pEFewD3UPbyoUHHdKasHwJKjds4fLXWf/Ux5kATBKN20oaFGu+jbElp1pos0mg==}

  tslib@1.14.1:
    resolution: {integrity: sha512-Xni35NKzjgMrwevysHTCArtLDpPvye8zV/0E4EyYn43P7/7qvQwPh9BGkHewbMulVntbigmcT7rdX3BNo9wRJg==}

  tslib@2.6.3:
    resolution: {integrity: sha512-xNvxJEOUiWPGhUuUdQgAJPKOOJfGnIyKySOc09XkKsgdUV/3E2zvwZYdejjmRgPCgcym1juLH3226yA7sEFJKQ==}

  tsutils@3.21.0:
    resolution: {integrity: sha512-mHKK3iUXL+3UF6xL5k0PEhKRUBKPBCv/+RkEOpjRWxxx27KKRBmmA60A9pgOUvMi8GKhRMPEmjBRPzs2W7O1OA==}
    engines: {node: '>= 6'}
    peerDependencies:
      typescript: '>=2.8.0 || >= 3.2.0-dev || >= 3.3.0-dev || >= 3.4.0-dev || >= 3.5.0-dev || >= 3.6.0-dev || >= 3.6.0-beta || >= 3.7.0-dev || >= 3.7.0-beta'

  type-check@0.4.0:
    resolution: {integrity: sha512-XleUoc9uwGXqjWwXaUTZAmzMcFZ5858QA2vvx1Ur5xIcixXIP+8LnFDgRplU30us6teqdlskFfu+ae4K79Ooew==}
    engines: {node: '>= 0.8.0'}

  type-detect@4.0.8:
    resolution: {integrity: sha512-0fr/mIH1dlO+x7TlcMy+bIDqKPsw/70tVyeHW787goQjhmqaZe10uwLujubK9q9Lg6Fiho1KUKDYz0Z7k7g5/g==}
    engines: {node: '>=4'}

  type-fest@0.20.2:
    resolution: {integrity: sha512-Ne+eE4r0/iWnpAxD852z3A+N0Bt5RN//NjJwRd2VFHEmrywxf5vsZlh4R6lixl6B+wz/8d+maTSAkN1FIkI3LQ==}
    engines: {node: '>=10'}

  type-fest@0.6.0:
    resolution: {integrity: sha512-q+MB8nYR1KDLrgr4G5yemftpMC7/QLqVndBmEEdqzmNj5dcFOO4Oo8qlwZE3ULT3+Zim1F8Kq4cBnikNhlCMlg==}
    engines: {node: '>=8'}

  type-fest@0.7.1:
    resolution: {integrity: sha512-Ne2YiiGN8bmrmJJEuTWTLJR32nh/JdL1+PSicowtNb0WFpn59GK8/lfD61bVtzguz7b3PBt74nxpv/Pw5po5Rg==}
    engines: {node: '>=8'}

  type-fest@0.8.1:
    resolution: {integrity: sha512-4dbzIzqvjtgiM5rw1k5rEHtBANKmdudhGyBEajN01fEyhaAIhsoKNy6y7+IN93IfpFtwY9iqi7kD+xwKhQsNJA==}
    engines: {node: '>=8'}

  typed-array-buffer@1.0.2:
    resolution: {integrity: sha512-gEymJYKZtKXzzBzM4jqa9w6Q1Jjm7x2d+sh19AdsD4wqnMPDYyvwpsIc2Q/835kHuo3BEQ7CjelGhfTsoBb2MQ==}
    engines: {node: '>= 0.4'}

  typed-array-byte-length@1.0.1:
    resolution: {integrity: sha512-3iMJ9q0ao7WE9tWcaYKIptkNBuOIcZCCT0d4MRvuuH88fEoEH62IuQe0OtraD3ebQEoTRk8XCBoknUNc1Y67pw==}
    engines: {node: '>= 0.4'}

  typed-array-byte-offset@1.0.2:
    resolution: {integrity: sha512-Ous0vodHa56FviZucS2E63zkgtgrACj7omjwd/8lTEMEPFFyjfixMZ1ZXenpgCFBBt4EC1J2XsyVS2gkG0eTFA==}
    engines: {node: '>= 0.4'}

  typed-array-length@1.0.6:
    resolution: {integrity: sha512-/OxDN6OtAk5KBpGb28T+HZc2M+ADtvRxXrKKbUwtsLgdoxgX13hyy7ek6bFRl5+aBs2yZzB0c4CnQfAtVypW/g==}
    engines: {node: '>= 0.4'}

  typescript@5.1.6:
    resolution: {integrity: sha512-zaWCozRZ6DLEWAWFrVDz1H6FVXzUSfTy5FUMWsQlU8Ym5JP9eO4xkTIROFCQvhQf61z6O/G6ugw3SgAnvvm+HA==}
    engines: {node: '>=14.17'}
    hasBin: true

  typescript@5.5.3:
    resolution: {integrity: sha512-/hreyEujaB0w76zKo6717l3L0o/qEUtRgdvUBvlkhoWeOVMjMuHNHk0BRBzikzuGDqNmPQbg5ifMEqsHLiIUcQ==}
    engines: {node: '>=14.17'}
    hasBin: true

  ufo@1.5.3:
    resolution: {integrity: sha512-Y7HYmWaFwPUmkoQCUIAYpKqkOf+SbVj/2fJJZ4RJMCfZp0rTGwRbzQD+HghfnhKOjL9E01okqz+ncJskGYfBNw==}

  unbox-primitive@1.0.2:
    resolution: {integrity: sha512-61pPlCD9h51VoreyJ0BReideM3MDKMKnh6+V9L08331ipq6Q8OFXZYiqP6n/tbHx4s5I9uRhcye6BrbkizkBDw==}

  undici-types@5.26.5:
    resolution: {integrity: sha512-JlCMO+ehdEIKqlFxk6IfVoAUVmgz7cU7zD/h9XZ0qzeosSHmUJVOzSQvvYSYWXkFXC+IfLKSIffhv0sVZup6pA==}

  universalify@0.2.0:
    resolution: {integrity: sha512-CJ1QgKmNg3CwvAv/kOFmtnEN05f0D/cn9QntgNOQlQF9dgvVTHj3t+8JPdjqawCHk7V/KA+fbUqzZ9XWhcqPUg==}
    engines: {node: '>= 4.0.0'}

  update-browserslist-db@1.1.0:
    resolution: {integrity: sha512-EdRAaAyk2cUE1wOf2DkEhzxqOQvFOoRJFNS6NeyJ01Gp2beMRpBAINjM2iDXE3KCuKhwnvHIQCJm6ThL2Z+HzQ==}
    hasBin: true
    peerDependencies:
      browserslist: '>= 4.21.0'

  uri-js@4.4.1:
    resolution: {integrity: sha512-7rKUyy33Q1yc98pQ1DAmLtwX109F7TIfWlW1Ydo8Wl1ii1SeHieeh0HHfPeL2fMXK6z0s8ecKs9frCuLJvndBg==}

  url-parse@1.5.10:
    resolution: {integrity: sha512-WypcfiRhfeUP9vvF0j6rw0J3hrWrw6iZv3+22h6iRMJ/8z1Tj6XfLP4DsUix5MhMPnXpiHDoKyoZ/bdCkwBCiQ==}

  use-callback-ref@1.3.2:
    resolution: {integrity: sha512-elOQwe6Q8gqZgDA8mrh44qRTQqpIHDcZ3hXTLjBe1i4ph8XpNJnO+aQf3NaG+lriLopI4HMx9VjQLfPQ6vhnoA==}
    engines: {node: '>=10'}
    peerDependencies:
      '@types/react': ^16.8.0 || ^17.0.0 || ^18.0.0
      react: ^16.8.0 || ^17.0.0 || ^18.0.0
    peerDependenciesMeta:
      '@types/react':
        optional: true

  use-sidecar@1.1.2:
    resolution: {integrity: sha512-epTbsLuzZ7lPClpz2TyryBfztm7m+28DlEv2ZCQ3MDr5ssiwyOwGH/e5F9CkfWjJ1t4clvI58yF822/GUkjjhw==}
    engines: {node: '>=10'}
    peerDependencies:
      '@types/react': ^16.9.0 || ^17.0.0 || ^18.0.0
      react: ^16.8.0 || ^17.0.0 || ^18.0.0
    peerDependenciesMeta:
      '@types/react':
        optional: true

  util-deprecate@1.0.2:
    resolution: {integrity: sha512-EPD5q1uXyFxJpCrLnCc1nHnq3gOa6DZBocAIiI2TaSCA7VCJ1UJDMagCzIkXNsUYfD1daK//LTEQ8xiIbrHtcw==}

  validate-npm-package-license@3.0.4:
    resolution: {integrity: sha512-DpKm2Ui/xN7/HQKCtpZxoRWBhZ9Z0kqtygG8XCgNQ8ZlDnxuQmWhj566j8fN4Cu3/JmbhsDo7fcAJq4s9h27Ew==}

  vary@1.1.2:
    resolution: {integrity: sha512-BNGbWLfd0eUPabhkXUVm0j8uuvREyTh5ovRa/dyow/BqAbZJyC+5fU+IzQOzmAKzYqYRAISoRhdQr3eIZ/PXqg==}
    engines: {node: '>= 0.8'}

  vite-node@1.6.0:
    resolution: {integrity: sha512-de6HJgzC+TFzOu0NTC4RAIsyf/DY/ibWDYQUcuEA84EMHhcefTUGkjFHKKEJhQN4A+6I0u++kr3l36ZF2d7XRw==}
    engines: {node: ^18.0.0 || >=20.0.0}
    hasBin: true

  vite@5.3.3:
    resolution: {integrity: sha512-NPQdeCU0Dv2z5fu+ULotpuq5yfCS1BzKUIPhNbP3YBfAMGJXbt2nS+sbTFu+qchaqWTD+H3JK++nRwr6XIcp6A==}
    engines: {node: ^18.0.0 || >=20.0.0}
    hasBin: true
    peerDependencies:
      '@types/node': ^18.0.0 || >=20.0.0
      less: '*'
      lightningcss: ^1.21.0
      sass: '*'
      stylus: '*'
      sugarss: '*'
      terser: ^5.4.0
    peerDependenciesMeta:
      '@types/node':
        optional: true
      less:
        optional: true
      lightningcss:
        optional: true
      sass:
        optional: true
      stylus:
        optional: true
      sugarss:
        optional: true
      terser:
        optional: true

  vitest@1.6.0:
    resolution: {integrity: sha512-H5r/dN06swuFnzNFhq/dnz37bPXnq8xB2xB5JOVk8K09rUtoeNN+LHWkoQ0A/i3hvbUKKcCei9KpbxqHMLhLLA==}
    engines: {node: ^18.0.0 || >=20.0.0}
    hasBin: true
    peerDependencies:
      '@edge-runtime/vm': '*'
      '@types/node': ^18.0.0 || >=20.0.0
      '@vitest/browser': 1.6.0
      '@vitest/ui': 1.6.0
      happy-dom: '*'
      jsdom: '*'
    peerDependenciesMeta:
      '@edge-runtime/vm':
        optional: true
      '@types/node':
        optional: true
      '@vitest/browser':
        optional: true
      '@vitest/ui':
        optional: true
      happy-dom:
        optional: true
      jsdom:
        optional: true

  w3c-xmlserializer@5.0.0:
    resolution: {integrity: sha512-o8qghlI8NZHU1lLPrpi2+Uq7abh4GGPpYANlalzWxyWteJOCsr/P+oPBA49TOLu5FTZO4d3F9MnWJfiMo4BkmA==}
    engines: {node: '>=18'}

  watchpack@2.4.1:
    resolution: {integrity: sha512-8wrBCMtVhqcXP2Sup1ctSkga6uc2Bx0IIvKyT7yTFier5AXHooSI+QyQQAtTb7+E0IUCCKyTFmXqdqgum2XWGg==}
    engines: {node: '>=10.13.0'}

  wcwidth@1.0.1:
    resolution: {integrity: sha512-XHPEwS0q6TaxcvG85+8EYkbiCux2XtWG2mkc47Ng2A77BQu9+DqIOJldST4HgPkuea7dvKSj5VgX3P1d4rW8Tg==}

  webidl-conversions@7.0.0:
    resolution: {integrity: sha512-VwddBukDzu71offAQR975unBIGqfKZpM+8ZX6ySk8nYhVoo5CYaZyzt3YBvYtRtO+aoGlqxPg/B87NGVZ/fu6g==}
    engines: {node: '>=12'}

  webpack-sources@3.2.3:
    resolution: {integrity: sha512-/DyMEOrDgLKKIG0fmvtz+4dUX/3Ghozwgm6iPp8KRhvn+eQf9+Q7GWxVNMk3+uCPWfdXYC4ExGBckIXdFEfH1w==}
    engines: {node: '>=10.13.0'}

  webpack@5.93.0:
    resolution: {integrity: sha512-Y0m5oEY1LRuwly578VqluorkXbvXKh7U3rLoQCEO04M97ScRr44afGVkI0FQFsXzysk5OgFAxjZAb9rsGQVihA==}
    engines: {node: '>=10.13.0'}
    hasBin: true
    peerDependencies:
      webpack-cli: '*'
    peerDependenciesMeta:
      webpack-cli:
        optional: true

  whatwg-encoding@3.1.1:
    resolution: {integrity: sha512-6qN4hJdMwfYBtE3YBTTHhoeuUrDBPZmbQaxWAqSALV/MeEnR5z1xd8UKud2RAkFoPkmB+hli1TZSnyi84xz1vQ==}
    engines: {node: '>=18'}

  whatwg-mimetype@4.0.0:
    resolution: {integrity: sha512-QaKxh0eNIi2mE9p2vEdzfagOKHCcj1pJ56EEHGQOVxp8r9/iszLUUV7v89x9O1p/T+NlTM5W7jW6+cz4Fq1YVg==}
    engines: {node: '>=18'}

  whatwg-url@14.0.0:
    resolution: {integrity: sha512-1lfMEm2IEr7RIV+f4lUNPOqfFL+pO+Xw3fJSqmjX9AbXcXcYOkCe1P6+9VBZB6n94af16NfZf+sSk0JCBZC9aw==}
    engines: {node: '>=18'}

  which-boxed-primitive@1.0.2:
    resolution: {integrity: sha512-bwZdv0AKLpplFY2KZRX6TvyuN7ojjr7lwkg6ml0roIy9YeuSr7JS372qlNW18UQYzgYK9ziGcerWqZOmEn9VNg==}

  which-builtin-type@1.1.3:
    resolution: {integrity: sha512-YmjsSMDBYsM1CaFiayOVT06+KJeXf0o5M/CAd4o1lTadFAtacTUM49zoYxr/oroopFDfhvN6iEcBxUyc3gvKmw==}
    engines: {node: '>= 0.4'}

  which-collection@1.0.2:
    resolution: {integrity: sha512-K4jVyjnBdgvc86Y6BkaLZEN933SwYOuBFkdmBu9ZfkcAbdVbpITnDmjvZ/aQjRXQrv5EPkTnD1s39GiiqbngCw==}
    engines: {node: '>= 0.4'}

  which-typed-array@1.1.15:
    resolution: {integrity: sha512-oV0jmFtUky6CXfkqehVvBP/LSWJ2sy4vWMioiENyJLePrBO/yKyV9OyJySfAKosh+RYkIl5zJCNZ8/4JncrpdA==}
    engines: {node: '>= 0.4'}

  which@2.0.2:
    resolution: {integrity: sha512-BLI3Tl1TW3Pvl70l3yq3Y64i+awpwXqsGBYWkkqMtnbXgrMD+yj7rhW0kuEDxzJaYXGjEW5ogapKNMEKNMjibA==}
    engines: {node: '>= 8'}
    hasBin: true

  why-is-node-running@2.2.2:
    resolution: {integrity: sha512-6tSwToZxTOcotxHeA+qGCq1mVzKR3CwcJGmVcY+QE8SHy6TnpFnh8PAvPNHYr7EcuVeG0QSMxtYCuO1ta/G/oA==}
    engines: {node: '>=8'}
    hasBin: true

  word-wrap@1.2.5:
    resolution: {integrity: sha512-BN22B5eaMMI9UMtjrGd5g5eCYPpCPDUy0FJXbYsaT5zYxjFOckS53SQDE3pWkVoWpHXVb3BrYcEN4Twa55B5cA==}
    engines: {node: '>=0.10.0'}

  wrap-ansi@7.0.0:
    resolution: {integrity: sha512-YVGIj2kamLSTxw6NsZjoBxfSwsn0ycdesmc4p+Q21c5zPuZ1pl+NfxVdxPtdHvmNVOQ6XSYG4AUtyt/Fi7D16Q==}
    engines: {node: '>=10'}

  wrap-ansi@8.1.0:
    resolution: {integrity: sha512-si7QWI6zUMq56bESFvagtmzMdGOtoxfR+Sez11Mobfc7tm+VkUckk9bW2UeffTGVUbOksxmSw0AA2gs8g71NCQ==}
    engines: {node: '>=12'}

  wrappy@1.0.2:
    resolution: {integrity: sha512-l4Sp/DRseor9wL6EvV2+TuQn63dMkPjZ/sp9XkghTEbV9KlPS1xUsZ3u7/IQO4wxtcFB4bgpQPRcR3QCvezPcQ==}

  ws@8.17.1:
    resolution: {integrity: sha512-6XQFvXTkbfUOZOKKILFG1PDK2NDQs4azKQl26T0YS5CxqWLgXajbPZ+h4gZekJyRqFU8pvnbAbbs/3TgRPy+GQ==}
    engines: {node: '>=10.0.0'}
    peerDependencies:
      bufferutil: ^4.0.1
      utf-8-validate: '>=5.0.2'
    peerDependenciesMeta:
      bufferutil:
        optional: true
      utf-8-validate:
        optional: true

  ws@8.18.0:
    resolution: {integrity: sha512-8VbfWfHLbbwu3+N6OKsOMpBdT4kXPDDB9cJk2bJ6mh9ucxdlnNvH1e+roYkKmN9Nxw2yjz7VzeO9oOz2zJ04Pw==}
    engines: {node: '>=10.0.0'}
    peerDependencies:
      bufferutil: ^4.0.1
      utf-8-validate: '>=5.0.2'
    peerDependenciesMeta:
      bufferutil:
        optional: true
      utf-8-validate:
        optional: true

  xml-name-validator@5.0.0:
    resolution: {integrity: sha512-EvGK8EJ3DhaHfbRlETOWAS5pO9MZITeauHKJyb8wyajUfQUenkIg2MvLDTZ4T/TgIcm3HU0TFBgWWboAZ30UHg==}
    engines: {node: '>=18'}

  xmlchars@2.2.0:
    resolution: {integrity: sha512-JZnDKK8B0RCDw84FNdDAIpZK+JuJw+s7Lz8nksI7SIuU3UXJJslUthsi+uWBUYOwPFwW7W7PRLRfUKpxjtjFCw==}

  xmlhttprequest-ssl@2.0.0:
    resolution: {integrity: sha512-QKxVRxiRACQcVuQEYFsI1hhkrMlrXHPegbbd1yn9UHOmRxY+si12nQYzri3vbzt8VdTTRviqcKxcyllFas5z2A==}
    engines: {node: '>=0.4.0'}

  yallist@3.1.1:
    resolution: {integrity: sha512-a4UGQaWPH59mOXUYnAG2ewncQS4i4F43Tv3JoAM+s2VDAmS9NsK8GpDMLrCHPksFT7h3K6TOoUNn2pb7RoXx4g==}

  yaml@2.4.5:
    resolution: {integrity: sha512-aBx2bnqDzVOyNKfsysjA2ms5ZlnjSAW2eG3/L5G/CSujfjLJTJsEw1bGw8kCf04KodQWk1pxlGnZ56CRxiawmg==}
    engines: {node: '>= 14'}
    hasBin: true

  yocto-queue@0.1.0:
    resolution: {integrity: sha512-rVksvsnNCdJ/ohGc6xgPwyN8eheCxsiLM8mxuE/t/mOVqJewPuO1miLpTHQiRgTKCLexL4MeAFVagts7HmNZ2Q==}
    engines: {node: '>=10'}

  yocto-queue@1.1.1:
    resolution: {integrity: sha512-b4JR1PFR10y1mKjhHY9LaGo6tmrgjit7hxVIeAmyMw3jegXR4dhYqLaQF5zMXZxY7tLpMyJeLjr1C4rLmkVe8g==}
    engines: {node: '>=12.20'}

  zod@3.23.8:
    resolution: {integrity: sha512-XBx9AXhXktjUqnepgTiE5flcKIYWi/rme0Eaj+5Y0lftuGBq+jyRu/md4WnuxqgP1ubdpNCsYEYPxrzVHD8d6g==}

snapshots:

  '@adobe/css-tools@4.4.0': {}

  '@alloc/quick-lru@5.2.0': {}

  '@ampproject/remapping@2.3.0':
    dependencies:
      '@jridgewell/gen-mapping': 0.3.5
      '@jridgewell/trace-mapping': 0.3.25

  '@auth/core@0.32.0':
    dependencies:
      '@panva/hkdf': 1.2.1
      '@types/cookie': 0.6.0
      cookie: 0.6.0
      jose: 5.6.3
      oauth4webapi: 2.11.1
      preact: 10.11.3
      preact-render-to-string: 5.2.3(preact@10.11.3)

  '@babel/code-frame@7.24.7':
    dependencies:
      '@babel/highlight': 7.24.7
      picocolors: 1.0.1

  '@babel/compat-data@7.24.7': {}

  '@babel/core@7.24.5':
    dependencies:
      '@ampproject/remapping': 2.3.0
      '@babel/code-frame': 7.24.7
      '@babel/generator': 7.24.7
      '@babel/helper-compilation-targets': 7.24.7
      '@babel/helper-module-transforms': 7.24.7(@babel/core@7.24.5)
      '@babel/helpers': 7.24.7
      '@babel/parser': 7.24.7
      '@babel/template': 7.24.7
      '@babel/traverse': 7.24.7
      '@babel/types': 7.24.7
      convert-source-map: 2.0.0
      debug: 4.3.5
      gensync: 1.0.0-beta.2
      json5: 2.2.3
      semver: 6.3.1
    transitivePeerDependencies:
      - supports-color

  '@babel/core@7.24.7':
    dependencies:
      '@ampproject/remapping': 2.3.0
      '@babel/code-frame': 7.24.7
      '@babel/generator': 7.24.7
      '@babel/helper-compilation-targets': 7.24.7
      '@babel/helper-module-transforms': 7.24.7(@babel/core@7.24.7)
      '@babel/helpers': 7.24.7
      '@babel/parser': 7.24.7
      '@babel/template': 7.24.7
      '@babel/traverse': 7.24.7
      '@babel/types': 7.24.7
      convert-source-map: 2.0.0
      debug: 4.3.5
      gensync: 1.0.0-beta.2
      json5: 2.2.3
      semver: 6.3.1
    transitivePeerDependencies:
      - supports-color

  '@babel/generator@7.24.7':
    dependencies:
      '@babel/types': 7.24.7
      '@jridgewell/gen-mapping': 0.3.5
      '@jridgewell/trace-mapping': 0.3.25
      jsesc: 2.5.2

  '@babel/helper-compilation-targets@7.24.7':
    dependencies:
      '@babel/compat-data': 7.24.7
      '@babel/helper-validator-option': 7.24.7
      browserslist: 4.23.1
      lru-cache: 5.1.1
      semver: 6.3.1

  '@babel/helper-environment-visitor@7.24.7':
    dependencies:
      '@babel/types': 7.24.7

  '@babel/helper-function-name@7.24.7':
    dependencies:
      '@babel/template': 7.24.7
      '@babel/types': 7.24.7

  '@babel/helper-hoist-variables@7.24.7':
    dependencies:
      '@babel/types': 7.24.7

  '@babel/helper-module-imports@7.24.7':
    dependencies:
      '@babel/traverse': 7.24.7
      '@babel/types': 7.24.7
    transitivePeerDependencies:
      - supports-color

  '@babel/helper-module-transforms@7.24.7(@babel/core@7.24.5)':
    dependencies:
      '@babel/core': 7.24.5
      '@babel/helper-environment-visitor': 7.24.7
      '@babel/helper-module-imports': 7.24.7
      '@babel/helper-simple-access': 7.24.7
      '@babel/helper-split-export-declaration': 7.24.7
      '@babel/helper-validator-identifier': 7.24.7
    transitivePeerDependencies:
      - supports-color

  '@babel/helper-module-transforms@7.24.7(@babel/core@7.24.7)':
    dependencies:
      '@babel/core': 7.24.7
      '@babel/helper-environment-visitor': 7.24.7
      '@babel/helper-module-imports': 7.24.7
      '@babel/helper-simple-access': 7.24.7
      '@babel/helper-split-export-declaration': 7.24.7
      '@babel/helper-validator-identifier': 7.24.7
    transitivePeerDependencies:
      - supports-color

  '@babel/helper-plugin-utils@7.24.7': {}

  '@babel/helper-simple-access@7.24.7':
    dependencies:
      '@babel/traverse': 7.24.7
      '@babel/types': 7.24.7
    transitivePeerDependencies:
      - supports-color

  '@babel/helper-split-export-declaration@7.24.7':
    dependencies:
      '@babel/types': 7.24.7

  '@babel/helper-string-parser@7.24.7': {}

  '@babel/helper-validator-identifier@7.24.7': {}

  '@babel/helper-validator-option@7.24.7': {}

  '@babel/helpers@7.24.7':
    dependencies:
      '@babel/template': 7.24.7
      '@babel/types': 7.24.7

  '@babel/highlight@7.24.7':
    dependencies:
      '@babel/helper-validator-identifier': 7.24.7
      chalk: 2.4.2
      js-tokens: 4.0.0
      picocolors: 1.0.1

  '@babel/parser@7.24.5':
    dependencies:
      '@babel/types': 7.24.7

  '@babel/parser@7.24.7':
    dependencies:
      '@babel/types': 7.24.7

  '@babel/plugin-transform-react-jsx-self@7.24.7(@babel/core@7.24.7)':
    dependencies:
      '@babel/core': 7.24.7
      '@babel/helper-plugin-utils': 7.24.7

  '@babel/plugin-transform-react-jsx-source@7.24.7(@babel/core@7.24.7)':
    dependencies:
      '@babel/core': 7.24.7
      '@babel/helper-plugin-utils': 7.24.7

  '@babel/runtime@7.24.7':
    dependencies:
      regenerator-runtime: 0.14.1

  '@babel/template@7.24.7':
    dependencies:
      '@babel/code-frame': 7.24.7
      '@babel/parser': 7.24.7
      '@babel/types': 7.24.7

  '@babel/traverse@7.24.7':
    dependencies:
      '@babel/code-frame': 7.24.7
      '@babel/generator': 7.24.7
      '@babel/helper-environment-visitor': 7.24.7
      '@babel/helper-function-name': 7.24.7
      '@babel/helper-hoist-variables': 7.24.7
      '@babel/helper-split-export-declaration': 7.24.7
      '@babel/parser': 7.24.7
      '@babel/types': 7.24.7
      debug: 4.3.5
      globals: 11.12.0
    transitivePeerDependencies:
      - supports-color

  '@babel/types@7.24.7':
    dependencies:
      '@babel/helper-string-parser': 7.24.7
      '@babel/helper-validator-identifier': 7.24.7
      to-fast-properties: 2.0.0

  '@bcoe/v8-coverage@0.2.3': {}

  '@emotion/is-prop-valid@0.8.8':
    dependencies:
      '@emotion/memoize': 0.7.4
    optional: true

  '@emotion/memoize@0.7.4':
    optional: true

  '@esbuild/aix-ppc64@0.19.11':
    optional: true

  '@esbuild/aix-ppc64@0.21.5':
    optional: true

  '@esbuild/android-arm64@0.19.11':
    optional: true

  '@esbuild/android-arm64@0.21.5':
    optional: true

  '@esbuild/android-arm@0.19.11':
    optional: true

  '@esbuild/android-arm@0.21.5':
    optional: true

  '@esbuild/android-x64@0.19.11':
    optional: true

  '@esbuild/android-x64@0.21.5':
    optional: true

  '@esbuild/darwin-arm64@0.19.11':
    optional: true

  '@esbuild/darwin-arm64@0.21.5':
    optional: true

  '@esbuild/darwin-x64@0.19.11':
    optional: true

  '@esbuild/darwin-x64@0.21.5':
    optional: true

  '@esbuild/freebsd-arm64@0.19.11':
    optional: true

  '@esbuild/freebsd-arm64@0.21.5':
    optional: true

  '@esbuild/freebsd-x64@0.19.11':
    optional: true

  '@esbuild/freebsd-x64@0.21.5':
    optional: true

  '@esbuild/linux-arm64@0.19.11':
    optional: true

  '@esbuild/linux-arm64@0.21.5':
    optional: true

  '@esbuild/linux-arm@0.19.11':
    optional: true

  '@esbuild/linux-arm@0.21.5':
    optional: true

  '@esbuild/linux-ia32@0.19.11':
    optional: true

  '@esbuild/linux-ia32@0.21.5':
    optional: true

  '@esbuild/linux-loong64@0.19.11':
    optional: true

  '@esbuild/linux-loong64@0.21.5':
    optional: true

  '@esbuild/linux-mips64el@0.19.11':
    optional: true

  '@esbuild/linux-mips64el@0.21.5':
    optional: true

  '@esbuild/linux-ppc64@0.19.11':
    optional: true

  '@esbuild/linux-ppc64@0.21.5':
    optional: true

  '@esbuild/linux-riscv64@0.19.11':
    optional: true

  '@esbuild/linux-riscv64@0.21.5':
    optional: true

  '@esbuild/linux-s390x@0.19.11':
    optional: true

  '@esbuild/linux-s390x@0.21.5':
    optional: true

  '@esbuild/linux-x64@0.19.11':
    optional: true

  '@esbuild/linux-x64@0.21.5':
    optional: true

  '@esbuild/netbsd-x64@0.19.11':
    optional: true

  '@esbuild/netbsd-x64@0.21.5':
    optional: true

  '@esbuild/openbsd-x64@0.19.11':
    optional: true

  '@esbuild/openbsd-x64@0.21.5':
    optional: true

  '@esbuild/sunos-x64@0.19.11':
    optional: true

  '@esbuild/sunos-x64@0.21.5':
    optional: true

  '@esbuild/win32-arm64@0.19.11':
    optional: true

  '@esbuild/win32-arm64@0.21.5':
    optional: true

  '@esbuild/win32-ia32@0.19.11':
    optional: true

  '@esbuild/win32-ia32@0.21.5':
    optional: true

  '@esbuild/win32-x64@0.19.11':
    optional: true

  '@esbuild/win32-x64@0.21.5':
    optional: true

  '@eslint-community/eslint-utils@4.4.0(eslint@8.57.0)':
    dependencies:
      eslint: 8.57.0
      eslint-visitor-keys: 3.4.3

  '@eslint-community/regexpp@4.11.0': {}

  '@eslint/eslintrc@2.1.4':
    dependencies:
      ajv: 6.12.6
      debug: 4.3.5
      espree: 9.6.1
      globals: 13.24.0
      ignore: 5.3.1
      import-fresh: 3.3.0
      js-yaml: 4.1.0
      minimatch: 3.1.2
      strip-json-comments: 3.1.1
    transitivePeerDependencies:
      - supports-color

  '@eslint/eslintrc@3.1.0':
    dependencies:
      ajv: 6.12.6
      debug: 4.3.5
      espree: 10.1.0
      globals: 14.0.0
      ignore: 5.3.1
      import-fresh: 3.3.0
      js-yaml: 4.1.0
      minimatch: 3.1.2
      strip-json-comments: 3.1.1
    transitivePeerDependencies:
      - supports-color

  '@eslint/js@8.57.0': {}

  '@floating-ui/core@1.6.4':
    dependencies:
      '@floating-ui/utils': 0.2.4

  '@floating-ui/dom@1.6.7':
    dependencies:
      '@floating-ui/core': 1.6.4
      '@floating-ui/utils': 0.2.4

  '@floating-ui/react-dom@2.1.1(react-dom@18.3.1(react@18.3.1))(react@18.3.1)':
    dependencies:
      '@floating-ui/dom': 1.6.7
      react: 18.3.1
      react-dom: 18.3.1(react@18.3.1)

  '@floating-ui/utils@0.2.4': {}

  '@humanwhocodes/config-array@0.11.14':
    dependencies:
      '@humanwhocodes/object-schema': 2.0.3
      debug: 4.3.5
      minimatch: 3.1.2
    transitivePeerDependencies:
      - supports-color

  '@humanwhocodes/module-importer@1.0.1': {}

  '@humanwhocodes/object-schema@2.0.3': {}

  '@ianvs/prettier-plugin-sort-imports@4.3.0(prettier@3.3.2)':
    dependencies:
      '@babel/core': 7.24.7
      '@babel/generator': 7.24.7
      '@babel/parser': 7.24.7
      '@babel/traverse': 7.24.7
      '@babel/types': 7.24.7
      prettier: 3.3.2
      semver: 7.6.2
    transitivePeerDependencies:
      - supports-color

  '@isaacs/cliui@8.0.2':
    dependencies:
      string-width: 5.1.2
      string-width-cjs: string-width@4.2.3
      strip-ansi: 7.1.0
      strip-ansi-cjs: strip-ansi@6.0.1
      wrap-ansi: 8.1.0
      wrap-ansi-cjs: wrap-ansi@7.0.0

  '@istanbuljs/schema@0.1.3': {}

  '@jest/schemas@29.6.3':
    dependencies:
      '@sinclair/typebox': 0.27.8

  '@jridgewell/gen-mapping@0.3.5':
    dependencies:
      '@jridgewell/set-array': 1.2.1
      '@jridgewell/sourcemap-codec': 1.4.15
      '@jridgewell/trace-mapping': 0.3.25

  '@jridgewell/resolve-uri@3.1.2': {}

  '@jridgewell/set-array@1.2.1': {}

  '@jridgewell/source-map@0.3.6':
    dependencies:
      '@jridgewell/gen-mapping': 0.3.5
      '@jridgewell/trace-mapping': 0.3.25

  '@jridgewell/sourcemap-codec@1.4.15': {}

  '@jridgewell/trace-mapping@0.3.25':
    dependencies:
      '@jridgewell/resolve-uri': 3.1.2
      '@jridgewell/sourcemap-codec': 1.4.15

  '@next/env@14.1.4': {}

  '@next/env@14.2.4': {}

  '@next/eslint-plugin-next@14.2.4':
    dependencies:
      glob: 10.3.10

  '@next/swc-darwin-arm64@14.1.4':
    optional: true

  '@next/swc-darwin-arm64@14.2.4':
    optional: true

  '@next/swc-darwin-x64@14.1.4':
    optional: true

  '@next/swc-darwin-x64@14.2.4':
    optional: true

  '@next/swc-linux-arm64-gnu@14.1.4':
    optional: true

  '@next/swc-linux-arm64-gnu@14.2.4':
    optional: true

  '@next/swc-linux-arm64-musl@14.1.4':
    optional: true

  '@next/swc-linux-arm64-musl@14.2.4':
    optional: true

  '@next/swc-linux-x64-gnu@14.1.4':
    optional: true

  '@next/swc-linux-x64-gnu@14.2.4':
    optional: true

  '@next/swc-linux-x64-musl@14.1.4':
    optional: true

  '@next/swc-linux-x64-musl@14.2.4':
    optional: true

  '@next/swc-win32-arm64-msvc@14.1.4':
    optional: true

  '@next/swc-win32-arm64-msvc@14.2.4':
    optional: true

  '@next/swc-win32-ia32-msvc@14.1.4':
    optional: true

  '@next/swc-win32-ia32-msvc@14.2.4':
    optional: true

  '@next/swc-win32-x64-msvc@14.1.4':
    optional: true

  '@next/swc-win32-x64-msvc@14.2.4':
    optional: true

  '@nodelib/fs.scandir@2.1.5':
    dependencies:
      '@nodelib/fs.stat': 2.0.5
      run-parallel: 1.2.0

  '@nodelib/fs.stat@2.0.5': {}

  '@nodelib/fs.walk@1.2.8':
    dependencies:
      '@nodelib/fs.scandir': 2.1.5
      fastq: 1.17.1

  '@one-ini/wasm@0.1.1': {}

  '@panva/hkdf@1.2.1': {}

  '@pkgjs/parseargs@0.11.0':
    optional: true

  '@pkgr/core@0.1.1': {}

  '@polka/url@1.0.0-next.25': {}

  '@radix-ui/colors@1.0.1': {}

  '@radix-ui/primitive@1.1.0': {}

  '@radix-ui/react-arrow@1.1.0(@types/react-dom@18.3.0)(@types/react@18.2.47)(react-dom@18.3.1(react@18.3.1))(react@18.3.1)':
    dependencies:
      '@radix-ui/react-primitive': 2.0.0(@types/react-dom@18.3.0)(@types/react@18.2.47)(react-dom@18.3.1(react@18.3.1))(react@18.3.1)
      react: 18.3.1
      react-dom: 18.3.1(react@18.3.1)
    optionalDependencies:
      '@types/react': 18.2.47
      '@types/react-dom': 18.3.0

  '@radix-ui/react-avatar@1.1.0(@types/react-dom@18.3.0)(@types/react@18.3.3)(react-dom@18.3.1(react@18.3.1))(react@18.3.1)':
    dependencies:
      '@radix-ui/react-context': 1.1.0(@types/react@18.3.3)(react@18.3.1)
      '@radix-ui/react-primitive': 2.0.0(@types/react-dom@18.3.0)(@types/react@18.3.3)(react-dom@18.3.1(react@18.3.1))(react@18.3.1)
      '@radix-ui/react-use-callback-ref': 1.1.0(@types/react@18.3.3)(react@18.3.1)
      '@radix-ui/react-use-layout-effect': 1.1.0(@types/react@18.3.3)(react@18.3.1)
      react: 18.3.1
      react-dom: 18.3.1(react@18.3.1)
    optionalDependencies:
      '@types/react': 18.3.3
      '@types/react-dom': 18.3.0

  '@radix-ui/react-collapsible@1.1.0(@types/react-dom@18.3.0)(@types/react@18.2.47)(react-dom@18.3.1(react@18.3.1))(react@18.3.1)':
    dependencies:
      '@radix-ui/primitive': 1.1.0
      '@radix-ui/react-compose-refs': 1.1.0(@types/react@18.2.47)(react@18.3.1)
      '@radix-ui/react-context': 1.1.0(@types/react@18.2.47)(react@18.3.1)
      '@radix-ui/react-id': 1.1.0(@types/react@18.2.47)(react@18.3.1)
      '@radix-ui/react-presence': 1.1.0(@types/react-dom@18.3.0)(@types/react@18.2.47)(react-dom@18.3.1(react@18.3.1))(react@18.3.1)
      '@radix-ui/react-primitive': 2.0.0(@types/react-dom@18.3.0)(@types/react@18.2.47)(react-dom@18.3.1(react@18.3.1))(react@18.3.1)
      '@radix-ui/react-use-controllable-state': 1.1.0(@types/react@18.2.47)(react@18.3.1)
      '@radix-ui/react-use-layout-effect': 1.1.0(@types/react@18.2.47)(react@18.3.1)
      react: 18.3.1
      react-dom: 18.3.1(react@18.3.1)
    optionalDependencies:
      '@types/react': 18.2.47
      '@types/react-dom': 18.3.0

  '@radix-ui/react-collection@1.1.0(@types/react-dom@18.3.0)(@types/react@18.2.47)(react-dom@18.3.1(react@18.3.1))(react@18.3.1)':
    dependencies:
      '@radix-ui/react-compose-refs': 1.1.0(@types/react@18.2.47)(react@18.3.1)
      '@radix-ui/react-context': 1.1.0(@types/react@18.2.47)(react@18.3.1)
      '@radix-ui/react-primitive': 2.0.0(@types/react-dom@18.3.0)(@types/react@18.2.47)(react-dom@18.3.1(react@18.3.1))(react@18.3.1)
      '@radix-ui/react-slot': 1.1.0(@types/react@18.2.47)(react@18.3.1)
      react: 18.3.1
      react-dom: 18.3.1(react@18.3.1)
    optionalDependencies:
      '@types/react': 18.2.47
      '@types/react-dom': 18.3.0

  '@radix-ui/react-compose-refs@1.0.1(@types/react@18.3.3)(react@18.3.1)':
    dependencies:
      '@babel/runtime': 7.24.7
      react: 18.3.1
    optionalDependencies:
      '@types/react': 18.3.3

  '@radix-ui/react-compose-refs@1.1.0(@types/react@18.2.47)(react@18.3.1)':
    dependencies:
      react: 18.3.1
    optionalDependencies:
      '@types/react': 18.2.47

  '@radix-ui/react-compose-refs@1.1.0(@types/react@18.3.3)(react@18.3.1)':
    dependencies:
      react: 18.3.1
    optionalDependencies:
      '@types/react': 18.3.3

  '@radix-ui/react-context@1.1.0(@types/react@18.2.47)(react@18.3.1)':
    dependencies:
      react: 18.3.1
    optionalDependencies:
      '@types/react': 18.2.47

  '@radix-ui/react-context@1.1.0(@types/react@18.3.3)(react@18.3.1)':
    dependencies:
      react: 18.3.1
    optionalDependencies:
      '@types/react': 18.3.3

  '@radix-ui/react-direction@1.1.0(@types/react@18.2.47)(react@18.3.1)':
    dependencies:
      react: 18.3.1
    optionalDependencies:
      '@types/react': 18.2.47

  '@radix-ui/react-dismissable-layer@1.1.0(@types/react-dom@18.3.0)(@types/react@18.2.47)(react-dom@18.3.1(react@18.3.1))(react@18.3.1)':
    dependencies:
      '@radix-ui/primitive': 1.1.0
      '@radix-ui/react-compose-refs': 1.1.0(@types/react@18.2.47)(react@18.3.1)
      '@radix-ui/react-primitive': 2.0.0(@types/react-dom@18.3.0)(@types/react@18.2.47)(react-dom@18.3.1(react@18.3.1))(react@18.3.1)
      '@radix-ui/react-use-callback-ref': 1.1.0(@types/react@18.2.47)(react@18.3.1)
      '@radix-ui/react-use-escape-keydown': 1.1.0(@types/react@18.2.47)(react@18.3.1)
      react: 18.3.1
      react-dom: 18.3.1(react@18.3.1)
    optionalDependencies:
      '@types/react': 18.2.47
      '@types/react-dom': 18.3.0

  '@radix-ui/react-focus-guards@1.1.0(@types/react@18.2.47)(react@18.3.1)':
    dependencies:
      react: 18.3.1
    optionalDependencies:
      '@types/react': 18.2.47

  '@radix-ui/react-focus-scope@1.1.0(@types/react-dom@18.3.0)(@types/react@18.2.47)(react-dom@18.3.1(react@18.3.1))(react@18.3.1)':
    dependencies:
      '@radix-ui/react-compose-refs': 1.1.0(@types/react@18.2.47)(react@18.3.1)
      '@radix-ui/react-primitive': 2.0.0(@types/react-dom@18.3.0)(@types/react@18.2.47)(react-dom@18.3.1(react@18.3.1))(react@18.3.1)
      '@radix-ui/react-use-callback-ref': 1.1.0(@types/react@18.2.47)(react@18.3.1)
      react: 18.3.1
      react-dom: 18.3.1(react@18.3.1)
    optionalDependencies:
      '@types/react': 18.2.47
      '@types/react-dom': 18.3.0

  '@radix-ui/react-id@1.1.0(@types/react@18.2.47)(react@18.3.1)':
    dependencies:
      '@radix-ui/react-use-layout-effect': 1.1.0(@types/react@18.2.47)(react@18.3.1)
      react: 18.3.1
    optionalDependencies:
      '@types/react': 18.2.47

  '@radix-ui/react-popover@1.1.1(@types/react-dom@18.3.0)(@types/react@18.2.47)(react-dom@18.3.1(react@18.3.1))(react@18.3.1)':
    dependencies:
      '@radix-ui/primitive': 1.1.0
      '@radix-ui/react-compose-refs': 1.1.0(@types/react@18.2.47)(react@18.3.1)
      '@radix-ui/react-context': 1.1.0(@types/react@18.2.47)(react@18.3.1)
      '@radix-ui/react-dismissable-layer': 1.1.0(@types/react-dom@18.3.0)(@types/react@18.2.47)(react-dom@18.3.1(react@18.3.1))(react@18.3.1)
      '@radix-ui/react-focus-guards': 1.1.0(@types/react@18.2.47)(react@18.3.1)
      '@radix-ui/react-focus-scope': 1.1.0(@types/react-dom@18.3.0)(@types/react@18.2.47)(react-dom@18.3.1(react@18.3.1))(react@18.3.1)
      '@radix-ui/react-id': 1.1.0(@types/react@18.2.47)(react@18.3.1)
      '@radix-ui/react-popper': 1.2.0(@types/react-dom@18.3.0)(@types/react@18.2.47)(react-dom@18.3.1(react@18.3.1))(react@18.3.1)
      '@radix-ui/react-portal': 1.1.1(@types/react-dom@18.3.0)(@types/react@18.2.47)(react-dom@18.3.1(react@18.3.1))(react@18.3.1)
      '@radix-ui/react-presence': 1.1.0(@types/react-dom@18.3.0)(@types/react@18.2.47)(react-dom@18.3.1(react@18.3.1))(react@18.3.1)
      '@radix-ui/react-primitive': 2.0.0(@types/react-dom@18.3.0)(@types/react@18.2.47)(react-dom@18.3.1(react@18.3.1))(react@18.3.1)
      '@radix-ui/react-slot': 1.1.0(@types/react@18.2.47)(react@18.3.1)
      '@radix-ui/react-use-controllable-state': 1.1.0(@types/react@18.2.47)(react@18.3.1)
      aria-hidden: 1.2.4
      react: 18.3.1
      react-dom: 18.3.1(react@18.3.1)
      react-remove-scroll: 2.5.7(@types/react@18.2.47)(react@18.3.1)
    optionalDependencies:
      '@types/react': 18.2.47
      '@types/react-dom': 18.3.0

  '@radix-ui/react-popper@1.2.0(@types/react-dom@18.3.0)(@types/react@18.2.47)(react-dom@18.3.1(react@18.3.1))(react@18.3.1)':
    dependencies:
      '@floating-ui/react-dom': 2.1.1(react-dom@18.3.1(react@18.3.1))(react@18.3.1)
      '@radix-ui/react-arrow': 1.1.0(@types/react-dom@18.3.0)(@types/react@18.2.47)(react-dom@18.3.1(react@18.3.1))(react@18.3.1)
      '@radix-ui/react-compose-refs': 1.1.0(@types/react@18.2.47)(react@18.3.1)
      '@radix-ui/react-context': 1.1.0(@types/react@18.2.47)(react@18.3.1)
      '@radix-ui/react-primitive': 2.0.0(@types/react-dom@18.3.0)(@types/react@18.2.47)(react-dom@18.3.1(react@18.3.1))(react@18.3.1)
      '@radix-ui/react-use-callback-ref': 1.1.0(@types/react@18.2.47)(react@18.3.1)
      '@radix-ui/react-use-layout-effect': 1.1.0(@types/react@18.2.47)(react@18.3.1)
      '@radix-ui/react-use-rect': 1.1.0(@types/react@18.2.47)(react@18.3.1)
      '@radix-ui/react-use-size': 1.1.0(@types/react@18.2.47)(react@18.3.1)
      '@radix-ui/rect': 1.1.0
      react: 18.3.1
      react-dom: 18.3.1(react@18.3.1)
    optionalDependencies:
      '@types/react': 18.2.47
      '@types/react-dom': 18.3.0

  '@radix-ui/react-portal@1.1.1(@types/react-dom@18.3.0)(@types/react@18.2.47)(react-dom@18.3.1(react@18.3.1))(react@18.3.1)':
    dependencies:
      '@radix-ui/react-primitive': 2.0.0(@types/react-dom@18.3.0)(@types/react@18.2.47)(react-dom@18.3.1(react@18.3.1))(react@18.3.1)
      '@radix-ui/react-use-layout-effect': 1.1.0(@types/react@18.2.47)(react@18.3.1)
      react: 18.3.1
      react-dom: 18.3.1(react@18.3.1)
    optionalDependencies:
      '@types/react': 18.2.47
      '@types/react-dom': 18.3.0

  '@radix-ui/react-presence@1.1.0(@types/react-dom@18.3.0)(@types/react@18.2.47)(react-dom@18.3.1(react@18.3.1))(react@18.3.1)':
    dependencies:
      '@radix-ui/react-compose-refs': 1.1.0(@types/react@18.2.47)(react@18.3.1)
      '@radix-ui/react-use-layout-effect': 1.1.0(@types/react@18.2.47)(react@18.3.1)
      react: 18.3.1
      react-dom: 18.3.1(react@18.3.1)
    optionalDependencies:
      '@types/react': 18.2.47
      '@types/react-dom': 18.3.0

  '@radix-ui/react-primitive@2.0.0(@types/react-dom@18.3.0)(@types/react@18.2.47)(react-dom@18.3.1(react@18.3.1))(react@18.3.1)':
    dependencies:
      '@radix-ui/react-slot': 1.1.0(@types/react@18.2.47)(react@18.3.1)
      react: 18.3.1
      react-dom: 18.3.1(react@18.3.1)
    optionalDependencies:
      '@types/react': 18.2.47
      '@types/react-dom': 18.3.0

  '@radix-ui/react-primitive@2.0.0(@types/react-dom@18.3.0)(@types/react@18.3.3)(react-dom@18.3.1(react@18.3.1))(react@18.3.1)':
    dependencies:
      '@radix-ui/react-slot': 1.1.0(@types/react@18.3.3)(react@18.3.1)
      react: 18.3.1
      react-dom: 18.3.1(react@18.3.1)
    optionalDependencies:
      '@types/react': 18.3.3
      '@types/react-dom': 18.3.0

  '@radix-ui/react-roving-focus@1.1.0(@types/react-dom@18.3.0)(@types/react@18.2.47)(react-dom@18.3.1(react@18.3.1))(react@18.3.1)':
    dependencies:
      '@radix-ui/primitive': 1.1.0
      '@radix-ui/react-collection': 1.1.0(@types/react-dom@18.3.0)(@types/react@18.2.47)(react-dom@18.3.1(react@18.3.1))(react@18.3.1)
      '@radix-ui/react-compose-refs': 1.1.0(@types/react@18.2.47)(react@18.3.1)
      '@radix-ui/react-context': 1.1.0(@types/react@18.2.47)(react@18.3.1)
      '@radix-ui/react-direction': 1.1.0(@types/react@18.2.47)(react@18.3.1)
      '@radix-ui/react-id': 1.1.0(@types/react@18.2.47)(react@18.3.1)
      '@radix-ui/react-primitive': 2.0.0(@types/react-dom@18.3.0)(@types/react@18.2.47)(react-dom@18.3.1(react@18.3.1))(react@18.3.1)
      '@radix-ui/react-use-callback-ref': 1.1.0(@types/react@18.2.47)(react@18.3.1)
      '@radix-ui/react-use-controllable-state': 1.1.0(@types/react@18.2.47)(react@18.3.1)
      react: 18.3.1
      react-dom: 18.3.1(react@18.3.1)
    optionalDependencies:
      '@types/react': 18.2.47
      '@types/react-dom': 18.3.0

  '@radix-ui/react-slot@1.0.2(@types/react@18.3.3)(react@18.3.1)':
    dependencies:
      '@babel/runtime': 7.24.7
      '@radix-ui/react-compose-refs': 1.0.1(@types/react@18.3.3)(react@18.3.1)
      react: 18.3.1
    optionalDependencies:
      '@types/react': 18.3.3

  '@radix-ui/react-slot@1.1.0(@types/react@18.2.47)(react@18.3.1)':
    dependencies:
      '@radix-ui/react-compose-refs': 1.1.0(@types/react@18.2.47)(react@18.3.1)
      react: 18.3.1
    optionalDependencies:
      '@types/react': 18.2.47

  '@radix-ui/react-slot@1.1.0(@types/react@18.3.3)(react@18.3.1)':
    dependencies:
      '@radix-ui/react-compose-refs': 1.1.0(@types/react@18.3.3)(react@18.3.1)
      react: 18.3.1
    optionalDependencies:
      '@types/react': 18.3.3

  '@radix-ui/react-toggle-group@1.1.0(@types/react-dom@18.3.0)(@types/react@18.2.47)(react-dom@18.3.1(react@18.3.1))(react@18.3.1)':
    dependencies:
      '@radix-ui/primitive': 1.1.0
      '@radix-ui/react-context': 1.1.0(@types/react@18.2.47)(react@18.3.1)
      '@radix-ui/react-direction': 1.1.0(@types/react@18.2.47)(react@18.3.1)
      '@radix-ui/react-primitive': 2.0.0(@types/react-dom@18.3.0)(@types/react@18.2.47)(react-dom@18.3.1(react@18.3.1))(react@18.3.1)
      '@radix-ui/react-roving-focus': 1.1.0(@types/react-dom@18.3.0)(@types/react@18.2.47)(react-dom@18.3.1(react@18.3.1))(react@18.3.1)
      '@radix-ui/react-toggle': 1.1.0(@types/react-dom@18.3.0)(@types/react@18.2.47)(react-dom@18.3.1(react@18.3.1))(react@18.3.1)
      '@radix-ui/react-use-controllable-state': 1.1.0(@types/react@18.2.47)(react@18.3.1)
      react: 18.3.1
      react-dom: 18.3.1(react@18.3.1)
    optionalDependencies:
      '@types/react': 18.2.47
      '@types/react-dom': 18.3.0

  '@radix-ui/react-toggle@1.1.0(@types/react-dom@18.3.0)(@types/react@18.2.47)(react-dom@18.3.1(react@18.3.1))(react@18.3.1)':
    dependencies:
      '@radix-ui/primitive': 1.1.0
      '@radix-ui/react-primitive': 2.0.0(@types/react-dom@18.3.0)(@types/react@18.2.47)(react-dom@18.3.1(react@18.3.1))(react@18.3.1)
      '@radix-ui/react-use-controllable-state': 1.1.0(@types/react@18.2.47)(react@18.3.1)
      react: 18.3.1
      react-dom: 18.3.1(react@18.3.1)
    optionalDependencies:
      '@types/react': 18.2.47
      '@types/react-dom': 18.3.0

  '@radix-ui/react-tooltip@1.1.1(@types/react-dom@18.3.0)(@types/react@18.2.47)(react-dom@18.3.1(react@18.3.1))(react@18.3.1)':
    dependencies:
      '@radix-ui/primitive': 1.1.0
      '@radix-ui/react-compose-refs': 1.1.0(@types/react@18.2.47)(react@18.3.1)
      '@radix-ui/react-context': 1.1.0(@types/react@18.2.47)(react@18.3.1)
      '@radix-ui/react-dismissable-layer': 1.1.0(@types/react-dom@18.3.0)(@types/react@18.2.47)(react-dom@18.3.1(react@18.3.1))(react@18.3.1)
      '@radix-ui/react-id': 1.1.0(@types/react@18.2.47)(react@18.3.1)
      '@radix-ui/react-popper': 1.2.0(@types/react-dom@18.3.0)(@types/react@18.2.47)(react-dom@18.3.1(react@18.3.1))(react@18.3.1)
      '@radix-ui/react-portal': 1.1.1(@types/react-dom@18.3.0)(@types/react@18.2.47)(react-dom@18.3.1(react@18.3.1))(react@18.3.1)
      '@radix-ui/react-presence': 1.1.0(@types/react-dom@18.3.0)(@types/react@18.2.47)(react-dom@18.3.1(react@18.3.1))(react@18.3.1)
      '@radix-ui/react-primitive': 2.0.0(@types/react-dom@18.3.0)(@types/react@18.2.47)(react-dom@18.3.1(react@18.3.1))(react@18.3.1)
      '@radix-ui/react-slot': 1.1.0(@types/react@18.2.47)(react@18.3.1)
      '@radix-ui/react-use-controllable-state': 1.1.0(@types/react@18.2.47)(react@18.3.1)
      '@radix-ui/react-visually-hidden': 1.1.0(@types/react-dom@18.3.0)(@types/react@18.2.47)(react-dom@18.3.1(react@18.3.1))(react@18.3.1)
      react: 18.3.1
      react-dom: 18.3.1(react@18.3.1)
    optionalDependencies:
      '@types/react': 18.2.47
      '@types/react-dom': 18.3.0

  '@radix-ui/react-use-callback-ref@1.1.0(@types/react@18.2.47)(react@18.3.1)':
    dependencies:
      react: 18.3.1
    optionalDependencies:
      '@types/react': 18.2.47

  '@radix-ui/react-use-callback-ref@1.1.0(@types/react@18.3.3)(react@18.3.1)':
    dependencies:
      react: 18.3.1
    optionalDependencies:
      '@types/react': 18.3.3

  '@radix-ui/react-use-controllable-state@1.1.0(@types/react@18.2.47)(react@18.3.1)':
    dependencies:
      '@radix-ui/react-use-callback-ref': 1.1.0(@types/react@18.2.47)(react@18.3.1)
      react: 18.3.1
    optionalDependencies:
      '@types/react': 18.2.47

  '@radix-ui/react-use-escape-keydown@1.1.0(@types/react@18.2.47)(react@18.3.1)':
    dependencies:
      '@radix-ui/react-use-callback-ref': 1.1.0(@types/react@18.2.47)(react@18.3.1)
      react: 18.3.1
    optionalDependencies:
      '@types/react': 18.2.47

  '@radix-ui/react-use-layout-effect@1.1.0(@types/react@18.2.47)(react@18.3.1)':
    dependencies:
      react: 18.3.1
    optionalDependencies:
      '@types/react': 18.2.47

  '@radix-ui/react-use-layout-effect@1.1.0(@types/react@18.3.3)(react@18.3.1)':
    dependencies:
      react: 18.3.1
    optionalDependencies:
      '@types/react': 18.3.3

  '@radix-ui/react-use-rect@1.1.0(@types/react@18.2.47)(react@18.3.1)':
    dependencies:
      '@radix-ui/rect': 1.1.0
      react: 18.3.1
    optionalDependencies:
      '@types/react': 18.2.47

  '@radix-ui/react-use-size@1.1.0(@types/react@18.2.47)(react@18.3.1)':
    dependencies:
      '@radix-ui/react-use-layout-effect': 1.1.0(@types/react@18.2.47)(react@18.3.1)
      react: 18.3.1
    optionalDependencies:
      '@types/react': 18.2.47

  '@radix-ui/react-visually-hidden@1.1.0(@types/react-dom@18.3.0)(@types/react@18.2.47)(react-dom@18.3.1(react@18.3.1))(react@18.3.1)':
    dependencies:
      '@radix-ui/react-primitive': 2.0.0(@types/react-dom@18.3.0)(@types/react@18.2.47)(react-dom@18.3.1(react@18.3.1))(react@18.3.1)
      react: 18.3.1
      react-dom: 18.3.1(react@18.3.1)
    optionalDependencies:
      '@types/react': 18.2.47
      '@types/react-dom': 18.3.0

  '@radix-ui/rect@1.1.0': {}

  '@react-email/body@0.0.8(react@18.3.1)':
    dependencies:
      react: 18.3.1

  '@react-email/button@0.0.15(react@18.3.1)':
    dependencies:
      react: 18.3.1

  '@react-email/code-block@0.0.5(react@18.3.1)':
    dependencies:
      prismjs: 1.29.0
      react: 18.3.1

  '@react-email/code-inline@0.0.2(react@18.3.1)':
    dependencies:
      react: 18.3.1

  '@react-email/column@0.0.10(react@18.3.1)':
    dependencies:
      react: 18.3.1

  '@react-email/components@0.0.21(@types/react@18.3.3)(react-dom@18.3.1(react@18.3.1))(react@18.3.1)':
    dependencies:
      '@react-email/body': 0.0.8(react@18.3.1)
      '@react-email/button': 0.0.15(react@18.3.1)
      '@react-email/code-block': 0.0.5(react@18.3.1)
      '@react-email/code-inline': 0.0.2(react@18.3.1)
      '@react-email/column': 0.0.10(react@18.3.1)
      '@react-email/container': 0.0.12(react@18.3.1)
      '@react-email/font': 0.0.6(react@18.3.1)
      '@react-email/head': 0.0.9(react@18.3.1)
      '@react-email/heading': 0.0.12(@types/react@18.3.3)(react@18.3.1)
      '@react-email/hr': 0.0.8(react@18.3.1)
      '@react-email/html': 0.0.8(react@18.3.1)
      '@react-email/img': 0.0.8(react@18.3.1)
      '@react-email/link': 0.0.8(react@18.3.1)
      '@react-email/markdown': 0.0.10(react@18.3.1)
      '@react-email/preview': 0.0.9(react@18.3.1)
      '@react-email/render': 0.0.16(react-dom@18.3.1(react@18.3.1))(react@18.3.1)
      '@react-email/row': 0.0.8(react@18.3.1)
      '@react-email/section': 0.0.12(react@18.3.1)
      '@react-email/tailwind': 0.0.18(react@18.3.1)
      '@react-email/text': 0.0.8(react@18.3.1)
      react: 18.3.1
    transitivePeerDependencies:
      - '@types/react'
      - react-dom

  '@react-email/container@0.0.12(react@18.3.1)':
    dependencies:
      react: 18.3.1

  '@react-email/font@0.0.6(react@18.3.1)':
    dependencies:
      react: 18.3.1

  '@react-email/head@0.0.9(react@18.3.1)':
    dependencies:
      react: 18.3.1

  '@react-email/heading@0.0.12(@types/react@18.3.3)(react@18.3.1)':
    dependencies:
      '@radix-ui/react-slot': 1.0.2(@types/react@18.3.3)(react@18.3.1)
      react: 18.3.1
    transitivePeerDependencies:
      - '@types/react'

  '@react-email/hr@0.0.8(react@18.3.1)':
    dependencies:
      react: 18.3.1

  '@react-email/html@0.0.8(react@18.3.1)':
    dependencies:
      react: 18.3.1

  '@react-email/img@0.0.8(react@18.3.1)':
    dependencies:
      react: 18.3.1

  '@react-email/link@0.0.8(react@18.3.1)':
    dependencies:
      react: 18.3.1

  '@react-email/markdown@0.0.10(react@18.3.1)':
    dependencies:
      md-to-react-email: 5.0.2(react@18.3.1)
      react: 18.3.1

  '@react-email/preview@0.0.9(react@18.3.1)':
    dependencies:
      react: 18.3.1

  '@react-email/render@0.0.16(react-dom@18.3.1(react@18.3.1))(react@18.3.1)':
    dependencies:
      html-to-text: 9.0.5
      js-beautify: 1.15.1
      react: 18.3.1
      react-dom: 18.3.1(react@18.3.1)
      react-promise-suspense: 0.3.4

  '@react-email/row@0.0.8(react@18.3.1)':
    dependencies:
      react: 18.3.1

  '@react-email/section@0.0.12(react@18.3.1)':
    dependencies:
      react: 18.3.1

  '@react-email/tailwind@0.0.18(react@18.3.1)':
    dependencies:
      react: 18.3.1

  '@react-email/text@0.0.8(react@18.3.1)':
    dependencies:
      react: 18.3.1

  '@rollup/rollup-android-arm-eabi@4.18.0':
    optional: true

  '@rollup/rollup-android-arm64@4.18.0':
    optional: true

  '@rollup/rollup-darwin-arm64@4.18.0':
    optional: true

  '@rollup/rollup-darwin-x64@4.18.0':
    optional: true

  '@rollup/rollup-linux-arm-gnueabihf@4.18.0':
    optional: true

  '@rollup/rollup-linux-arm-musleabihf@4.18.0':
    optional: true

  '@rollup/rollup-linux-arm64-gnu@4.18.0':
    optional: true

  '@rollup/rollup-linux-arm64-musl@4.18.0':
    optional: true

  '@rollup/rollup-linux-powerpc64le-gnu@4.18.0':
    optional: true

  '@rollup/rollup-linux-riscv64-gnu@4.18.0':
    optional: true

  '@rollup/rollup-linux-s390x-gnu@4.18.0':
    optional: true

  '@rollup/rollup-linux-x64-gnu@4.18.0':
    optional: true

  '@rollup/rollup-linux-x64-musl@4.18.0':
    optional: true

  '@rollup/rollup-win32-arm64-msvc@4.18.0':
    optional: true

  '@rollup/rollup-win32-ia32-msvc@4.18.0':
    optional: true

  '@rollup/rollup-win32-x64-msvc@4.18.0':
    optional: true

  '@rushstack/eslint-patch@1.10.3': {}

  '@selderee/plugin-htmlparser2@0.11.0':
    dependencies:
      domhandler: 5.0.3
      selderee: 0.11.0

  '@sinclair/typebox@0.27.8': {}

  '@socket.io/component-emitter@3.1.2': {}

  '@swc/core-darwin-arm64@1.3.101':
    optional: true

  '@swc/core-darwin-x64@1.3.101':
    optional: true

  '@swc/core-linux-arm-gnueabihf@1.3.101':
    optional: true

  '@swc/core-linux-arm64-gnu@1.3.101':
    optional: true

  '@swc/core-linux-arm64-musl@1.3.101':
    optional: true

  '@swc/core-linux-x64-gnu@1.3.101':
    optional: true

  '@swc/core-linux-x64-musl@1.3.101':
    optional: true

  '@swc/core-win32-arm64-msvc@1.3.101':
    optional: true

  '@swc/core-win32-ia32-msvc@1.3.101':
    optional: true

  '@swc/core-win32-x64-msvc@1.3.101':
    optional: true

  '@swc/core@1.3.101(@swc/helpers@0.5.5)':
    dependencies:
      '@swc/counter': 0.1.3
      '@swc/types': 0.1.9
    optionalDependencies:
      '@swc/core-darwin-arm64': 1.3.101
      '@swc/core-darwin-x64': 1.3.101
      '@swc/core-linux-arm-gnueabihf': 1.3.101
      '@swc/core-linux-arm64-gnu': 1.3.101
      '@swc/core-linux-arm64-musl': 1.3.101
      '@swc/core-linux-x64-gnu': 1.3.101
      '@swc/core-linux-x64-musl': 1.3.101
      '@swc/core-win32-arm64-msvc': 1.3.101
      '@swc/core-win32-ia32-msvc': 1.3.101
      '@swc/core-win32-x64-msvc': 1.3.101
      '@swc/helpers': 0.5.5

  '@swc/counter@0.1.3': {}

  '@swc/helpers@0.5.2':
    dependencies:
      tslib: 2.6.3

  '@swc/helpers@0.5.5':
    dependencies:
      '@swc/counter': 0.1.3
      tslib: 2.6.3

  '@swc/types@0.1.9':
    dependencies:
      '@swc/counter': 0.1.3

  '@t3-oss/env-core@0.10.1(typescript@5.5.3)(zod@3.23.8)':
    dependencies:
      zod: 3.23.8
    optionalDependencies:
      typescript: 5.5.3

  '@t3-oss/env-nextjs@0.10.1(typescript@5.5.3)(zod@3.23.8)':
    dependencies:
      '@t3-oss/env-core': 0.10.1(typescript@5.5.3)(zod@3.23.8)
      zod: 3.23.8
    optionalDependencies:
      typescript: 5.5.3

  '@testing-library/dom@10.3.1':
    dependencies:
      '@babel/code-frame': 7.24.7
      '@babel/runtime': 7.24.7
      '@types/aria-query': 5.0.4
      aria-query: 5.3.0
      chalk: 4.1.2
      dom-accessibility-api: 0.5.16
      lz-string: 1.5.0
      pretty-format: 27.5.1

  '@testing-library/jest-dom@6.4.6(vitest@1.6.0(@types/node@20.14.9)(@vitest/ui@1.6.0)(jsdom@24.1.0)(terser@5.31.3))':
    dependencies:
      '@adobe/css-tools': 4.4.0
      '@babel/runtime': 7.24.7
      aria-query: 5.1.3
      chalk: 3.0.0
      css.escape: 1.5.1
      dom-accessibility-api: 0.6.3
      lodash: 4.17.21
      redent: 3.0.0
    optionalDependencies:
      vitest: 1.6.0(@types/node@20.14.9)(@vitest/ui@1.6.0)(jsdom@24.1.0)(terser@5.31.3)

  '@testing-library/react@16.0.0(@testing-library/dom@10.3.1)(@types/react-dom@18.3.0)(@types/react@18.3.3)(react-dom@18.3.1(react@18.3.1))(react@18.3.1)':
    dependencies:
      '@babel/runtime': 7.24.7
      '@testing-library/dom': 10.3.1
      react: 18.3.1
      react-dom: 18.3.1(react@18.3.1)
    optionalDependencies:
      '@types/react': 18.3.3
      '@types/react-dom': 18.3.0

  '@testing-library/user-event@14.5.2(@testing-library/dom@10.3.1)':
    dependencies:
      '@testing-library/dom': 10.3.1

  '@types/aria-query@5.0.4': {}

  '@types/babel__core@7.20.5':
    dependencies:
      '@babel/parser': 7.24.7
      '@babel/types': 7.24.7
      '@types/babel__generator': 7.6.8
      '@types/babel__template': 7.4.4
      '@types/babel__traverse': 7.20.6

  '@types/babel__generator@7.6.8':
    dependencies:
      '@babel/types': 7.24.7

  '@types/babel__template@7.4.4':
    dependencies:
      '@babel/parser': 7.24.7
      '@babel/types': 7.24.7

  '@types/babel__traverse@7.20.6':
    dependencies:
      '@babel/types': 7.24.7

  '@types/cookie@0.4.1': {}

  '@types/cookie@0.6.0': {}

  '@types/cors@2.8.17':
    dependencies:
      '@types/node': 20.14.9

  '@types/eslint-scope@3.7.7':
    dependencies:
      '@types/eslint': 8.56.10
      '@types/estree': 1.0.5

  '@types/eslint@8.56.10':
    dependencies:
      '@types/estree': 1.0.5
      '@types/json-schema': 7.0.15

  '@types/estree@1.0.5': {}

  '@types/json-schema@7.0.15': {}

  '@types/json5@0.0.29': {}

  '@types/node@20.14.9':
    dependencies:
      undici-types: 5.26.5

  '@types/normalize-package-data@2.4.4': {}

  '@types/prismjs@1.26.4': {}

  '@types/prop-types@15.7.12': {}

  '@types/react-dom@18.3.0':
    dependencies:
      '@types/react': 18.3.3

  '@types/react@18.2.47':
    dependencies:
      '@types/prop-types': 15.7.12
      '@types/scheduler': 0.23.0
      csstype: 3.1.3

  '@types/react@18.3.3':
    dependencies:
      '@types/prop-types': 15.7.12
      csstype: 3.1.3

  '@types/scheduler@0.23.0': {}

  '@types/semver@7.5.8': {}

  '@types/webpack@5.28.5(@swc/core@1.3.101(@swc/helpers@0.5.5))(esbuild@0.19.11)':
    dependencies:
      '@types/node': 20.14.9
      tapable: 2.2.1
      webpack: 5.93.0(@swc/core@1.3.101(@swc/helpers@0.5.5))(esbuild@0.19.11)
    transitivePeerDependencies:
      - '@swc/core'
      - esbuild
      - uglify-js
      - webpack-cli

  '@typescript-eslint/eslint-plugin@7.15.0(@typescript-eslint/parser@7.15.0(eslint@8.57.0)(typescript@5.5.3))(eslint@8.57.0)(typescript@5.5.3)':
    dependencies:
      '@eslint-community/regexpp': 4.11.0
      '@typescript-eslint/parser': 7.15.0(eslint@8.57.0)(typescript@5.5.3)
      '@typescript-eslint/scope-manager': 7.15.0
      '@typescript-eslint/type-utils': 7.15.0(eslint@8.57.0)(typescript@5.5.3)
      '@typescript-eslint/utils': 7.15.0(eslint@8.57.0)(typescript@5.5.3)
      '@typescript-eslint/visitor-keys': 7.15.0
      eslint: 8.57.0
      graphemer: 1.4.0
      ignore: 5.3.1
      natural-compare: 1.4.0
      ts-api-utils: 1.3.0(typescript@5.5.3)
    optionalDependencies:
      typescript: 5.5.3
    transitivePeerDependencies:
      - supports-color

  '@typescript-eslint/parser@7.15.0(eslint@8.57.0)(typescript@5.5.3)':
    dependencies:
      '@typescript-eslint/scope-manager': 7.15.0
      '@typescript-eslint/types': 7.15.0
      '@typescript-eslint/typescript-estree': 7.15.0(typescript@5.5.3)
      '@typescript-eslint/visitor-keys': 7.15.0
      debug: 4.3.5
      eslint: 8.57.0
    optionalDependencies:
      typescript: 5.5.3
    transitivePeerDependencies:
      - supports-color

  '@typescript-eslint/parser@7.2.0(eslint@8.57.0)(typescript@5.5.3)':
    dependencies:
      '@typescript-eslint/scope-manager': 7.2.0
      '@typescript-eslint/types': 7.2.0
      '@typescript-eslint/typescript-estree': 7.2.0(typescript@5.5.3)
      '@typescript-eslint/visitor-keys': 7.2.0
      debug: 4.3.5
      eslint: 8.57.0
    optionalDependencies:
      typescript: 5.5.3
    transitivePeerDependencies:
      - supports-color

  '@typescript-eslint/scope-manager@5.62.0':
    dependencies:
      '@typescript-eslint/types': 5.62.0
      '@typescript-eslint/visitor-keys': 5.62.0

  '@typescript-eslint/scope-manager@7.15.0':
    dependencies:
      '@typescript-eslint/types': 7.15.0
      '@typescript-eslint/visitor-keys': 7.15.0

  '@typescript-eslint/scope-manager@7.2.0':
    dependencies:
      '@typescript-eslint/types': 7.2.0
      '@typescript-eslint/visitor-keys': 7.2.0

  '@typescript-eslint/type-utils@7.15.0(eslint@8.57.0)(typescript@5.5.3)':
    dependencies:
      '@typescript-eslint/typescript-estree': 7.15.0(typescript@5.5.3)
      '@typescript-eslint/utils': 7.15.0(eslint@8.57.0)(typescript@5.5.3)
      debug: 4.3.5
      eslint: 8.57.0
      ts-api-utils: 1.3.0(typescript@5.5.3)
    optionalDependencies:
      typescript: 5.5.3
    transitivePeerDependencies:
      - supports-color

  '@typescript-eslint/types@5.62.0': {}

  '@typescript-eslint/types@7.15.0': {}

  '@typescript-eslint/types@7.2.0': {}

  '@typescript-eslint/typescript-estree@5.62.0(typescript@5.5.3)':
    dependencies:
      '@typescript-eslint/types': 5.62.0
      '@typescript-eslint/visitor-keys': 5.62.0
      debug: 4.3.5
      globby: 11.1.0
      is-glob: 4.0.3
      semver: 7.6.2
      tsutils: 3.21.0(typescript@5.5.3)
    optionalDependencies:
      typescript: 5.5.3
    transitivePeerDependencies:
      - supports-color

  '@typescript-eslint/typescript-estree@7.15.0(typescript@5.5.3)':
    dependencies:
      '@typescript-eslint/types': 7.15.0
      '@typescript-eslint/visitor-keys': 7.15.0
      debug: 4.3.5
      globby: 11.1.0
      is-glob: 4.0.3
      minimatch: 9.0.5
      semver: 7.6.2
      ts-api-utils: 1.3.0(typescript@5.5.3)
    optionalDependencies:
      typescript: 5.5.3
    transitivePeerDependencies:
      - supports-color

  '@typescript-eslint/typescript-estree@7.2.0(typescript@5.5.3)':
    dependencies:
      '@typescript-eslint/types': 7.2.0
      '@typescript-eslint/visitor-keys': 7.2.0
      debug: 4.3.5
      globby: 11.1.0
      is-glob: 4.0.3
      minimatch: 9.0.3
      semver: 7.6.2
      ts-api-utils: 1.3.0(typescript@5.5.3)
    optionalDependencies:
      typescript: 5.5.3
    transitivePeerDependencies:
      - supports-color

  '@typescript-eslint/utils@5.62.0(eslint@8.57.0)(typescript@5.5.3)':
    dependencies:
      '@eslint-community/eslint-utils': 4.4.0(eslint@8.57.0)
      '@types/json-schema': 7.0.15
      '@types/semver': 7.5.8
      '@typescript-eslint/scope-manager': 5.62.0
      '@typescript-eslint/types': 5.62.0
      '@typescript-eslint/typescript-estree': 5.62.0(typescript@5.5.3)
      eslint: 8.57.0
      eslint-scope: 5.1.1
      semver: 7.6.2
    transitivePeerDependencies:
      - supports-color
      - typescript

  '@typescript-eslint/utils@7.15.0(eslint@8.57.0)(typescript@5.5.3)':
    dependencies:
      '@eslint-community/eslint-utils': 4.4.0(eslint@8.57.0)
      '@typescript-eslint/scope-manager': 7.15.0
      '@typescript-eslint/types': 7.15.0
      '@typescript-eslint/typescript-estree': 7.15.0(typescript@5.5.3)
      eslint: 8.57.0
    transitivePeerDependencies:
      - supports-color
      - typescript

  '@typescript-eslint/visitor-keys@5.62.0':
    dependencies:
      '@typescript-eslint/types': 5.62.0
      eslint-visitor-keys: 3.4.3

  '@typescript-eslint/visitor-keys@7.15.0':
    dependencies:
      '@typescript-eslint/types': 7.15.0
      eslint-visitor-keys: 3.4.3

  '@typescript-eslint/visitor-keys@7.2.0':
    dependencies:
      '@typescript-eslint/types': 7.2.0
      eslint-visitor-keys: 3.4.3

  '@ungap/structured-clone@1.2.0': {}

  '@vitejs/plugin-react@4.3.1(vite@5.3.3(@types/node@20.14.9)(terser@5.31.3))':
    dependencies:
      '@babel/core': 7.24.7
      '@babel/plugin-transform-react-jsx-self': 7.24.7(@babel/core@7.24.7)
      '@babel/plugin-transform-react-jsx-source': 7.24.7(@babel/core@7.24.7)
      '@types/babel__core': 7.20.5
      react-refresh: 0.14.2
      vite: 5.3.3(@types/node@20.14.9)(terser@5.31.3)
    transitivePeerDependencies:
      - supports-color

  '@vitest/coverage-istanbul@1.6.0(vitest@1.6.0(@types/node@20.14.9)(@vitest/ui@1.6.0)(jsdom@24.1.0)(terser@5.31.3))':
    dependencies:
      debug: 4.3.5
      istanbul-lib-coverage: 3.2.2
      istanbul-lib-instrument: 6.0.3
      istanbul-lib-report: 3.0.1
      istanbul-lib-source-maps: 5.0.6
      istanbul-reports: 3.1.7
      magicast: 0.3.4
      picocolors: 1.0.1
      test-exclude: 6.0.0
      vitest: 1.6.0(@types/node@20.14.9)(@vitest/ui@1.6.0)(jsdom@24.1.0)(terser@5.31.3)
    transitivePeerDependencies:
      - supports-color

  '@vitest/coverage-v8@1.6.0(vitest@1.6.0(@types/node@20.14.9)(@vitest/ui@1.6.0)(jsdom@24.1.0)(terser@5.31.3))':
    dependencies:
      '@ampproject/remapping': 2.3.0
      '@bcoe/v8-coverage': 0.2.3
      debug: 4.3.5
      istanbul-lib-coverage: 3.2.2
      istanbul-lib-report: 3.0.1
      istanbul-lib-source-maps: 5.0.6
      istanbul-reports: 3.1.7
      magic-string: 0.30.10
      magicast: 0.3.4
      picocolors: 1.0.1
      std-env: 3.7.0
      strip-literal: 2.1.0
      test-exclude: 6.0.0
      vitest: 1.6.0(@types/node@20.14.9)(@vitest/ui@1.6.0)(jsdom@24.1.0)(terser@5.31.3)
    transitivePeerDependencies:
      - supports-color

  '@vitest/expect@1.6.0':
    dependencies:
      '@vitest/spy': 1.6.0
      '@vitest/utils': 1.6.0
      chai: 4.4.1

  '@vitest/runner@1.6.0':
    dependencies:
      '@vitest/utils': 1.6.0
      p-limit: 5.0.0
      pathe: 1.1.2

  '@vitest/snapshot@1.6.0':
    dependencies:
      magic-string: 0.30.10
      pathe: 1.1.2
      pretty-format: 29.7.0

  '@vitest/spy@1.6.0':
    dependencies:
      tinyspy: 2.2.1

  '@vitest/ui@1.6.0(vitest@1.6.0)':
    dependencies:
      '@vitest/utils': 1.6.0
      fast-glob: 3.3.2
      fflate: 0.8.2
      flatted: 3.3.1
      pathe: 1.1.2
      picocolors: 1.0.1
      sirv: 2.0.4
      vitest: 1.6.0(@types/node@20.14.9)(@vitest/ui@1.6.0)(jsdom@24.1.0)(terser@5.31.3)

  '@vitest/utils@1.6.0':
    dependencies:
      diff-sequences: 29.6.3
      estree-walker: 3.0.3
      loupe: 2.3.7
      pretty-format: 29.7.0

  '@webassemblyjs/ast@1.12.1':
    dependencies:
      '@webassemblyjs/helper-numbers': 1.11.6
      '@webassemblyjs/helper-wasm-bytecode': 1.11.6

  '@webassemblyjs/floating-point-hex-parser@1.11.6': {}

  '@webassemblyjs/helper-api-error@1.11.6': {}

  '@webassemblyjs/helper-buffer@1.12.1': {}

  '@webassemblyjs/helper-numbers@1.11.6':
    dependencies:
      '@webassemblyjs/floating-point-hex-parser': 1.11.6
      '@webassemblyjs/helper-api-error': 1.11.6
      '@xtuc/long': 4.2.2

  '@webassemblyjs/helper-wasm-bytecode@1.11.6': {}

  '@webassemblyjs/helper-wasm-section@1.12.1':
    dependencies:
      '@webassemblyjs/ast': 1.12.1
      '@webassemblyjs/helper-buffer': 1.12.1
      '@webassemblyjs/helper-wasm-bytecode': 1.11.6
      '@webassemblyjs/wasm-gen': 1.12.1

  '@webassemblyjs/ieee754@1.11.6':
    dependencies:
      '@xtuc/ieee754': 1.2.0

  '@webassemblyjs/leb128@1.11.6':
    dependencies:
      '@xtuc/long': 4.2.2

  '@webassemblyjs/utf8@1.11.6': {}

  '@webassemblyjs/wasm-edit@1.12.1':
    dependencies:
      '@webassemblyjs/ast': 1.12.1
      '@webassemblyjs/helper-buffer': 1.12.1
      '@webassemblyjs/helper-wasm-bytecode': 1.11.6
      '@webassemblyjs/helper-wasm-section': 1.12.1
      '@webassemblyjs/wasm-gen': 1.12.1
      '@webassemblyjs/wasm-opt': 1.12.1
      '@webassemblyjs/wasm-parser': 1.12.1
      '@webassemblyjs/wast-printer': 1.12.1

  '@webassemblyjs/wasm-gen@1.12.1':
    dependencies:
      '@webassemblyjs/ast': 1.12.1
      '@webassemblyjs/helper-wasm-bytecode': 1.11.6
      '@webassemblyjs/ieee754': 1.11.6
      '@webassemblyjs/leb128': 1.11.6
      '@webassemblyjs/utf8': 1.11.6

  '@webassemblyjs/wasm-opt@1.12.1':
    dependencies:
      '@webassemblyjs/ast': 1.12.1
      '@webassemblyjs/helper-buffer': 1.12.1
      '@webassemblyjs/wasm-gen': 1.12.1
      '@webassemblyjs/wasm-parser': 1.12.1

  '@webassemblyjs/wasm-parser@1.12.1':
    dependencies:
      '@webassemblyjs/ast': 1.12.1
      '@webassemblyjs/helper-api-error': 1.11.6
      '@webassemblyjs/helper-wasm-bytecode': 1.11.6
      '@webassemblyjs/ieee754': 1.11.6
      '@webassemblyjs/leb128': 1.11.6
      '@webassemblyjs/utf8': 1.11.6

  '@webassemblyjs/wast-printer@1.12.1':
    dependencies:
      '@webassemblyjs/ast': 1.12.1
      '@xtuc/long': 4.2.2

  '@xtuc/ieee754@1.2.0': {}

  '@xtuc/long@4.2.2': {}

  abbrev@2.0.0: {}

  accepts@1.3.8:
    dependencies:
      mime-types: 2.1.35
      negotiator: 0.6.3

  acorn-import-attributes@1.9.5(acorn@8.12.1):
    dependencies:
      acorn: 8.12.1

  acorn-jsx@5.3.2(acorn@8.12.1):
    dependencies:
      acorn: 8.12.1

  acorn-walk@8.3.3:
    dependencies:
      acorn: 8.12.1

  acorn@8.12.1: {}

  agent-base@7.1.1:
    dependencies:
      debug: 4.3.5
    transitivePeerDependencies:
      - supports-color

  ajv-keywords@3.5.2(ajv@6.12.6):
    dependencies:
      ajv: 6.12.6

  ajv@6.12.6:
    dependencies:
      fast-deep-equal: 3.1.3
      fast-json-stable-stringify: 2.1.0
      json-schema-traverse: 0.4.1
      uri-js: 4.4.1

  ansi-regex@5.0.1: {}

  ansi-regex@6.0.1: {}

  ansi-styles@3.2.1:
    dependencies:
      color-convert: 1.9.3

  ansi-styles@4.3.0:
    dependencies:
      color-convert: 2.0.1

  ansi-styles@5.2.0: {}

  ansi-styles@6.2.1: {}

  any-promise@1.3.0: {}

  anymatch@3.1.3:
    dependencies:
      normalize-path: 3.0.0
      picomatch: 2.3.1

  arg@5.0.2: {}

  argparse@2.0.1: {}

  aria-hidden@1.2.4:
    dependencies:
      tslib: 2.6.3

  aria-query@5.1.3:
    dependencies:
      deep-equal: 2.2.3

  aria-query@5.3.0:
    dependencies:
      dequal: 2.0.3

  array-buffer-byte-length@1.0.1:
    dependencies:
      call-bind: 1.0.7
      is-array-buffer: 3.0.4

  array-includes@3.1.8:
    dependencies:
      call-bind: 1.0.7
      define-properties: 1.2.1
      es-abstract: 1.23.3
      es-object-atoms: 1.0.0
      get-intrinsic: 1.2.4
      is-string: 1.0.7

  array-union@2.1.0: {}

  array.prototype.findlast@1.2.5:
    dependencies:
      call-bind: 1.0.7
      define-properties: 1.2.1
      es-abstract: 1.23.3
      es-errors: 1.3.0
      es-object-atoms: 1.0.0
      es-shim-unscopables: 1.0.2

  array.prototype.findlastindex@1.2.5:
    dependencies:
      call-bind: 1.0.7
      define-properties: 1.2.1
      es-abstract: 1.23.3
      es-errors: 1.3.0
      es-object-atoms: 1.0.0
      es-shim-unscopables: 1.0.2

  array.prototype.flat@1.3.2:
    dependencies:
      call-bind: 1.0.7
      define-properties: 1.2.1
      es-abstract: 1.23.3
      es-shim-unscopables: 1.0.2

  array.prototype.flatmap@1.3.2:
    dependencies:
      call-bind: 1.0.7
      define-properties: 1.2.1
      es-abstract: 1.23.3
      es-shim-unscopables: 1.0.2

  array.prototype.toreversed@1.1.2:
    dependencies:
      call-bind: 1.0.7
      define-properties: 1.2.1
      es-abstract: 1.23.3
      es-shim-unscopables: 1.0.2

  array.prototype.tosorted@1.1.4:
    dependencies:
      call-bind: 1.0.7
      define-properties: 1.2.1
      es-abstract: 1.23.3
      es-errors: 1.3.0
      es-shim-unscopables: 1.0.2

  arraybuffer.prototype.slice@1.0.3:
    dependencies:
      array-buffer-byte-length: 1.0.1
      call-bind: 1.0.7
      define-properties: 1.2.1
      es-abstract: 1.23.3
      es-errors: 1.3.0
      get-intrinsic: 1.2.4
      is-array-buffer: 3.0.4
      is-shared-array-buffer: 1.0.3

  assertion-error@1.1.0: {}

  ast-types-flow@0.0.8: {}

  asynckit@0.4.0: {}

  autoprefixer@10.4.14(postcss@8.4.38):
    dependencies:
      browserslist: 4.23.1
      caniuse-lite: 1.0.30001640
      fraction.js: 4.3.7
      normalize-range: 0.1.2
      picocolors: 1.0.1
      postcss: 8.4.38
      postcss-value-parser: 4.2.0

  available-typed-arrays@1.0.7:
    dependencies:
      possible-typed-array-names: 1.0.0

  axe-core@4.9.1: {}

  axobject-query@3.1.1:
    dependencies:
      deep-equal: 2.2.3

  balanced-match@1.0.2: {}

  base64-js@1.5.1: {}

  base64id@2.0.0: {}

  binary-extensions@2.3.0: {}

  bl@4.1.0:
    dependencies:
      buffer: 5.7.1
      inherits: 2.0.4
      readable-stream: 3.6.2

  brace-expansion@1.1.11:
    dependencies:
      balanced-match: 1.0.2
      concat-map: 0.0.1

  brace-expansion@2.0.1:
    dependencies:
      balanced-match: 1.0.2

  braces@3.0.3:
    dependencies:
      fill-range: 7.1.1

  browserslist@4.23.1:
    dependencies:
      caniuse-lite: 1.0.30001640
      electron-to-chromium: 1.4.817
      node-releases: 2.0.14
      update-browserslist-db: 1.1.0(browserslist@4.23.1)

  buffer-from@1.1.2: {}

  buffer@5.7.1:
    dependencies:
      base64-js: 1.5.1
      ieee754: 1.2.1

  builtin-modules@3.3.0: {}

  busboy@1.6.0:
    dependencies:
      streamsearch: 1.1.0

  cac@6.7.14: {}

  call-bind@1.0.7:
    dependencies:
      es-define-property: 1.0.0
      es-errors: 1.3.0
      function-bind: 1.1.2
      get-intrinsic: 1.2.4
      set-function-length: 1.2.2

  callsites@3.1.0: {}

  camelcase-css@2.0.1: {}

  caniuse-lite@1.0.30001640: {}

  chai@4.4.1:
    dependencies:
      assertion-error: 1.1.0
      check-error: 1.0.3
      deep-eql: 4.1.4
      get-func-name: 2.0.2
      loupe: 2.3.7
      pathval: 1.1.1
      type-detect: 4.0.8

  chalk@2.4.2:
    dependencies:
      ansi-styles: 3.2.1
      escape-string-regexp: 1.0.5
      supports-color: 5.5.0

  chalk@3.0.0:
    dependencies:
      ansi-styles: 4.3.0
      supports-color: 7.2.0

  chalk@4.1.2:
    dependencies:
      ansi-styles: 4.3.0
      supports-color: 7.2.0

  check-error@1.0.3:
    dependencies:
      get-func-name: 2.0.2

  chokidar@3.5.3:
    dependencies:
      anymatch: 3.1.3
      braces: 3.0.3
      glob-parent: 5.1.2
      is-binary-path: 2.1.0
      is-glob: 4.0.3
      normalize-path: 3.0.0
      readdirp: 3.6.0
    optionalDependencies:
      fsevents: 2.3.3

  chokidar@3.6.0:
    dependencies:
      anymatch: 3.1.3
      braces: 3.0.3
      glob-parent: 5.1.2
      is-binary-path: 2.1.0
      is-glob: 4.0.3
      normalize-path: 3.0.0
      readdirp: 3.6.0
    optionalDependencies:
      fsevents: 2.3.3

  chrome-trace-event@1.0.4: {}

  ci-info@4.0.0: {}

  class-variance-authority@0.7.0:
    dependencies:
      clsx: 2.0.0

  clean-regexp@1.0.0:
    dependencies:
      escape-string-regexp: 1.0.5

  cli-cursor@3.1.0:
    dependencies:
      restore-cursor: 3.1.0

  cli-spinners@2.9.2: {}

  client-only@0.0.1: {}

  clone@1.0.4: {}

  clsx@1.2.1: {}

  clsx@2.0.0: {}

  clsx@2.1.0: {}

  clsx@2.1.1: {}

  color-convert@1.9.3:
    dependencies:
      color-name: 1.1.3

  color-convert@2.0.1:
    dependencies:
      color-name: 1.1.4

  color-name@1.1.3: {}

  color-name@1.1.4: {}

  combined-stream@1.0.8:
    dependencies:
      delayed-stream: 1.0.0

  commander@10.0.1: {}

  commander@11.1.0: {}

  commander@2.20.3: {}

  commander@4.1.1: {}

  concat-map@0.0.1: {}

  confbox@0.1.7: {}

  config-chain@1.1.13:
    dependencies:
      ini: 1.3.8
      proto-list: 1.2.4

  convert-source-map@2.0.0: {}

  cookie@0.4.2: {}

  cookie@0.6.0: {}

  core-js-compat@3.37.1:
    dependencies:
      browserslist: 4.23.1

  cors@2.8.5:
    dependencies:
      object-assign: 4.1.1
      vary: 1.1.2

  cross-spawn@7.0.3:
    dependencies:
      path-key: 3.1.1
      shebang-command: 2.0.0
      which: 2.0.2

  css.escape@1.5.1: {}

  cssesc@3.0.0: {}

  cssstyle@4.0.1:
    dependencies:
      rrweb-cssom: 0.6.0

  csstype@3.1.3: {}

  damerau-levenshtein@1.0.8: {}

  data-urls@5.0.0:
    dependencies:
      whatwg-mimetype: 4.0.0
      whatwg-url: 14.0.0

  data-view-buffer@1.0.1:
    dependencies:
      call-bind: 1.0.7
      es-errors: 1.3.0
      is-data-view: 1.0.1

  data-view-byte-length@1.0.1:
    dependencies:
      call-bind: 1.0.7
      es-errors: 1.3.0
      is-data-view: 1.0.1

  data-view-byte-offset@1.0.0:
    dependencies:
      call-bind: 1.0.7
      es-errors: 1.3.0
      is-data-view: 1.0.1

  debounce@2.0.0: {}

  debug@3.2.7:
    dependencies:
      ms: 2.1.3

  debug@4.3.5:
    dependencies:
      ms: 2.1.2

  decimal.js@10.4.3: {}

  deep-eql@4.1.4:
    dependencies:
      type-detect: 4.0.8

  deep-equal@2.2.3:
    dependencies:
      array-buffer-byte-length: 1.0.1
      call-bind: 1.0.7
      es-get-iterator: 1.1.3
      get-intrinsic: 1.2.4
      is-arguments: 1.1.1
      is-array-buffer: 3.0.4
      is-date-object: 1.0.5
      is-regex: 1.1.4
      is-shared-array-buffer: 1.0.3
      isarray: 2.0.5
      object-is: 1.1.6
      object-keys: 1.1.1
      object.assign: 4.1.5
      regexp.prototype.flags: 1.5.2
      side-channel: 1.0.6
      which-boxed-primitive: 1.0.2
      which-collection: 1.0.2
      which-typed-array: 1.1.15

  deep-is@0.1.4: {}

  deepmerge@4.3.1: {}

  defaults@1.0.4:
    dependencies:
      clone: 1.0.4

  define-data-property@1.1.4:
    dependencies:
      es-define-property: 1.0.0
      es-errors: 1.3.0
      gopd: 1.0.1

  define-properties@1.2.1:
    dependencies:
      define-data-property: 1.1.4
      has-property-descriptors: 1.0.2
      object-keys: 1.1.1

  delayed-stream@1.0.0: {}

  dequal@2.0.3: {}

  detect-node-es@1.1.0: {}

  didyoumean@1.2.2: {}

  diff-sequences@29.6.3: {}

  dir-glob@3.0.1:
    dependencies:
      path-type: 4.0.0

  dlv@1.1.3: {}

  doctrine@2.1.0:
    dependencies:
      esutils: 2.0.3

  doctrine@3.0.0:
    dependencies:
      esutils: 2.0.3

  dom-accessibility-api@0.5.16: {}

  dom-accessibility-api@0.6.3: {}

  dom-serializer@2.0.0:
    dependencies:
      domelementtype: 2.3.0
      domhandler: 5.0.3
      entities: 4.5.0

  domelementtype@2.3.0: {}

  domhandler@5.0.3:
    dependencies:
      domelementtype: 2.3.0

  domutils@3.1.0:
    dependencies:
      dom-serializer: 2.0.0
      domelementtype: 2.3.0
      domhandler: 5.0.3

  dotenv@16.0.3: {}

  eastasianwidth@0.2.0: {}

  editorconfig@1.0.4:
    dependencies:
      '@one-ini/wasm': 0.1.1
      commander: 10.0.1
      minimatch: 9.0.1
      semver: 7.6.2

  electron-to-chromium@1.4.817: {}

  emoji-regex@8.0.0: {}

  emoji-regex@9.2.2: {}

  engine.io-client@6.5.4:
    dependencies:
      '@socket.io/component-emitter': 3.1.2
      debug: 4.3.5
      engine.io-parser: 5.2.3
      ws: 8.17.1
      xmlhttprequest-ssl: 2.0.0
    transitivePeerDependencies:
      - bufferutil
      - supports-color
      - utf-8-validate

  engine.io-parser@5.2.3: {}

  engine.io@6.5.5:
    dependencies:
      '@types/cookie': 0.4.1
      '@types/cors': 2.8.17
      '@types/node': 20.14.9
      accepts: 1.3.8
      base64id: 2.0.0
      cookie: 0.4.2
      cors: 2.8.5
      debug: 4.3.5
      engine.io-parser: 5.2.3
      ws: 8.17.1
    transitivePeerDependencies:
      - bufferutil
      - supports-color
      - utf-8-validate

  enhanced-resolve@5.17.0:
    dependencies:
      graceful-fs: 4.2.11
      tapable: 2.2.1

  entities@4.5.0: {}

  error-ex@1.3.2:
    dependencies:
      is-arrayish: 0.2.1

  es-abstract@1.23.3:
    dependencies:
      array-buffer-byte-length: 1.0.1
      arraybuffer.prototype.slice: 1.0.3
      available-typed-arrays: 1.0.7
      call-bind: 1.0.7
      data-view-buffer: 1.0.1
      data-view-byte-length: 1.0.1
      data-view-byte-offset: 1.0.0
      es-define-property: 1.0.0
      es-errors: 1.3.0
      es-object-atoms: 1.0.0
      es-set-tostringtag: 2.0.3
      es-to-primitive: 1.2.1
      function.prototype.name: 1.1.6
      get-intrinsic: 1.2.4
      get-symbol-description: 1.0.2
      globalthis: 1.0.4
      gopd: 1.0.1
      has-property-descriptors: 1.0.2
      has-proto: 1.0.3
      has-symbols: 1.0.3
      hasown: 2.0.2
      internal-slot: 1.0.7
      is-array-buffer: 3.0.4
      is-callable: 1.2.7
      is-data-view: 1.0.1
      is-negative-zero: 2.0.3
      is-regex: 1.1.4
      is-shared-array-buffer: 1.0.3
      is-string: 1.0.7
      is-typed-array: 1.1.13
      is-weakref: 1.0.2
      object-inspect: 1.13.2
      object-keys: 1.1.1
      object.assign: 4.1.5
      regexp.prototype.flags: 1.5.2
      safe-array-concat: 1.1.2
      safe-regex-test: 1.0.3
      string.prototype.trim: 1.2.9
      string.prototype.trimend: 1.0.8
      string.prototype.trimstart: 1.0.8
      typed-array-buffer: 1.0.2
      typed-array-byte-length: 1.0.1
      typed-array-byte-offset: 1.0.2
      typed-array-length: 1.0.6
      unbox-primitive: 1.0.2
      which-typed-array: 1.1.15

  es-define-property@1.0.0:
    dependencies:
      get-intrinsic: 1.2.4

  es-errors@1.3.0: {}

  es-get-iterator@1.1.3:
    dependencies:
      call-bind: 1.0.7
      get-intrinsic: 1.2.4
      has-symbols: 1.0.3
      is-arguments: 1.1.1
      is-map: 2.0.3
      is-set: 2.0.3
      is-string: 1.0.7
      isarray: 2.0.5
      stop-iteration-iterator: 1.0.0

  es-iterator-helpers@1.0.19:
    dependencies:
      call-bind: 1.0.7
      define-properties: 1.2.1
      es-abstract: 1.23.3
      es-errors: 1.3.0
      es-set-tostringtag: 2.0.3
      function-bind: 1.1.2
      get-intrinsic: 1.2.4
      globalthis: 1.0.4
      has-property-descriptors: 1.0.2
      has-proto: 1.0.3
      has-symbols: 1.0.3
      internal-slot: 1.0.7
      iterator.prototype: 1.1.2
      safe-array-concat: 1.1.2

  es-module-lexer@1.5.4: {}

  es-object-atoms@1.0.0:
    dependencies:
      es-errors: 1.3.0

  es-set-tostringtag@2.0.3:
    dependencies:
      get-intrinsic: 1.2.4
      has-tostringtag: 1.0.2
      hasown: 2.0.2

  es-shim-unscopables@1.0.2:
    dependencies:
      hasown: 2.0.2

  es-to-primitive@1.2.1:
    dependencies:
      is-callable: 1.2.7
      is-date-object: 1.0.5
      is-symbol: 1.0.4

  esbuild@0.19.11:
    optionalDependencies:
      '@esbuild/aix-ppc64': 0.19.11
      '@esbuild/android-arm': 0.19.11
      '@esbuild/android-arm64': 0.19.11
      '@esbuild/android-x64': 0.19.11
      '@esbuild/darwin-arm64': 0.19.11
      '@esbuild/darwin-x64': 0.19.11
      '@esbuild/freebsd-arm64': 0.19.11
      '@esbuild/freebsd-x64': 0.19.11
      '@esbuild/linux-arm': 0.19.11
      '@esbuild/linux-arm64': 0.19.11
      '@esbuild/linux-ia32': 0.19.11
      '@esbuild/linux-loong64': 0.19.11
      '@esbuild/linux-mips64el': 0.19.11
      '@esbuild/linux-ppc64': 0.19.11
      '@esbuild/linux-riscv64': 0.19.11
      '@esbuild/linux-s390x': 0.19.11
      '@esbuild/linux-x64': 0.19.11
      '@esbuild/netbsd-x64': 0.19.11
      '@esbuild/openbsd-x64': 0.19.11
      '@esbuild/sunos-x64': 0.19.11
      '@esbuild/win32-arm64': 0.19.11
      '@esbuild/win32-ia32': 0.19.11
      '@esbuild/win32-x64': 0.19.11

  esbuild@0.21.5:
    optionalDependencies:
      '@esbuild/aix-ppc64': 0.21.5
      '@esbuild/android-arm': 0.21.5
      '@esbuild/android-arm64': 0.21.5
      '@esbuild/android-x64': 0.21.5
      '@esbuild/darwin-arm64': 0.21.5
      '@esbuild/darwin-x64': 0.21.5
      '@esbuild/freebsd-arm64': 0.21.5
      '@esbuild/freebsd-x64': 0.21.5
      '@esbuild/linux-arm': 0.21.5
      '@esbuild/linux-arm64': 0.21.5
      '@esbuild/linux-ia32': 0.21.5
      '@esbuild/linux-loong64': 0.21.5
      '@esbuild/linux-mips64el': 0.21.5
      '@esbuild/linux-ppc64': 0.21.5
      '@esbuild/linux-riscv64': 0.21.5
      '@esbuild/linux-s390x': 0.21.5
      '@esbuild/linux-x64': 0.21.5
      '@esbuild/netbsd-x64': 0.21.5
      '@esbuild/openbsd-x64': 0.21.5
      '@esbuild/sunos-x64': 0.21.5
      '@esbuild/win32-arm64': 0.21.5
      '@esbuild/win32-ia32': 0.21.5
      '@esbuild/win32-x64': 0.21.5

  escalade@3.1.2: {}

  escape-string-regexp@1.0.5: {}

  escape-string-regexp@4.0.0: {}

  eslint-config-next@14.2.4(eslint@8.57.0)(typescript@5.5.3):
    dependencies:
      '@next/eslint-plugin-next': 14.2.4
      '@rushstack/eslint-patch': 1.10.3
      '@typescript-eslint/parser': 7.2.0(eslint@8.57.0)(typescript@5.5.3)
      eslint: 8.57.0
      eslint-import-resolver-node: 0.3.9
      eslint-import-resolver-typescript: 3.6.1(@typescript-eslint/parser@7.2.0(eslint@8.57.0)(typescript@5.5.3))(eslint-import-resolver-node@0.3.9)(eslint-plugin-import@2.29.1)(eslint@8.57.0)
      eslint-plugin-import: 2.29.1(@typescript-eslint/parser@7.15.0(eslint@8.57.0)(typescript@5.5.3))(eslint@8.57.0)
      eslint-plugin-jsx-a11y: 6.9.0(eslint@8.57.0)
      eslint-plugin-react: 7.34.4(eslint@8.57.0)
      eslint-plugin-react-hooks: 4.6.2(eslint@8.57.0)
    optionalDependencies:
      typescript: 5.5.3
    transitivePeerDependencies:
      - eslint-import-resolver-webpack
      - supports-color

  eslint-config-prettier@9.0.0(eslint@8.57.0):
    dependencies:
      eslint: 8.57.0

  eslint-config-prettier@9.1.0(eslint@8.57.0):
    dependencies:
      eslint: 8.57.0

  eslint-config-turbo@1.10.12(eslint@8.57.0):
    dependencies:
      eslint: 8.57.0
      eslint-plugin-turbo: 1.10.12(eslint@8.57.0)

  eslint-import-resolver-node@0.3.9:
    dependencies:
      debug: 3.2.7
      is-core-module: 2.14.0
      resolve: 1.22.8
    transitivePeerDependencies:
      - supports-color

  eslint-import-resolver-typescript@3.6.1(@typescript-eslint/parser@7.2.0(eslint@8.57.0)(typescript@5.5.3))(eslint-import-resolver-node@0.3.9)(eslint-plugin-import@2.29.1)(eslint@8.57.0):
    dependencies:
      debug: 4.3.5
      enhanced-resolve: 5.17.0
      eslint: 8.57.0
      eslint-module-utils: 2.8.1(@typescript-eslint/parser@7.2.0(eslint@8.57.0)(typescript@5.5.3))(eslint-import-resolver-node@0.3.9)(eslint-import-resolver-typescript@3.6.1(@typescript-eslint/parser@7.2.0(eslint@8.57.0)(typescript@5.5.3))(eslint-import-resolver-node@0.3.9)(eslint-plugin-import@2.29.1)(eslint@8.57.0))(eslint@8.57.0)
      eslint-plugin-import: 2.29.1(@typescript-eslint/parser@7.15.0(eslint@8.57.0)(typescript@5.5.3))(eslint@8.57.0)
      fast-glob: 3.3.2
      get-tsconfig: 4.7.5
      is-core-module: 2.14.0
      is-glob: 4.0.3
    transitivePeerDependencies:
      - '@typescript-eslint/parser'
      - eslint-import-resolver-node
      - eslint-import-resolver-webpack
      - supports-color

  eslint-module-utils@2.8.1(@typescript-eslint/parser@7.15.0(eslint@8.57.0)(typescript@5.5.3))(eslint-import-resolver-node@0.3.9)(eslint@8.57.0):
    dependencies:
      debug: 3.2.7
    optionalDependencies:
      '@typescript-eslint/parser': 7.15.0(eslint@8.57.0)(typescript@5.5.3)
      eslint: 8.57.0
      eslint-import-resolver-node: 0.3.9
    transitivePeerDependencies:
      - supports-color

  eslint-module-utils@2.8.1(@typescript-eslint/parser@7.2.0(eslint@8.57.0)(typescript@5.5.3))(eslint-import-resolver-node@0.3.9)(eslint-import-resolver-typescript@3.6.1(@typescript-eslint/parser@7.2.0(eslint@8.57.0)(typescript@5.5.3))(eslint-import-resolver-node@0.3.9)(eslint-plugin-import@2.29.1)(eslint@8.57.0))(eslint@8.57.0):
    dependencies:
      debug: 3.2.7
    optionalDependencies:
      '@typescript-eslint/parser': 7.2.0(eslint@8.57.0)(typescript@5.5.3)
      eslint: 8.57.0
      eslint-import-resolver-node: 0.3.9
      eslint-import-resolver-typescript: 3.6.1(@typescript-eslint/parser@7.2.0(eslint@8.57.0)(typescript@5.5.3))(eslint-import-resolver-node@0.3.9)(eslint-plugin-import@2.29.1)(eslint@8.57.0)
    transitivePeerDependencies:
      - supports-color

  eslint-plugin-import@2.29.1(@typescript-eslint/parser@7.15.0(eslint@8.57.0)(typescript@5.5.3))(eslint@8.57.0):
    dependencies:
      array-includes: 3.1.8
      array.prototype.findlastindex: 1.2.5
      array.prototype.flat: 1.3.2
      array.prototype.flatmap: 1.3.2
      debug: 3.2.7
      doctrine: 2.1.0
      eslint: 8.57.0
      eslint-import-resolver-node: 0.3.9
      eslint-module-utils: 2.8.1(@typescript-eslint/parser@7.15.0(eslint@8.57.0)(typescript@5.5.3))(eslint-import-resolver-node@0.3.9)(eslint@8.57.0)
      hasown: 2.0.2
      is-core-module: 2.14.0
      is-glob: 4.0.3
      minimatch: 3.1.2
      object.fromentries: 2.0.8
      object.groupby: 1.0.3
      object.values: 1.2.0
      semver: 6.3.1
      tsconfig-paths: 3.15.0
    optionalDependencies:
      '@typescript-eslint/parser': 7.15.0(eslint@8.57.0)(typescript@5.5.3)
    transitivePeerDependencies:
      - eslint-import-resolver-typescript
      - eslint-import-resolver-webpack
      - supports-color

  eslint-plugin-jsx-a11y@6.9.0(eslint@8.57.0):
    dependencies:
      aria-query: 5.1.3
      array-includes: 3.1.8
      array.prototype.flatmap: 1.3.2
      ast-types-flow: 0.0.8
      axe-core: 4.9.1
      axobject-query: 3.1.1
      damerau-levenshtein: 1.0.8
      emoji-regex: 9.2.2
      es-iterator-helpers: 1.0.19
      eslint: 8.57.0
      hasown: 2.0.2
      jsx-ast-utils: 3.3.5
      language-tags: 1.0.9
      minimatch: 3.1.2
      object.fromentries: 2.0.8
      safe-regex-test: 1.0.3
      string.prototype.includes: 2.0.0

  eslint-plugin-prettier@5.1.3(@types/eslint@8.56.10)(eslint-config-prettier@9.1.0(eslint@8.57.0))(eslint@8.57.0)(prettier@3.3.2):
    dependencies:
      eslint: 8.57.0
      prettier: 3.3.2
      prettier-linter-helpers: 1.0.0
      synckit: 0.8.8
    optionalDependencies:
      '@types/eslint': 8.56.10
      eslint-config-prettier: 9.1.0(eslint@8.57.0)

  eslint-plugin-react-hooks@4.6.2(eslint@8.57.0):
    dependencies:
      eslint: 8.57.0

  eslint-plugin-react@7.34.4(eslint@8.57.0):
    dependencies:
      array-includes: 3.1.8
      array.prototype.findlast: 1.2.5
      array.prototype.flatmap: 1.3.2
      array.prototype.toreversed: 1.1.2
      array.prototype.tosorted: 1.1.4
      doctrine: 2.1.0
      es-iterator-helpers: 1.0.19
      eslint: 8.57.0
      estraverse: 5.3.0
      hasown: 2.0.2
      jsx-ast-utils: 3.3.5
      minimatch: 3.1.2
      object.entries: 1.1.8
      object.fromentries: 2.0.8
      object.values: 1.2.0
      prop-types: 15.8.1
      resolve: 2.0.0-next.5
      semver: 6.3.1
      string.prototype.matchall: 4.0.11
      string.prototype.repeat: 1.0.0

  eslint-plugin-testing-library@6.2.2(eslint@8.57.0)(typescript@5.5.3):
    dependencies:
      '@typescript-eslint/utils': 5.62.0(eslint@8.57.0)(typescript@5.5.3)
      eslint: 8.57.0
    transitivePeerDependencies:
      - supports-color
      - typescript

  eslint-plugin-turbo@1.10.12(eslint@8.57.0):
    dependencies:
      dotenv: 16.0.3
      eslint: 8.57.0

  eslint-plugin-unicorn@54.0.0(eslint@8.57.0):
    dependencies:
      '@babel/helper-validator-identifier': 7.24.7
      '@eslint-community/eslint-utils': 4.4.0(eslint@8.57.0)
      '@eslint/eslintrc': 3.1.0
      ci-info: 4.0.0
      clean-regexp: 1.0.0
      core-js-compat: 3.37.1
      eslint: 8.57.0
      esquery: 1.5.0
      indent-string: 4.0.0
      is-builtin-module: 3.2.1
      jsesc: 3.0.2
      pluralize: 8.0.0
      read-pkg-up: 7.0.1
      regexp-tree: 0.1.27
      regjsparser: 0.10.0
      semver: 7.6.2
      strip-indent: 3.0.0
    transitivePeerDependencies:
      - supports-color

  eslint-plugin-unused-imports@3.2.0(@typescript-eslint/eslint-plugin@7.15.0(@typescript-eslint/parser@7.15.0(eslint@8.57.0)(typescript@5.5.3))(eslint@8.57.0)(typescript@5.5.3))(eslint@8.57.0):
    dependencies:
      eslint: 8.57.0
      eslint-rule-composer: 0.3.0
    optionalDependencies:
      '@typescript-eslint/eslint-plugin': 7.15.0(@typescript-eslint/parser@7.15.0(eslint@8.57.0)(typescript@5.5.3))(eslint@8.57.0)(typescript@5.5.3)

  eslint-plugin-vitest@0.4.1(@typescript-eslint/eslint-plugin@7.15.0(@typescript-eslint/parser@7.15.0(eslint@8.57.0)(typescript@5.5.3))(eslint@8.57.0)(typescript@5.5.3))(eslint@8.57.0)(typescript@5.5.3)(vitest@1.6.0(@types/node@20.14.9)(@vitest/ui@1.6.0)(jsdom@24.1.0)(terser@5.31.3)):
    dependencies:
      '@typescript-eslint/utils': 7.15.0(eslint@8.57.0)(typescript@5.5.3)
      eslint: 8.57.0
    optionalDependencies:
      '@typescript-eslint/eslint-plugin': 7.15.0(@typescript-eslint/parser@7.15.0(eslint@8.57.0)(typescript@5.5.3))(eslint@8.57.0)(typescript@5.5.3)
      vitest: 1.6.0(@types/node@20.14.9)(@vitest/ui@1.6.0)(jsdom@24.1.0)(terser@5.31.3)
    transitivePeerDependencies:
      - supports-color
      - typescript

  eslint-rule-composer@0.3.0: {}

  eslint-scope@5.1.1:
    dependencies:
      esrecurse: 4.3.0
      estraverse: 4.3.0

  eslint-scope@7.2.2:
    dependencies:
      esrecurse: 4.3.0
      estraverse: 5.3.0

  eslint-visitor-keys@3.4.3: {}

  eslint-visitor-keys@4.0.0: {}

  eslint@8.57.0:
    dependencies:
      '@eslint-community/eslint-utils': 4.4.0(eslint@8.57.0)
      '@eslint-community/regexpp': 4.11.0
      '@eslint/eslintrc': 2.1.4
      '@eslint/js': 8.57.0
      '@humanwhocodes/config-array': 0.11.14
      '@humanwhocodes/module-importer': 1.0.1
      '@nodelib/fs.walk': 1.2.8
      '@ungap/structured-clone': 1.2.0
      ajv: 6.12.6
      chalk: 4.1.2
      cross-spawn: 7.0.3
      debug: 4.3.5
      doctrine: 3.0.0
      escape-string-regexp: 4.0.0
      eslint-scope: 7.2.2
      eslint-visitor-keys: 3.4.3
      espree: 9.6.1
      esquery: 1.5.0
      esutils: 2.0.3
      fast-deep-equal: 3.1.3
      file-entry-cache: 6.0.1
      find-up: 5.0.0
      glob-parent: 6.0.2
      globals: 13.24.0
      graphemer: 1.4.0
      ignore: 5.3.1
      imurmurhash: 0.1.4
      is-glob: 4.0.3
      is-path-inside: 3.0.3
      js-yaml: 4.1.0
      json-stable-stringify-without-jsonify: 1.0.1
      levn: 0.4.1
      lodash.merge: 4.6.2
      minimatch: 3.1.2
      natural-compare: 1.4.0
      optionator: 0.9.4
      strip-ansi: 6.0.1
      text-table: 0.2.0
    transitivePeerDependencies:
      - supports-color

  espree@10.1.0:
    dependencies:
      acorn: 8.12.1
      acorn-jsx: 5.3.2(acorn@8.12.1)
      eslint-visitor-keys: 4.0.0

  espree@9.6.1:
    dependencies:
      acorn: 8.12.1
      acorn-jsx: 5.3.2(acorn@8.12.1)
      eslint-visitor-keys: 3.4.3

  esquery@1.5.0:
    dependencies:
      estraverse: 5.3.0

  esrecurse@4.3.0:
    dependencies:
      estraverse: 5.3.0

  estraverse@4.3.0: {}

  estraverse@5.3.0: {}

  estree-walker@3.0.3:
    dependencies:
      '@types/estree': 1.0.5

  esutils@2.0.3: {}

  events@3.3.0: {}

  execa@8.0.1:
    dependencies:
      cross-spawn: 7.0.3
      get-stream: 8.0.1
      human-signals: 5.0.0
      is-stream: 3.0.0
      merge-stream: 2.0.0
      npm-run-path: 5.3.0
      onetime: 6.0.0
      signal-exit: 4.1.0
      strip-final-newline: 3.0.0

  fast-deep-equal@2.0.1: {}

  fast-deep-equal@3.1.3: {}

  fast-diff@1.3.0: {}

  fast-glob@3.3.2:
    dependencies:
      '@nodelib/fs.stat': 2.0.5
      '@nodelib/fs.walk': 1.2.8
      glob-parent: 5.1.2
      merge2: 1.4.1
      micromatch: 4.0.7

  fast-json-stable-stringify@2.1.0: {}

  fast-levenshtein@2.0.6: {}

  fastq@1.17.1:
    dependencies:
      reusify: 1.0.4

  fflate@0.8.2: {}

  file-entry-cache@6.0.1:
    dependencies:
      flat-cache: 3.2.0

  fill-range@7.1.1:
    dependencies:
      to-regex-range: 5.0.1

  find-up@4.1.0:
    dependencies:
      locate-path: 5.0.0
      path-exists: 4.0.0

  find-up@5.0.0:
    dependencies:
      locate-path: 6.0.0
      path-exists: 4.0.0

  flat-cache@3.2.0:
    dependencies:
      flatted: 3.3.1
      keyv: 4.5.4
      rimraf: 3.0.2

  flatted@3.3.1: {}

  for-each@0.3.3:
    dependencies:
      is-callable: 1.2.7

  foreground-child@3.2.1:
    dependencies:
      cross-spawn: 7.0.3
      signal-exit: 4.1.0

  form-data@4.0.0:
    dependencies:
      asynckit: 0.4.0
      combined-stream: 1.0.8
      mime-types: 2.1.35

  fraction.js@4.3.7: {}

  framer-motion@10.17.4(react-dom@18.3.1(react@18.3.1))(react@18.3.1):
    dependencies:
      tslib: 2.6.3
    optionalDependencies:
      '@emotion/is-prop-valid': 0.8.8
      react: 18.3.1
      react-dom: 18.3.1(react@18.3.1)

  fs.realpath@1.0.0: {}

  fsevents@2.3.3:
    optional: true

  function-bind@1.1.2: {}

  function.prototype.name@1.1.6:
    dependencies:
      call-bind: 1.0.7
      define-properties: 1.2.1
      es-abstract: 1.23.3
      functions-have-names: 1.2.3

  functions-have-names@1.2.3: {}

  gensync@1.0.0-beta.2: {}

  get-func-name@2.0.2: {}

  get-intrinsic@1.2.4:
    dependencies:
      es-errors: 1.3.0
      function-bind: 1.1.2
      has-proto: 1.0.3
      has-symbols: 1.0.3
      hasown: 2.0.2

  get-nonce@1.0.1: {}

  get-stream@8.0.1: {}

  get-symbol-description@1.0.2:
    dependencies:
      call-bind: 1.0.7
      es-errors: 1.3.0
      get-intrinsic: 1.2.4

  get-tsconfig@4.7.5:
    dependencies:
      resolve-pkg-maps: 1.0.0

  glob-parent@5.1.2:
    dependencies:
      is-glob: 4.0.3

  glob-parent@6.0.2:
    dependencies:
      is-glob: 4.0.3

  glob-to-regexp@0.4.1: {}

  glob@10.3.10:
    dependencies:
      foreground-child: 3.2.1
      jackspeak: 2.3.6
      minimatch: 9.0.5
      minipass: 7.1.2
      path-scurry: 1.11.1

  glob@10.3.4:
    dependencies:
      foreground-child: 3.2.1
      jackspeak: 2.3.6
      minimatch: 9.0.5
      minipass: 7.1.2
      path-scurry: 1.11.1

  glob@10.4.2:
    dependencies:
      foreground-child: 3.2.1
      jackspeak: 3.4.0
      minimatch: 9.0.5
      minipass: 7.1.2
      package-json-from-dist: 1.0.0
      path-scurry: 1.11.1

  glob@7.2.3:
    dependencies:
      fs.realpath: 1.0.0
      inflight: 1.0.6
      inherits: 2.0.4
      minimatch: 3.1.2
      once: 1.4.0
      path-is-absolute: 1.0.1

  globals@11.12.0: {}

  globals@13.24.0:
    dependencies:
      type-fest: 0.20.2

  globals@14.0.0: {}

  globalthis@1.0.4:
    dependencies:
      define-properties: 1.2.1
      gopd: 1.0.1

  globby@11.1.0:
    dependencies:
      array-union: 2.1.0
      dir-glob: 3.0.1
      fast-glob: 3.3.2
      ignore: 5.3.1
      merge2: 1.4.1
      slash: 3.0.0

  gopd@1.0.1:
    dependencies:
      get-intrinsic: 1.2.4

  graceful-fs@4.2.11: {}

  graphemer@1.4.0: {}

  has-bigints@1.0.2: {}

  has-flag@3.0.0: {}

  has-flag@4.0.0: {}

  has-property-descriptors@1.0.2:
    dependencies:
      es-define-property: 1.0.0

  has-proto@1.0.3: {}

  has-symbols@1.0.3: {}

  has-tostringtag@1.0.2:
    dependencies:
      has-symbols: 1.0.3

  hasown@2.0.2:
    dependencies:
      function-bind: 1.1.2

  hosted-git-info@2.8.9: {}

  html-encoding-sniffer@4.0.0:
    dependencies:
      whatwg-encoding: 3.1.1

  html-escaper@2.0.2: {}

  html-to-text@9.0.5:
    dependencies:
      '@selderee/plugin-htmlparser2': 0.11.0
      deepmerge: 4.3.1
      dom-serializer: 2.0.0
      htmlparser2: 8.0.2
      selderee: 0.11.0

  htmlparser2@8.0.2:
    dependencies:
      domelementtype: 2.3.0
      domhandler: 5.0.3
      domutils: 3.1.0
      entities: 4.5.0

  http-proxy-agent@7.0.2:
    dependencies:
      agent-base: 7.1.1
      debug: 4.3.5
    transitivePeerDependencies:
      - supports-color

  https-proxy-agent@7.0.5:
    dependencies:
      agent-base: 7.1.1
      debug: 4.3.5
    transitivePeerDependencies:
      - supports-color

  human-signals@5.0.0: {}

  iconv-lite@0.6.3:
    dependencies:
      safer-buffer: 2.1.2

  ieee754@1.2.1: {}

  ignore@5.3.1: {}

  import-fresh@3.3.0:
    dependencies:
      parent-module: 1.0.1
      resolve-from: 4.0.0

  imurmurhash@0.1.4: {}

  indent-string@4.0.0: {}

  inflight@1.0.6:
    dependencies:
      once: 1.4.0
      wrappy: 1.0.2

  inherits@2.0.4: {}

  ini@1.3.8: {}

  internal-slot@1.0.7:
    dependencies:
      es-errors: 1.3.0
      hasown: 2.0.2
      side-channel: 1.0.6

  invariant@2.2.4:
    dependencies:
      loose-envify: 1.4.0

  is-arguments@1.1.1:
    dependencies:
      call-bind: 1.0.7
      has-tostringtag: 1.0.2

  is-array-buffer@3.0.4:
    dependencies:
      call-bind: 1.0.7
      get-intrinsic: 1.2.4

  is-arrayish@0.2.1: {}

  is-async-function@2.0.0:
    dependencies:
      has-tostringtag: 1.0.2

  is-bigint@1.0.4:
    dependencies:
      has-bigints: 1.0.2

  is-binary-path@2.1.0:
    dependencies:
      binary-extensions: 2.3.0

  is-boolean-object@1.1.2:
    dependencies:
      call-bind: 1.0.7
      has-tostringtag: 1.0.2

  is-builtin-module@3.2.1:
    dependencies:
      builtin-modules: 3.3.0

  is-callable@1.2.7: {}

  is-core-module@2.14.0:
    dependencies:
      hasown: 2.0.2

  is-data-view@1.0.1:
    dependencies:
      is-typed-array: 1.1.13

  is-date-object@1.0.5:
    dependencies:
      has-tostringtag: 1.0.2

  is-extglob@2.1.1: {}

  is-finalizationregistry@1.0.2:
    dependencies:
      call-bind: 1.0.7

  is-fullwidth-code-point@3.0.0: {}

  is-generator-function@1.0.10:
    dependencies:
      has-tostringtag: 1.0.2

  is-glob@4.0.3:
    dependencies:
      is-extglob: 2.1.1

  is-interactive@1.0.0: {}

  is-map@2.0.3: {}

  is-negative-zero@2.0.3: {}

  is-number-object@1.0.7:
    dependencies:
      has-tostringtag: 1.0.2

  is-number@7.0.0: {}

  is-path-inside@3.0.3: {}

  is-potential-custom-element-name@1.0.1: {}

  is-regex@1.1.4:
    dependencies:
      call-bind: 1.0.7
      has-tostringtag: 1.0.2

  is-set@2.0.3: {}

  is-shared-array-buffer@1.0.3:
    dependencies:
      call-bind: 1.0.7

  is-stream@3.0.0: {}

  is-string@1.0.7:
    dependencies:
      has-tostringtag: 1.0.2

  is-symbol@1.0.4:
    dependencies:
      has-symbols: 1.0.3

  is-typed-array@1.1.13:
    dependencies:
      which-typed-array: 1.1.15

  is-unicode-supported@0.1.0: {}

  is-weakmap@2.0.2: {}

  is-weakref@1.0.2:
    dependencies:
      call-bind: 1.0.7

  is-weakset@2.0.3:
    dependencies:
      call-bind: 1.0.7
      get-intrinsic: 1.2.4

  isarray@2.0.5: {}

  isexe@2.0.0: {}

  istanbul-lib-coverage@3.2.2: {}

  istanbul-lib-instrument@6.0.3:
    dependencies:
      '@babel/core': 7.24.7
      '@babel/parser': 7.24.7
      '@istanbuljs/schema': 0.1.3
      istanbul-lib-coverage: 3.2.2
      semver: 7.6.2
    transitivePeerDependencies:
      - supports-color

  istanbul-lib-report@3.0.1:
    dependencies:
      istanbul-lib-coverage: 3.2.2
      make-dir: 4.0.0
      supports-color: 7.2.0

  istanbul-lib-source-maps@5.0.6:
    dependencies:
      '@jridgewell/trace-mapping': 0.3.25
      debug: 4.3.5
      istanbul-lib-coverage: 3.2.2
    transitivePeerDependencies:
      - supports-color

  istanbul-reports@3.1.7:
    dependencies:
      html-escaper: 2.0.2
      istanbul-lib-report: 3.0.1

  iterator.prototype@1.1.2:
    dependencies:
      define-properties: 1.2.1
      get-intrinsic: 1.2.4
      has-symbols: 1.0.3
      reflect.getprototypeof: 1.0.6
      set-function-name: 2.0.2

  jackspeak@2.3.6:
    dependencies:
      '@isaacs/cliui': 8.0.2
    optionalDependencies:
      '@pkgjs/parseargs': 0.11.0

  jackspeak@3.4.0:
    dependencies:
      '@isaacs/cliui': 8.0.2
    optionalDependencies:
      '@pkgjs/parseargs': 0.11.0

  jest-worker@27.5.1:
    dependencies:
      '@types/node': 20.14.9
      merge-stream: 2.0.0
      supports-color: 8.1.1

  jiti@1.21.6: {}

  jose@5.6.3: {}

  js-beautify@1.15.1:
    dependencies:
      config-chain: 1.1.13
      editorconfig: 1.0.4
      glob: 10.4.2
      js-cookie: 3.0.5
      nopt: 7.2.1

  js-cookie@3.0.5: {}

  js-tokens@4.0.0: {}

  js-tokens@9.0.0: {}

  js-yaml@4.1.0:
    dependencies:
      argparse: 2.0.1

  jsdom@24.1.0:
    dependencies:
      cssstyle: 4.0.1
      data-urls: 5.0.0
      decimal.js: 10.4.3
      form-data: 4.0.0
      html-encoding-sniffer: 4.0.0
      http-proxy-agent: 7.0.2
      https-proxy-agent: 7.0.5
      is-potential-custom-element-name: 1.0.1
      nwsapi: 2.2.10
      parse5: 7.1.2
      rrweb-cssom: 0.7.1
      saxes: 6.0.0
      symbol-tree: 3.2.4
      tough-cookie: 4.1.4
      w3c-xmlserializer: 5.0.0
      webidl-conversions: 7.0.0
      whatwg-encoding: 3.1.1
      whatwg-mimetype: 4.0.0
      whatwg-url: 14.0.0
      ws: 8.18.0
      xml-name-validator: 5.0.0
    transitivePeerDependencies:
      - bufferutil
      - supports-color
      - utf-8-validate

  jsesc@0.5.0: {}

  jsesc@2.5.2: {}

  jsesc@3.0.2: {}

  json-buffer@3.0.1: {}

  json-parse-even-better-errors@2.3.1: {}

  json-schema-traverse@0.4.1: {}

  json-stable-stringify-without-jsonify@1.0.1: {}

  json5@1.0.2:
    dependencies:
      minimist: 1.2.8

  json5@2.2.3: {}

  jsx-ast-utils@3.3.5:
    dependencies:
      array-includes: 3.1.8
      array.prototype.flat: 1.3.2
      object.assign: 4.1.5
      object.values: 1.2.0

  keyv@4.5.4:
    dependencies:
      json-buffer: 3.0.1

  language-subtag-registry@0.3.23: {}

  language-tags@1.0.9:
    dependencies:
      language-subtag-registry: 0.3.23

  leac@0.6.0: {}

  levn@0.4.1:
    dependencies:
      prelude-ls: 1.2.1
      type-check: 0.4.0

  lilconfig@2.1.0: {}

  lilconfig@3.1.2: {}

  lines-and-columns@1.2.4: {}

  loader-runner@4.3.0: {}

  local-pkg@0.5.0:
    dependencies:
      mlly: 1.7.1
      pkg-types: 1.1.3

  locate-path@5.0.0:
    dependencies:
      p-locate: 4.1.0

  locate-path@6.0.0:
    dependencies:
      p-locate: 5.0.0

  lodash.merge@4.6.2: {}

  lodash@4.17.21: {}

  log-symbols@4.1.0:
    dependencies:
      chalk: 4.1.2
      is-unicode-supported: 0.1.0

  loose-envify@1.4.0:
    dependencies:
      js-tokens: 4.0.0

  loupe@2.3.7:
    dependencies:
      get-func-name: 2.0.2

  lru-cache@10.3.0: {}

  lru-cache@5.1.1:
    dependencies:
      yallist: 3.1.1

  lucide-react@0.400.0(react@18.3.1):
    dependencies:
      react: 18.3.1

  lz-string@1.5.0: {}

  magic-string@0.30.10:
    dependencies:
      '@jridgewell/sourcemap-codec': 1.4.15

  magicast@0.3.4:
    dependencies:
      '@babel/parser': 7.24.7
      '@babel/types': 7.24.7
      source-map-js: 1.2.0

  make-dir@4.0.0:
    dependencies:
      semver: 7.6.2

  marked@7.0.4: {}

  md-to-react-email@5.0.2(react@18.3.1):
    dependencies:
      marked: 7.0.4
      react: 18.3.1

  merge-stream@2.0.0: {}

  merge2@1.4.1: {}

  micromatch@4.0.7:
    dependencies:
      braces: 3.0.3
      picomatch: 2.3.1

  mime-db@1.52.0: {}

  mime-types@2.1.35:
    dependencies:
      mime-db: 1.52.0

  mimic-fn@2.1.0: {}

  mimic-fn@4.0.0: {}

  min-indent@1.0.1: {}

  minimatch@3.1.2:
    dependencies:
      brace-expansion: 1.1.11

  minimatch@9.0.1:
    dependencies:
      brace-expansion: 2.0.1

  minimatch@9.0.3:
    dependencies:
      brace-expansion: 2.0.1

  minimatch@9.0.5:
    dependencies:
      brace-expansion: 2.0.1

  minimist@1.2.8: {}

  minipass@7.1.2: {}

  mlly@1.7.1:
    dependencies:
      acorn: 8.12.1
      pathe: 1.1.2
      pkg-types: 1.1.3
      ufo: 1.5.3

  mrmime@2.0.0: {}

  ms@2.1.2: {}

  ms@2.1.3: {}

  mz@2.7.0:
    dependencies:
      any-promise: 1.3.0
      object-assign: 4.1.1
      thenify-all: 1.6.0

  nanoid@3.3.7: {}

  natural-compare@1.4.0: {}

  negotiator@0.6.3: {}

  neo-async@2.6.2: {}

  next-auth@5.0.0-beta.19(next@14.2.4(@babel/core@7.24.5)(react-dom@18.3.1(react@18.3.1))(react@18.3.1))(react@18.3.1):
    dependencies:
      '@auth/core': 0.32.0
      next: 14.2.4(@babel/core@7.24.5)(react-dom@18.3.1(react@18.3.1))(react@18.3.1)
      react: 18.3.1

  next@14.1.4(@babel/core@7.24.5)(react-dom@18.3.1(react@18.3.1))(react@18.3.1):
    dependencies:
      '@next/env': 14.1.4
      '@swc/helpers': 0.5.2
      busboy: 1.6.0
      caniuse-lite: 1.0.30001640
      graceful-fs: 4.2.11
      postcss: 8.4.31
      react: 18.3.1
      react-dom: 18.3.1(react@18.3.1)
      styled-jsx: 5.1.1(@babel/core@7.24.5)(react@18.3.1)
    optionalDependencies:
      '@next/swc-darwin-arm64': 14.1.4
      '@next/swc-darwin-x64': 14.1.4
      '@next/swc-linux-arm64-gnu': 14.1.4
      '@next/swc-linux-arm64-musl': 14.1.4
      '@next/swc-linux-x64-gnu': 14.1.4
      '@next/swc-linux-x64-musl': 14.1.4
      '@next/swc-win32-arm64-msvc': 14.1.4
      '@next/swc-win32-ia32-msvc': 14.1.4
      '@next/swc-win32-x64-msvc': 14.1.4
    transitivePeerDependencies:
      - '@babel/core'
      - babel-plugin-macros

  next@14.2.4(@babel/core@7.24.5)(react-dom@18.3.1(react@18.3.1))(react@18.3.1):
    dependencies:
      '@next/env': 14.2.4
      '@swc/helpers': 0.5.5
      busboy: 1.6.0
      caniuse-lite: 1.0.30001640
      graceful-fs: 4.2.11
      postcss: 8.4.31
      react: 18.3.1
      react-dom: 18.3.1(react@18.3.1)
      styled-jsx: 5.1.1(@babel/core@7.24.5)(react@18.3.1)
    optionalDependencies:
      '@next/swc-darwin-arm64': 14.2.4
      '@next/swc-darwin-x64': 14.2.4
      '@next/swc-linux-arm64-gnu': 14.2.4
      '@next/swc-linux-arm64-musl': 14.2.4
      '@next/swc-linux-x64-gnu': 14.2.4
      '@next/swc-linux-x64-musl': 14.2.4
      '@next/swc-win32-arm64-msvc': 14.2.4
      '@next/swc-win32-ia32-msvc': 14.2.4
      '@next/swc-win32-x64-msvc': 14.2.4
    transitivePeerDependencies:
      - '@babel/core'
      - babel-plugin-macros

  node-releases@2.0.14: {}

  nopt@7.2.1:
    dependencies:
      abbrev: 2.0.0

  normalize-package-data@2.5.0:
    dependencies:
      hosted-git-info: 2.8.9
      resolve: 1.22.8
      semver: 5.7.2
      validate-npm-package-license: 3.0.4

  normalize-path@3.0.0: {}

  normalize-range@0.1.2: {}

  npm-run-path@5.3.0:
    dependencies:
      path-key: 4.0.0

  nwsapi@2.2.10: {}

  oauth4webapi@2.11.1: {}

  object-assign@4.1.1: {}

  object-hash@3.0.0: {}

  object-inspect@1.13.2: {}

  object-is@1.1.6:
    dependencies:
      call-bind: 1.0.7
      define-properties: 1.2.1

  object-keys@1.1.1: {}

  object.assign@4.1.5:
    dependencies:
      call-bind: 1.0.7
      define-properties: 1.2.1
      has-symbols: 1.0.3
      object-keys: 1.1.1

  object.entries@1.1.8:
    dependencies:
      call-bind: 1.0.7
      define-properties: 1.2.1
      es-object-atoms: 1.0.0

  object.fromentries@2.0.8:
    dependencies:
      call-bind: 1.0.7
      define-properties: 1.2.1
      es-abstract: 1.23.3
      es-object-atoms: 1.0.0

  object.groupby@1.0.3:
    dependencies:
      call-bind: 1.0.7
      define-properties: 1.2.1
      es-abstract: 1.23.3

  object.values@1.2.0:
    dependencies:
      call-bind: 1.0.7
      define-properties: 1.2.1
      es-object-atoms: 1.0.0

  once@1.4.0:
    dependencies:
      wrappy: 1.0.2

  onetime@5.1.2:
    dependencies:
      mimic-fn: 2.1.0

  onetime@6.0.0:
    dependencies:
      mimic-fn: 4.0.0

  optionator@0.9.4:
    dependencies:
      deep-is: 0.1.4
      fast-levenshtein: 2.0.6
      levn: 0.4.1
      prelude-ls: 1.2.1
      type-check: 0.4.0
      word-wrap: 1.2.5

  ora@5.4.1:
    dependencies:
      bl: 4.1.0
      chalk: 4.1.2
      cli-cursor: 3.1.0
      cli-spinners: 2.9.2
      is-interactive: 1.0.0
      is-unicode-supported: 0.1.0
      log-symbols: 4.1.0
      strip-ansi: 6.0.1
      wcwidth: 1.0.1

  p-limit@2.3.0:
    dependencies:
      p-try: 2.2.0

  p-limit@3.1.0:
    dependencies:
      yocto-queue: 0.1.0

  p-limit@5.0.0:
    dependencies:
      yocto-queue: 1.1.1

  p-locate@4.1.0:
    dependencies:
      p-limit: 2.3.0

  p-locate@5.0.0:
    dependencies:
      p-limit: 3.1.0

  p-try@2.2.0: {}

  package-json-from-dist@1.0.0: {}

  parent-module@1.0.1:
    dependencies:
      callsites: 3.1.0

  parse-json@5.2.0:
    dependencies:
      '@babel/code-frame': 7.24.7
      error-ex: 1.3.2
      json-parse-even-better-errors: 2.3.1
      lines-and-columns: 1.2.4

  parse5@7.1.2:
    dependencies:
      entities: 4.5.0

  parseley@0.12.1:
    dependencies:
      leac: 0.6.0
      peberminta: 0.9.0

  path-exists@4.0.0: {}

  path-is-absolute@1.0.1: {}

  path-key@3.1.1: {}

  path-key@4.0.0: {}

  path-parse@1.0.7: {}

  path-scurry@1.11.1:
    dependencies:
      lru-cache: 10.3.0
      minipass: 7.1.2

  path-type@4.0.0: {}

  pathe@1.1.2: {}

  pathval@1.1.1: {}

  peberminta@0.9.0: {}

  picocolors@1.0.1: {}

  picomatch@2.3.1: {}

  pify@2.3.0: {}

  pirates@4.0.6: {}

  pkg-types@1.1.3:
    dependencies:
      confbox: 0.1.7
      mlly: 1.7.1
      pathe: 1.1.2

  pluralize@8.0.0: {}

  possible-typed-array-names@1.0.0: {}

  postcss-import@15.1.0(postcss@8.4.39):
    dependencies:
      postcss: 8.4.39
      postcss-value-parser: 4.2.0
      read-cache: 1.0.0
      resolve: 1.22.8

  postcss-js@4.0.1(postcss@8.4.39):
    dependencies:
      camelcase-css: 2.0.1
      postcss: 8.4.39

  postcss-load-config@4.0.2(postcss@8.4.39):
    dependencies:
      lilconfig: 3.1.2
      yaml: 2.4.5
    optionalDependencies:
      postcss: 8.4.39

  postcss-nested@6.0.1(postcss@8.4.39):
    dependencies:
      postcss: 8.4.39
      postcss-selector-parser: 6.1.0

  postcss-selector-parser@6.1.0:
    dependencies:
      cssesc: 3.0.0
      util-deprecate: 1.0.2

  postcss-value-parser@4.2.0: {}

  postcss@8.4.31:
    dependencies:
      nanoid: 3.3.7
      picocolors: 1.0.1
      source-map-js: 1.2.0

  postcss@8.4.38:
    dependencies:
      nanoid: 3.3.7
      picocolors: 1.0.1
      source-map-js: 1.2.0

  postcss@8.4.39:
    dependencies:
      nanoid: 3.3.7
      picocolors: 1.0.1
      source-map-js: 1.2.0

  preact-render-to-string@5.2.3(preact@10.11.3):
    dependencies:
      preact: 10.11.3
      pretty-format: 3.8.0

  preact@10.11.3: {}

  prelude-ls@1.2.1: {}

  prettier-linter-helpers@1.0.0:
    dependencies:
      fast-diff: 1.3.0

  prettier-plugin-tailwindcss@0.6.5(@ianvs/prettier-plugin-sort-imports@4.3.0(prettier@3.3.2))(prettier@3.3.2):
    dependencies:
      prettier: 3.3.2
    optionalDependencies:
      '@ianvs/prettier-plugin-sort-imports': 4.3.0(prettier@3.3.2)

  prettier@3.3.2: {}

  pretty-format@27.5.1:
    dependencies:
      ansi-regex: 5.0.1
      ansi-styles: 5.2.0
      react-is: 17.0.2

  pretty-format@29.7.0:
    dependencies:
      '@jest/schemas': 29.6.3
      ansi-styles: 5.2.0
      react-is: 18.3.1

  pretty-format@3.8.0: {}

  prism-react-renderer@2.1.0(react@18.3.1):
    dependencies:
      '@types/prismjs': 1.26.4
      clsx: 1.2.1
      react: 18.3.1

  prismjs@1.29.0: {}

  prop-types@15.8.1:
    dependencies:
      loose-envify: 1.4.0
      object-assign: 4.1.1
      react-is: 16.13.1

  proto-list@1.2.4: {}

  psl@1.9.0: {}

  punycode@2.3.1: {}

  querystringify@2.2.0: {}

  queue-microtask@1.2.3: {}

  randombytes@2.1.0:
    dependencies:
      safe-buffer: 5.2.1

  react-dom@18.3.1(react@18.3.1):
    dependencies:
      loose-envify: 1.4.0
      react: 18.3.1
      scheduler: 0.23.2

  react-email@2.1.5(@swc/helpers@0.5.5)(eslint@8.57.0):
    dependencies:
      '@babel/core': 7.24.5
      '@babel/parser': 7.24.5
      '@radix-ui/colors': 1.0.1
      '@radix-ui/react-collapsible': 1.1.0(@types/react-dom@18.3.0)(@types/react@18.2.47)(react-dom@18.3.1(react@18.3.1))(react@18.3.1)
      '@radix-ui/react-popover': 1.1.1(@types/react-dom@18.3.0)(@types/react@18.2.47)(react-dom@18.3.1(react@18.3.1))(react@18.3.1)
      '@radix-ui/react-slot': 1.1.0(@types/react@18.2.47)(react@18.3.1)
      '@radix-ui/react-toggle-group': 1.1.0(@types/react-dom@18.3.0)(@types/react@18.2.47)(react-dom@18.3.1(react@18.3.1))(react@18.3.1)
      '@radix-ui/react-tooltip': 1.1.1(@types/react-dom@18.3.0)(@types/react@18.2.47)(react-dom@18.3.1(react@18.3.1))(react@18.3.1)
      '@swc/core': 1.3.101(@swc/helpers@0.5.5)
      '@types/react': 18.2.47
      '@types/react-dom': 18.3.0
      '@types/webpack': 5.28.5(@swc/core@1.3.101(@swc/helpers@0.5.5))(esbuild@0.19.11)
      autoprefixer: 10.4.14(postcss@8.4.38)
      chalk: 4.1.2
      chokidar: 3.5.3
      clsx: 2.1.0
      commander: 11.1.0
      debounce: 2.0.0
      esbuild: 0.19.11
      eslint-config-prettier: 9.0.0(eslint@8.57.0)
      eslint-config-turbo: 1.10.12(eslint@8.57.0)
      framer-motion: 10.17.4(react-dom@18.3.1(react@18.3.1))(react@18.3.1)
      glob: 10.3.4
      log-symbols: 4.1.0
      mime-types: 2.1.35
      next: 14.1.4(@babel/core@7.24.5)(react-dom@18.3.1(react@18.3.1))(react@18.3.1)
      normalize-path: 3.0.0
      ora: 5.4.1
      postcss: 8.4.38
      prism-react-renderer: 2.1.0(react@18.3.1)
      react: 18.3.1
      react-dom: 18.3.1(react@18.3.1)
      socket.io: 4.7.3
      socket.io-client: 4.7.3
      sonner: 1.3.1(react-dom@18.3.1(react@18.3.1))(react@18.3.1)
      source-map-js: 1.0.2
      stacktrace-parser: 0.1.10
      tailwind-merge: 2.2.0
      tailwindcss: 3.4.0
      typescript: 5.1.6
    transitivePeerDependencies:
      - '@opentelemetry/api'
      - '@swc/helpers'
      - babel-plugin-macros
      - bufferutil
      - eslint
      - sass
      - supports-color
      - ts-node
      - uglify-js
      - utf-8-validate
      - webpack-cli

  react-is@16.13.1: {}

  react-is@17.0.2: {}

  react-is@18.3.1: {}

  react-promise-suspense@0.3.4:
    dependencies:
      fast-deep-equal: 2.0.1

  react-refresh@0.14.2: {}

  react-remove-scroll-bar@2.3.6(@types/react@18.2.47)(react@18.3.1):
    dependencies:
      react: 18.3.1
      react-style-singleton: 2.2.1(@types/react@18.2.47)(react@18.3.1)
      tslib: 2.6.3
    optionalDependencies:
      '@types/react': 18.2.47

  react-remove-scroll@2.5.7(@types/react@18.2.47)(react@18.3.1):
    dependencies:
      react: 18.3.1
      react-remove-scroll-bar: 2.3.6(@types/react@18.2.47)(react@18.3.1)
      react-style-singleton: 2.2.1(@types/react@18.2.47)(react@18.3.1)
      tslib: 2.6.3
      use-callback-ref: 1.3.2(@types/react@18.2.47)(react@18.3.1)
      use-sidecar: 1.1.2(@types/react@18.2.47)(react@18.3.1)
    optionalDependencies:
      '@types/react': 18.2.47

  react-style-singleton@2.2.1(@types/react@18.2.47)(react@18.3.1):
    dependencies:
      get-nonce: 1.0.1
      invariant: 2.2.4
      react: 18.3.1
      tslib: 2.6.3
    optionalDependencies:
      '@types/react': 18.2.47

  react@18.3.1:
    dependencies:
      loose-envify: 1.4.0

  read-cache@1.0.0:
    dependencies:
      pify: 2.3.0

  read-pkg-up@7.0.1:
    dependencies:
      find-up: 4.1.0
      read-pkg: 5.2.0
      type-fest: 0.8.1

  read-pkg@5.2.0:
    dependencies:
      '@types/normalize-package-data': 2.4.4
      normalize-package-data: 2.5.0
      parse-json: 5.2.0
      type-fest: 0.6.0

  readable-stream@3.6.2:
    dependencies:
      inherits: 2.0.4
      string_decoder: 1.3.0
      util-deprecate: 1.0.2

  readdirp@3.6.0:
    dependencies:
      picomatch: 2.3.1

  redent@3.0.0:
    dependencies:
      indent-string: 4.0.0
      strip-indent: 3.0.0

  reflect.getprototypeof@1.0.6:
    dependencies:
      call-bind: 1.0.7
      define-properties: 1.2.1
      es-abstract: 1.23.3
      es-errors: 1.3.0
      get-intrinsic: 1.2.4
      globalthis: 1.0.4
      which-builtin-type: 1.1.3

  regenerator-runtime@0.14.1: {}

  regexp-tree@0.1.27: {}

  regexp.prototype.flags@1.5.2:
    dependencies:
      call-bind: 1.0.7
      define-properties: 1.2.1
      es-errors: 1.3.0
      set-function-name: 2.0.2

  regjsparser@0.10.0:
    dependencies:
      jsesc: 0.5.0

  requires-port@1.0.0: {}

  resolve-from@4.0.0: {}

  resolve-pkg-maps@1.0.0: {}

  resolve@1.22.8:
    dependencies:
      is-core-module: 2.14.0
      path-parse: 1.0.7
      supports-preserve-symlinks-flag: 1.0.0

  resolve@2.0.0-next.5:
    dependencies:
      is-core-module: 2.14.0
      path-parse: 1.0.7
      supports-preserve-symlinks-flag: 1.0.0

  restore-cursor@3.1.0:
    dependencies:
      onetime: 5.1.2
      signal-exit: 3.0.7

  reusify@1.0.4: {}

  rimraf@3.0.2:
    dependencies:
      glob: 7.2.3

  rollup@4.18.0:
    dependencies:
      '@types/estree': 1.0.5
    optionalDependencies:
      '@rollup/rollup-android-arm-eabi': 4.18.0
      '@rollup/rollup-android-arm64': 4.18.0
      '@rollup/rollup-darwin-arm64': 4.18.0
      '@rollup/rollup-darwin-x64': 4.18.0
      '@rollup/rollup-linux-arm-gnueabihf': 4.18.0
      '@rollup/rollup-linux-arm-musleabihf': 4.18.0
      '@rollup/rollup-linux-arm64-gnu': 4.18.0
      '@rollup/rollup-linux-arm64-musl': 4.18.0
      '@rollup/rollup-linux-powerpc64le-gnu': 4.18.0
      '@rollup/rollup-linux-riscv64-gnu': 4.18.0
      '@rollup/rollup-linux-s390x-gnu': 4.18.0
      '@rollup/rollup-linux-x64-gnu': 4.18.0
      '@rollup/rollup-linux-x64-musl': 4.18.0
      '@rollup/rollup-win32-arm64-msvc': 4.18.0
      '@rollup/rollup-win32-ia32-msvc': 4.18.0
      '@rollup/rollup-win32-x64-msvc': 4.18.0
      fsevents: 2.3.3

  rrweb-cssom@0.6.0: {}

  rrweb-cssom@0.7.1: {}

  run-parallel@1.2.0:
    dependencies:
      queue-microtask: 1.2.3

  safe-array-concat@1.1.2:
    dependencies:
      call-bind: 1.0.7
      get-intrinsic: 1.2.4
      has-symbols: 1.0.3
      isarray: 2.0.5

  safe-buffer@5.2.1: {}

  safe-regex-test@1.0.3:
    dependencies:
      call-bind: 1.0.7
      es-errors: 1.3.0
      is-regex: 1.1.4

  safer-buffer@2.1.2: {}

  saxes@6.0.0:
    dependencies:
      xmlchars: 2.2.0

  scheduler@0.23.2:
    dependencies:
      loose-envify: 1.4.0

  schema-utils@3.3.0:
    dependencies:
      '@types/json-schema': 7.0.15
      ajv: 6.12.6
      ajv-keywords: 3.5.2(ajv@6.12.6)

  selderee@0.11.0:
    dependencies:
      parseley: 0.12.1

  semver@5.7.2: {}

  semver@6.3.1: {}

  semver@7.6.2: {}

  serialize-javascript@6.0.2:
    dependencies:
      randombytes: 2.1.0

  set-function-length@1.2.2:
    dependencies:
      define-data-property: 1.1.4
      es-errors: 1.3.0
      function-bind: 1.1.2
      get-intrinsic: 1.2.4
      gopd: 1.0.1
      has-property-descriptors: 1.0.2

  set-function-name@2.0.2:
    dependencies:
      define-data-property: 1.1.4
      es-errors: 1.3.0
      functions-have-names: 1.2.3
      has-property-descriptors: 1.0.2

  shebang-command@2.0.0:
    dependencies:
      shebang-regex: 3.0.0

  shebang-regex@3.0.0: {}

  side-channel@1.0.6:
    dependencies:
      call-bind: 1.0.7
      es-errors: 1.3.0
      get-intrinsic: 1.2.4
      object-inspect: 1.13.2

  siginfo@2.0.0: {}

  signal-exit@3.0.7: {}

  signal-exit@4.1.0: {}

  sirv@2.0.4:
    dependencies:
      '@polka/url': 1.0.0-next.25
      mrmime: 2.0.0
      totalist: 3.0.1

  slash@3.0.0: {}

  socket.io-adapter@2.5.5:
    dependencies:
      debug: 4.3.5
      ws: 8.17.1
    transitivePeerDependencies:
      - bufferutil
      - supports-color
      - utf-8-validate

  socket.io-client@4.7.3:
    dependencies:
      '@socket.io/component-emitter': 3.1.2
      debug: 4.3.5
      engine.io-client: 6.5.4
      socket.io-parser: 4.2.4
    transitivePeerDependencies:
      - bufferutil
      - supports-color
      - utf-8-validate

  socket.io-parser@4.2.4:
    dependencies:
      '@socket.io/component-emitter': 3.1.2
      debug: 4.3.5
    transitivePeerDependencies:
      - supports-color

  socket.io@4.7.3:
    dependencies:
      accepts: 1.3.8
      base64id: 2.0.0
      cors: 2.8.5
      debug: 4.3.5
      engine.io: 6.5.5
      socket.io-adapter: 2.5.5
      socket.io-parser: 4.2.4
    transitivePeerDependencies:
      - bufferutil
      - supports-color
      - utf-8-validate

  sonner@1.3.1(react-dom@18.3.1(react@18.3.1))(react@18.3.1):
    dependencies:
      react: 18.3.1
      react-dom: 18.3.1(react@18.3.1)

  source-map-js@1.0.2: {}

  source-map-js@1.2.0: {}

  source-map-support@0.5.21:
    dependencies:
      buffer-from: 1.1.2
      source-map: 0.6.1

  source-map@0.6.1: {}

  spdx-correct@3.2.0:
    dependencies:
      spdx-expression-parse: 3.0.1
      spdx-license-ids: 3.0.18

  spdx-exceptions@2.5.0: {}

  spdx-expression-parse@3.0.1:
    dependencies:
      spdx-exceptions: 2.5.0
      spdx-license-ids: 3.0.18

  spdx-license-ids@3.0.18: {}

  stackback@0.0.2: {}

  stacktrace-parser@0.1.10:
    dependencies:
      type-fest: 0.7.1

  std-env@3.7.0: {}

  stop-iteration-iterator@1.0.0:
    dependencies:
      internal-slot: 1.0.7

  streamsearch@1.1.0: {}

  string-width@4.2.3:
    dependencies:
      emoji-regex: 8.0.0
      is-fullwidth-code-point: 3.0.0
      strip-ansi: 6.0.1

  string-width@5.1.2:
    dependencies:
      eastasianwidth: 0.2.0
      emoji-regex: 9.2.2
      strip-ansi: 7.1.0

  string.prototype.includes@2.0.0:
    dependencies:
      define-properties: 1.2.1
      es-abstract: 1.23.3

  string.prototype.matchall@4.0.11:
    dependencies:
      call-bind: 1.0.7
      define-properties: 1.2.1
      es-abstract: 1.23.3
      es-errors: 1.3.0
      es-object-atoms: 1.0.0
      get-intrinsic: 1.2.4
      gopd: 1.0.1
      has-symbols: 1.0.3
      internal-slot: 1.0.7
      regexp.prototype.flags: 1.5.2
      set-function-name: 2.0.2
      side-channel: 1.0.6

  string.prototype.repeat@1.0.0:
    dependencies:
      define-properties: 1.2.1
      es-abstract: 1.23.3

  string.prototype.trim@1.2.9:
    dependencies:
      call-bind: 1.0.7
      define-properties: 1.2.1
      es-abstract: 1.23.3
      es-object-atoms: 1.0.0

  string.prototype.trimend@1.0.8:
    dependencies:
      call-bind: 1.0.7
      define-properties: 1.2.1
      es-object-atoms: 1.0.0

  string.prototype.trimstart@1.0.8:
    dependencies:
      call-bind: 1.0.7
      define-properties: 1.2.1
      es-object-atoms: 1.0.0

  string_decoder@1.3.0:
    dependencies:
      safe-buffer: 5.2.1

  strip-ansi@6.0.1:
    dependencies:
      ansi-regex: 5.0.1

  strip-ansi@7.1.0:
    dependencies:
      ansi-regex: 6.0.1

  strip-bom@3.0.0: {}

  strip-final-newline@3.0.0: {}

  strip-indent@3.0.0:
    dependencies:
      min-indent: 1.0.1

  strip-json-comments@3.1.1: {}

  strip-literal@2.1.0:
    dependencies:
      js-tokens: 9.0.0

  styled-jsx@5.1.1(@babel/core@7.24.5)(react@18.3.1):
    dependencies:
      client-only: 0.0.1
      react: 18.3.1
    optionalDependencies:
      '@babel/core': 7.24.5

  sucrase@3.35.0:
    dependencies:
      '@jridgewell/gen-mapping': 0.3.5
      commander: 4.1.1
      glob: 10.4.2
      lines-and-columns: 1.2.4
      mz: 2.7.0
      pirates: 4.0.6
      ts-interface-checker: 0.1.13

  supports-color@5.5.0:
    dependencies:
      has-flag: 3.0.0

  supports-color@7.2.0:
    dependencies:
      has-flag: 4.0.0

  supports-color@8.1.1:
    dependencies:
      has-flag: 4.0.0

  supports-preserve-symlinks-flag@1.0.0: {}

  symbol-tree@3.2.4: {}

  synckit@0.8.8:
    dependencies:
      '@pkgr/core': 0.1.1
      tslib: 2.6.3

  tailwind-merge@2.2.0:
    dependencies:
      '@babel/runtime': 7.24.7

  tailwind-merge@2.3.0:
    dependencies:
      '@babel/runtime': 7.24.7

  tailwindcss-animate@1.0.7(tailwindcss@3.4.4):
    dependencies:
      tailwindcss: 3.4.4

  tailwindcss@3.4.0:
    dependencies:
      '@alloc/quick-lru': 5.2.0
      arg: 5.0.2
      chokidar: 3.6.0
      didyoumean: 1.2.2
      dlv: 1.1.3
      fast-glob: 3.3.2
      glob-parent: 6.0.2
      is-glob: 4.0.3
      jiti: 1.21.6
      lilconfig: 2.1.0
      micromatch: 4.0.7
      normalize-path: 3.0.0
      object-hash: 3.0.0
      picocolors: 1.0.1
      postcss: 8.4.39
      postcss-import: 15.1.0(postcss@8.4.39)
      postcss-js: 4.0.1(postcss@8.4.39)
      postcss-load-config: 4.0.2(postcss@8.4.39)
      postcss-nested: 6.0.1(postcss@8.4.39)
      postcss-selector-parser: 6.1.0
      resolve: 1.22.8
      sucrase: 3.35.0
    transitivePeerDependencies:
      - ts-node

  tailwindcss@3.4.4:
    dependencies:
      '@alloc/quick-lru': 5.2.0
      arg: 5.0.2
      chokidar: 3.6.0
      didyoumean: 1.2.2
      dlv: 1.1.3
      fast-glob: 3.3.2
      glob-parent: 6.0.2
      is-glob: 4.0.3
      jiti: 1.21.6
      lilconfig: 2.1.0
      micromatch: 4.0.7
      normalize-path: 3.0.0
      object-hash: 3.0.0
      picocolors: 1.0.1
      postcss: 8.4.39
      postcss-import: 15.1.0(postcss@8.4.39)
      postcss-js: 4.0.1(postcss@8.4.39)
      postcss-load-config: 4.0.2(postcss@8.4.39)
      postcss-nested: 6.0.1(postcss@8.4.39)
      postcss-selector-parser: 6.1.0
      resolve: 1.22.8
      sucrase: 3.35.0
    transitivePeerDependencies:
      - ts-node

  tapable@2.2.1: {}

  terser-webpack-plugin@5.3.10(@swc/core@1.3.101(@swc/helpers@0.5.5))(esbuild@0.19.11)(webpack@5.93.0):
    dependencies:
      '@jridgewell/trace-mapping': 0.3.25
      jest-worker: 27.5.1
      schema-utils: 3.3.0
      serialize-javascript: 6.0.2
      terser: 5.31.3
      webpack: 5.93.0(@swc/core@1.3.101(@swc/helpers@0.5.5))(esbuild@0.19.11)
    optionalDependencies:
      '@swc/core': 1.3.101(@swc/helpers@0.5.5)
      esbuild: 0.19.11

  terser@5.31.3:
    dependencies:
      '@jridgewell/source-map': 0.3.6
      acorn: 8.12.1
      commander: 2.20.3
      source-map-support: 0.5.21

  test-exclude@6.0.0:
    dependencies:
      '@istanbuljs/schema': 0.1.3
      glob: 7.2.3
      minimatch: 3.1.2

  text-table@0.2.0: {}

  thenify-all@1.6.0:
    dependencies:
      thenify: 3.3.1

  thenify@3.3.1:
    dependencies:
      any-promise: 1.3.0

  tinybench@2.8.0: {}

  tinypool@0.8.4: {}

  tinyspy@2.2.1: {}

  to-fast-properties@2.0.0: {}

  to-regex-range@5.0.1:
    dependencies:
      is-number: 7.0.0

  totalist@3.0.1: {}

  tough-cookie@4.1.4:
    dependencies:
      psl: 1.9.0
      punycode: 2.3.1
      universalify: 0.2.0
      url-parse: 1.5.10

  tr46@5.0.0:
    dependencies:
      punycode: 2.3.1

  ts-api-utils@1.3.0(typescript@5.5.3):
    dependencies:
      typescript: 5.5.3

  ts-interface-checker@0.1.13: {}

  tsconfig-paths@3.15.0:
    dependencies:
      '@types/json5': 0.0.29
      json5: 1.0.2
      minimist: 1.2.8
      strip-bom: 3.0.0

  tslib@1.14.1: {}

  tslib@2.6.3: {}

  tsutils@3.21.0(typescript@5.5.3):
    dependencies:
      tslib: 1.14.1
      typescript: 5.5.3

  type-check@0.4.0:
    dependencies:
      prelude-ls: 1.2.1

  type-detect@4.0.8: {}

  type-fest@0.20.2: {}

  type-fest@0.6.0: {}

  type-fest@0.7.1: {}

  type-fest@0.8.1: {}

  typed-array-buffer@1.0.2:
    dependencies:
      call-bind: 1.0.7
      es-errors: 1.3.0
      is-typed-array: 1.1.13

  typed-array-byte-length@1.0.1:
    dependencies:
      call-bind: 1.0.7
      for-each: 0.3.3
      gopd: 1.0.1
      has-proto: 1.0.3
      is-typed-array: 1.1.13

  typed-array-byte-offset@1.0.2:
    dependencies:
      available-typed-arrays: 1.0.7
      call-bind: 1.0.7
      for-each: 0.3.3
      gopd: 1.0.1
      has-proto: 1.0.3
      is-typed-array: 1.1.13

  typed-array-length@1.0.6:
    dependencies:
      call-bind: 1.0.7
      for-each: 0.3.3
      gopd: 1.0.1
      has-proto: 1.0.3
      is-typed-array: 1.1.13
      possible-typed-array-names: 1.0.0

  typescript@5.1.6: {}

  typescript@5.5.3: {}

  ufo@1.5.3: {}

  unbox-primitive@1.0.2:
    dependencies:
      call-bind: 1.0.7
      has-bigints: 1.0.2
      has-symbols: 1.0.3
      which-boxed-primitive: 1.0.2

  undici-types@5.26.5: {}

  universalify@0.2.0: {}

  update-browserslist-db@1.1.0(browserslist@4.23.1):
    dependencies:
      browserslist: 4.23.1
      escalade: 3.1.2
      picocolors: 1.0.1

  uri-js@4.4.1:
    dependencies:
      punycode: 2.3.1

  url-parse@1.5.10:
    dependencies:
      querystringify: 2.2.0
      requires-port: 1.0.0

  use-callback-ref@1.3.2(@types/react@18.2.47)(react@18.3.1):
    dependencies:
      react: 18.3.1
      tslib: 2.6.3
    optionalDependencies:
      '@types/react': 18.2.47

  use-sidecar@1.1.2(@types/react@18.2.47)(react@18.3.1):
    dependencies:
      detect-node-es: 1.1.0
      react: 18.3.1
      tslib: 2.6.3
    optionalDependencies:
      '@types/react': 18.2.47

  util-deprecate@1.0.2: {}

  validate-npm-package-license@3.0.4:
    dependencies:
      spdx-correct: 3.2.0
      spdx-expression-parse: 3.0.1

  vary@1.1.2: {}

  vite-node@1.6.0(@types/node@20.14.9)(terser@5.31.3):
    dependencies:
      cac: 6.7.14
      debug: 4.3.5
      pathe: 1.1.2
      picocolors: 1.0.1
      vite: 5.3.3(@types/node@20.14.9)(terser@5.31.3)
    transitivePeerDependencies:
      - '@types/node'
      - less
      - lightningcss
      - sass
      - stylus
      - sugarss
      - supports-color
      - terser

  vite@5.3.3(@types/node@20.14.9)(terser@5.31.3):
    dependencies:
      esbuild: 0.21.5
      postcss: 8.4.39
      rollup: 4.18.0
    optionalDependencies:
      '@types/node': 20.14.9
      fsevents: 2.3.3
      terser: 5.31.3

  vitest@1.6.0(@types/node@20.14.9)(@vitest/ui@1.6.0)(jsdom@24.1.0)(terser@5.31.3):
    dependencies:
      '@vitest/expect': 1.6.0
      '@vitest/runner': 1.6.0
      '@vitest/snapshot': 1.6.0
      '@vitest/spy': 1.6.0
      '@vitest/utils': 1.6.0
      acorn-walk: 8.3.3
      chai: 4.4.1
      debug: 4.3.5
      execa: 8.0.1
      local-pkg: 0.5.0
      magic-string: 0.30.10
      pathe: 1.1.2
      picocolors: 1.0.1
      std-env: 3.7.0
      strip-literal: 2.1.0
      tinybench: 2.8.0
      tinypool: 0.8.4
      vite: 5.3.3(@types/node@20.14.9)(terser@5.31.3)
      vite-node: 1.6.0(@types/node@20.14.9)(terser@5.31.3)
      why-is-node-running: 2.2.2
    optionalDependencies:
      '@types/node': 20.14.9
      '@vitest/ui': 1.6.0(vitest@1.6.0)
      jsdom: 24.1.0
    transitivePeerDependencies:
      - less
      - lightningcss
      - sass
      - stylus
      - sugarss
      - supports-color
      - terser

  w3c-xmlserializer@5.0.0:
    dependencies:
      xml-name-validator: 5.0.0

  watchpack@2.4.1:
    dependencies:
      glob-to-regexp: 0.4.1
      graceful-fs: 4.2.11

  wcwidth@1.0.1:
    dependencies:
      defaults: 1.0.4

  webidl-conversions@7.0.0: {}

  webpack-sources@3.2.3: {}

  webpack@5.93.0(@swc/core@1.3.101(@swc/helpers@0.5.5))(esbuild@0.19.11):
    dependencies:
      '@types/eslint-scope': 3.7.7
      '@types/estree': 1.0.5
      '@webassemblyjs/ast': 1.12.1
      '@webassemblyjs/wasm-edit': 1.12.1
      '@webassemblyjs/wasm-parser': 1.12.1
      acorn: 8.12.1
      acorn-import-attributes: 1.9.5(acorn@8.12.1)
      browserslist: 4.23.1
      chrome-trace-event: 1.0.4
      enhanced-resolve: 5.17.0
      es-module-lexer: 1.5.4
      eslint-scope: 5.1.1
      events: 3.3.0
      glob-to-regexp: 0.4.1
      graceful-fs: 4.2.11
      json-parse-even-better-errors: 2.3.1
      loader-runner: 4.3.0
      mime-types: 2.1.35
      neo-async: 2.6.2
      schema-utils: 3.3.0
      tapable: 2.2.1
      terser-webpack-plugin: 5.3.10(@swc/core@1.3.101(@swc/helpers@0.5.5))(esbuild@0.19.11)(webpack@5.93.0)
      watchpack: 2.4.1
      webpack-sources: 3.2.3
    transitivePeerDependencies:
      - '@swc/core'
      - esbuild
      - uglify-js

  whatwg-encoding@3.1.1:
    dependencies:
      iconv-lite: 0.6.3

  whatwg-mimetype@4.0.0: {}

  whatwg-url@14.0.0:
    dependencies:
      tr46: 5.0.0
      webidl-conversions: 7.0.0

  which-boxed-primitive@1.0.2:
    dependencies:
      is-bigint: 1.0.4
      is-boolean-object: 1.1.2
      is-number-object: 1.0.7
      is-string: 1.0.7
      is-symbol: 1.0.4

  which-builtin-type@1.1.3:
    dependencies:
      function.prototype.name: 1.1.6
      has-tostringtag: 1.0.2
      is-async-function: 2.0.0
      is-date-object: 1.0.5
      is-finalizationregistry: 1.0.2
      is-generator-function: 1.0.10
      is-regex: 1.1.4
      is-weakref: 1.0.2
      isarray: 2.0.5
      which-boxed-primitive: 1.0.2
      which-collection: 1.0.2
      which-typed-array: 1.1.15

  which-collection@1.0.2:
    dependencies:
      is-map: 2.0.3
      is-set: 2.0.3
      is-weakmap: 2.0.2
      is-weakset: 2.0.3

  which-typed-array@1.1.15:
    dependencies:
      available-typed-arrays: 1.0.7
      call-bind: 1.0.7
      for-each: 0.3.3
      gopd: 1.0.1
      has-tostringtag: 1.0.2

  which@2.0.2:
    dependencies:
      isexe: 2.0.0

  why-is-node-running@2.2.2:
    dependencies:
      siginfo: 2.0.0
      stackback: 0.0.2

  word-wrap@1.2.5: {}

  wrap-ansi@7.0.0:
    dependencies:
      ansi-styles: 4.3.0
      string-width: 4.2.3
      strip-ansi: 6.0.1

  wrap-ansi@8.1.0:
    dependencies:
      ansi-styles: 6.2.1
      string-width: 5.1.2
      strip-ansi: 7.1.0

  wrappy@1.0.2: {}

  ws@8.17.1: {}

  ws@8.18.0: {}

  xml-name-validator@5.0.0: {}

  xmlchars@2.2.0: {}

  xmlhttprequest-ssl@2.0.0: {}

  yallist@3.1.1: {}

  yaml@2.4.5: {}

  yocto-queue@0.1.0: {}

  yocto-queue@1.1.1: {}

  zod@3.23.8: {}<|MERGE_RESOLUTION|>--- conflicted
+++ resolved
@@ -8,15 +8,9 @@
 
   .:
     dependencies:
-<<<<<<< HEAD
-      '@radix-ui/react-slot':
-        specifier: ^1.1.0
-        version: 1.1.0(@types/react@18.3.3)(react@18.3.1)
-=======
       '@radix-ui/react-avatar':
         specifier: ^1.1.0
         version: 1.1.0(@types/react-dom@18.3.0)(@types/react@18.3.3)(react-dom@18.3.1(react@18.3.1))(react@18.3.1)
->>>>>>> 2d77e579
       '@react-email/components':
         specifier: 0.0.21
         version: 0.0.21(@types/react@18.3.3)(react-dom@18.3.1(react@18.3.1))(react@18.3.1)
