lockfileVersion: '9.0'

settings:
  autoInstallPeers: true
  excludeLinksFromLockfile: false

importers:

  .:
    dependencies:
      '@radix-ui/react-avatar':
        specifier: ^1.1.0
        version: 1.1.0(@types/react-dom@18.3.0)(@types/react@18.3.3)(react-dom@18.3.1(react@18.3.1))(react@18.3.1)
      '@radix-ui/react-slot':
        specifier: ^1.1.0
        version: 1.1.0(@types/react@18.3.3)(react@18.3.1)
      '@react-email/components':
        specifier: 0.0.21
        version: 0.0.21(@types/react@18.3.3)(react-dom@18.3.1(react@18.3.1))(react@18.3.1)
      '@t3-oss/env-nextjs':
        specifier: ^0.10.1
        version: 0.10.1(typescript@5.5.3)(zod@3.23.8)
      class-variance-authority:
        specifier: ^0.7.0
        version: 0.7.0
      clsx:
        specifier: ^2.1.1
        version: 2.1.1
      lucide-react:
        specifier: ^0.400.0
        version: 0.400.0(react@18.3.1)
      next:
        specifier: 14.2.4
        version: 14.2.4(@babel/core@7.24.7)(react-dom@18.3.1(react@18.3.1))(react@18.3.1)
      react:
        specifier: ^18
        version: 18.3.1
      react-dom:
        specifier: ^18
        version: 18.3.1(react@18.3.1)
      react-email:
        specifier: 2.1.5
        version: 2.1.5(@swc/helpers@0.5.5)(eslint@8.57.0)
      swiper:
        specifier: ^11.1.5
        version: 11.1.5
      tailwind-merge:
        specifier: ^2.3.0
        version: 2.4.0
      tailwindcss-animate:
        specifier: ^1.0.7
        version: 1.0.7(tailwindcss@3.4.4)
    devDependencies:
      '@ianvs/prettier-plugin-sort-imports':
        specifier: ^4.3.0
        version: 4.3.1(prettier@3.3.3)
      '@testing-library/dom':
        specifier: ^10.3.1
        version: 10.3.2
      '@testing-library/jest-dom':
        specifier: ^6.4.6
        version: 6.4.6(vitest@1.6.0(@types/node@20.14.9)(@vitest/ui@1.6.0)(jsdom@24.1.0))
      '@testing-library/react':
        specifier: ^16.0.0
        version: 16.0.0(@testing-library/dom@10.3.2)(@types/react-dom@18.3.0)(@types/react@18.3.3)(react-dom@18.3.1(react@18.3.1))(react@18.3.1)
      '@testing-library/user-event':
        specifier: ^14.5.2
        version: 14.5.2(@testing-library/dom@10.3.2)
      '@types/node':
        specifier: ^20
        version: 20.14.11
      '@types/react':
        specifier: ^18
        version: 18.3.3
      '@types/react-dom':
        specifier: ^18
        version: 18.3.0
      '@typescript-eslint/eslint-plugin':
        specifier: ^7.15.0
        version: 7.16.1(@typescript-eslint/parser@7.16.1(eslint@8.57.0)(typescript@5.5.3))(eslint@8.57.0)(typescript@5.5.3)
      '@typescript-eslint/parser':
        specifier: ^7.15.0
        version: 7.16.1(eslint@8.57.0)(typescript@5.5.3)
      '@vitejs/plugin-react':
        specifier: ^4.3.1
        version: 4.3.1(vite@5.3.3(@types/node@20.14.9))
      '@vitest/coverage-istanbul':
        specifier: ^1.6.0
        version: 1.6.0(vitest@1.6.0(@types/node@20.14.9)(@vitest/ui@1.6.0)(jsdom@24.1.0))
      '@vitest/coverage-v8':
        specifier: ^1.6.0
        version: 1.6.0(vitest@1.6.0(@types/node@20.14.9)(@vitest/ui@1.6.0)(jsdom@24.1.0))
      '@vitest/ui':
        specifier: ^1.6.0
        version: 1.6.0(vitest@1.6.0)
      eslint:
        specifier: ^8.57.0
        version: 8.57.0
      eslint-config-next:
        specifier: 14.2.4
        version: 14.2.4(eslint@8.57.0)(typescript@5.5.3)
      eslint-config-prettier:
        specifier: ^9.1.0
        version: 9.1.0(eslint@8.57.0)
      eslint-plugin-prettier:
        specifier: ^5.1.3
        version: 5.1.3(eslint-config-prettier@9.1.0(eslint@8.57.0))(eslint@8.57.0)(prettier@3.3.2)
      eslint-plugin-react:
        specifier: ^7.34.3
        version: 7.34.3(eslint@8.57.0)
      eslint-plugin-react-hooks:
        specifier: ^4.6.2
        version: 4.6.2(eslint@8.57.0)
      eslint-plugin-testing-library:
        specifier: ^6.2.2
        version: 6.2.2(eslint@8.57.0)(typescript@5.5.3)
      eslint-plugin-unicorn:
        specifier: ^54.0.0
        version: 54.0.0(eslint@8.57.0)
      eslint-plugin-unused-imports:
        specifier: ^3.2.0
        version: 3.2.0(@typescript-eslint/eslint-plugin@7.16.1(@typescript-eslint/parser@7.16.1(eslint@8.57.0)(typescript@5.5.3))(eslint@8.57.0)(typescript@5.5.3))(eslint@8.57.0)
      eslint-plugin-vitest:
        specifier: ^0.4.1
        version: 0.4.1(@typescript-eslint/eslint-plugin@7.15.0(@typescript-eslint/parser@7.15.0(eslint@8.57.0)(typescript@5.5.3))(eslint@8.57.0)(typescript@5.5.3))(eslint@8.57.0)(typescript@5.5.3)(vitest@1.6.0(@types/node@20.14.9)(@vitest/ui@1.6.0)(jsdom@24.1.0))
      jsdom:
        specifier: ^24.1.0
        version: 24.1.0
      postcss:
        specifier: ^8
        version: 8.4.39
      prettier:
        specifier: ^3.3.2
        version: 3.3.2
      tailwindcss:
        specifier: ^3.4.1
        version: 3.4.6
      typescript:
        specifier: ^5
        version: 5.5.3
      vitest:
        specifier: ^1.6.0
        version: 1.6.0(@types/node@20.14.9)(@vitest/ui@1.6.0)(jsdom@24.1.0)

packages:

  '@adobe/css-tools@4.4.0':
    resolution: {integrity: sha512-Ff9+ksdQQB3rMncgqDK78uLznstjyfIf2Arnh22pW8kBpLs6rpKDwgnZT46hin5Hl1WzazzK64DOrhSwYpS7bQ==}

  '@alloc/quick-lru@5.2.0':
    resolution: {integrity: sha512-UrcABB+4bUrFABwbluTIBErXwvbsU/V7TZWfmbgJfbkwiBuziS9gxdODUyuiecfdGQ85jglMW6juS3+z5TsKLw==}
    engines: {node: '>=10'}

  '@ampproject/remapping@2.3.0':
    resolution: {integrity: sha512-30iZtAPgz+LTIYoeivqYo853f02jBYSd5uGnGpkFV0M3xOt9aN73erkgYAmZU43x4VfqcnLxW9Kpg3R5LC4YYw==}
    engines: {node: '>=6.0.0'}

  '@auth/core@0.32.0':
    resolution: {integrity: sha512-3+ssTScBd+1fd0/fscAyQN1tSygXzuhysuVVzB942ggU4mdfiTbv36P0ccVnExKWYJKvu3E2r3/zxXCCAmTOrg==}
    peerDependencies:
      '@simplewebauthn/browser': ^9.0.1
      '@simplewebauthn/server': ^9.0.2
      nodemailer: ^6.8.0
    peerDependenciesMeta:
      '@simplewebauthn/browser':
        optional: true
      '@simplewebauthn/server':
        optional: true
      nodemailer:
        optional: true

  '@babel/code-frame@7.24.7':
    resolution: {integrity: sha512-BcYH1CVJBO9tvyIZ2jVeXgSIMvGZ2FDRvDdOIVQyuklNKSsx+eppDEBq/g47Ayw+RqNFE+URvOShmf+f/qwAlA==}
    engines: {node: '>=6.9.0'}

  '@babel/compat-data@7.24.9':
    resolution: {integrity: sha512-e701mcfApCJqMMueQI0Fb68Amflj83+dvAvHawoBpAz+GDjCIyGHzNwnefjsWJ3xiYAqqiQFoWbspGYBdb2/ng==}
    engines: {node: '>=6.9.0'}

  '@babel/core@7.24.7':
    resolution: {integrity: sha512-nykK+LEK86ahTkX/3TgauT0ikKoNCfKHEaZYTUVupJdTLzGNvrblu4u6fa7DhZONAltdf8e662t/abY8idrd/g==}
    engines: {node: '>=6.9.0'}

  '@babel/generator@7.24.10':
    resolution: {integrity: sha512-o9HBZL1G2129luEUlG1hB4N/nlYNWHnpwlND9eOMclRqqu1YDy2sSYVCFUZwl8I1Gxh+QSRrP2vD7EpUmFVXxg==}
    engines: {node: '>=6.9.0'}

  '@babel/helper-compilation-targets@7.24.8':
    resolution: {integrity: sha512-oU+UoqCHdp+nWVDkpldqIQL/i/bvAv53tRqLG/s+cOXxe66zOYLU7ar/Xs3LdmBihrUMEUhwu6dMZwbNOYDwvw==}
    engines: {node: '>=6.9.0'}

  '@babel/helper-environment-visitor@7.24.7':
    resolution: {integrity: sha512-DoiN84+4Gnd0ncbBOM9AZENV4a5ZiL39HYMyZJGZ/AZEykHYdJw0wW3kdcsh9/Kn+BRXHLkkklZ51ecPKmI1CQ==}
    engines: {node: '>=6.9.0'}

  '@babel/helper-function-name@7.24.7':
    resolution: {integrity: sha512-FyoJTsj/PEUWu1/TYRiXTIHc8lbw+TDYkZuoE43opPS5TrI7MyONBE1oNvfguEXAD9yhQRrVBnXdXzSLQl9XnA==}
    engines: {node: '>=6.9.0'}

  '@babel/helper-hoist-variables@7.24.7':
    resolution: {integrity: sha512-MJJwhkoGy5c4ehfoRyrJ/owKeMl19U54h27YYftT0o2teQ3FJ3nQUf/I3LlJsX4l3qlw7WRXUmiyajvHXoTubQ==}
    engines: {node: '>=6.9.0'}

  '@babel/helper-module-imports@7.24.7':
    resolution: {integrity: sha512-8AyH3C+74cgCVVXow/myrynrAGv+nTVg5vKu2nZph9x7RcRwzmh0VFallJuFTZ9mx6u4eSdXZfcOzSqTUm0HCA==}
    engines: {node: '>=6.9.0'}

  '@babel/helper-module-transforms@7.24.9':
    resolution: {integrity: sha512-oYbh+rtFKj/HwBQkFlUzvcybzklmVdVV3UU+mN7n2t/q3yGHbuVdNxyFvSBO1tfvjyArpHNcWMAzsSPdyI46hw==}
    engines: {node: '>=6.9.0'}
    peerDependencies:
      '@babel/core': ^7.0.0

  '@babel/helper-plugin-utils@7.24.8':
    resolution: {integrity: sha512-FFWx5142D8h2Mgr/iPVGH5G7w6jDn4jUSpZTyDnQO0Yn7Ks2Kuz6Pci8H6MPCoUJegd/UZQ3tAvfLCxQSnWWwg==}
    engines: {node: '>=6.9.0'}

  '@babel/helper-simple-access@7.24.7':
    resolution: {integrity: sha512-zBAIvbCMh5Ts+b86r/CjU+4XGYIs+R1j951gxI3KmmxBMhCg4oQMsv6ZXQ64XOm/cvzfU1FmoCyt6+owc5QMYg==}
    engines: {node: '>=6.9.0'}

  '@babel/helper-split-export-declaration@7.24.7':
    resolution: {integrity: sha512-oy5V7pD+UvfkEATUKvIjvIAH/xCzfsFVw7ygW2SI6NClZzquT+mwdTfgfdbUiceh6iQO0CHtCPsyze/MZ2YbAA==}
    engines: {node: '>=6.9.0'}

  '@babel/helper-string-parser@7.24.8':
    resolution: {integrity: sha512-pO9KhhRcuUyGnJWwyEgnRJTSIZHiT+vMD0kPeD+so0l7mxkMT19g3pjY9GTnHySck/hDzq+dtW/4VgnMkippsQ==}
    engines: {node: '>=6.9.0'}

  '@babel/helper-validator-identifier@7.24.7':
    resolution: {integrity: sha512-rR+PBcQ1SMQDDyF6X0wxtG8QyLCgUB0eRAGguqRLfkCA87l7yAP7ehq8SNj96OOGTO8OBV70KhuFYcIkHXOg0w==}
    engines: {node: '>=6.9.0'}

  '@babel/helper-validator-option@7.24.8':
    resolution: {integrity: sha512-xb8t9tD1MHLungh/AIoWYN+gVHaB9kwlu8gffXGSt3FFEIT7RjS+xWbc2vUD1UTZdIpKj/ab3rdqJ7ufngyi2Q==}
    engines: {node: '>=6.9.0'}

  '@babel/helpers@7.24.8':
    resolution: {integrity: sha512-gV2265Nkcz7weJJfvDoAEVzC1e2OTDpkGbEsebse8koXUJUXPsCMi7sRo/+SPMuMZ9MtUPnGwITTnQnU5YjyaQ==}
    engines: {node: '>=6.9.0'}

  '@babel/highlight@7.24.7':
    resolution: {integrity: sha512-EStJpq4OuY8xYfhGVXngigBJRWxftKX9ksiGDnmlY3o7B/V7KIAc9X4oiK87uPJSc/vs5L869bem5fhZa8caZw==}
    engines: {node: '>=6.9.0'}

  '@babel/parser@7.24.7':
    resolution: {integrity: sha512-9uUYRm6OqQrCqQdG1iCBwBPZgN8ciDBro2nIOFaiRz1/BCxaI7CNvQbDHvsArAC7Tw9Hda/B3U+6ui9u4HWXPw==}
    engines: {node: '>=6.0.0'}
    hasBin: true

  '@babel/plugin-transform-react-jsx-self@7.24.7':
    resolution: {integrity: sha512-fOPQYbGSgH0HUp4UJO4sMBFjY6DuWq+2i8rixyUMb3CdGixs/gccURvYOAhajBdKDoGajFr3mUq5rH3phtkGzw==}
    engines: {node: '>=6.9.0'}
    peerDependencies:
      '@babel/core': ^7.0.0-0

  '@babel/plugin-transform-react-jsx-source@7.24.7':
    resolution: {integrity: sha512-J2z+MWzZHVOemyLweMqngXrgGC42jQ//R0KdxqkIz/OrbVIIlhFI3WigZ5fO+nwFvBlncr4MGapd8vTyc7RPNQ==}
    engines: {node: '>=6.9.0'}
    peerDependencies:
      '@babel/core': ^7.0.0-0

  '@babel/runtime@7.24.8':
    resolution: {integrity: sha512-5F7SDGs1T72ZczbRwbGO9lQi0NLjQxzl6i4lJxLxfW9U5UluCSyEJeniWvnhl3/euNiqQVbo8zruhsDfid0esA==}
    engines: {node: '>=6.9.0'}

  '@babel/template@7.24.7':
    resolution: {integrity: sha512-jYqfPrU9JTF0PmPy1tLYHW4Mp4KlgxJD9l2nP9fD6yT/ICi554DmrWBAEYpIelzjHf1msDP3PxJIRt/nFNfBig==}
    engines: {node: '>=6.9.0'}

  '@babel/traverse@7.24.8':
    resolution: {integrity: sha512-t0P1xxAPzEDcEPmjprAQq19NWum4K0EQPjMwZQZbHt+GiZqvjCHjj755Weq1YRPVzBI+3zSfvScfpnuIecVFJQ==}
    engines: {node: '>=6.9.0'}

  '@babel/types@7.24.9':
    resolution: {integrity: sha512-xm8XrMKz0IlUdocVbYJe0Z9xEgidU7msskG8BbhnTPK/HZ2z/7FP7ykqPgrUH+C+r414mNfNWam1f2vqOjqjYQ==}
    engines: {node: '>=6.9.0'}

  '@bcoe/v8-coverage@0.2.3':
    resolution: {integrity: sha512-0hYQ8SB4Db5zvZB4axdMHGwEaQjkZzFjQiN9LVYvIFB2nSUHW9tYpxWriPrWDASIxiaXax83REcLxuSdnGPZtw==}

  '@emotion/is-prop-valid@0.8.8':
    resolution: {integrity: sha512-u5WtneEAr5IDG2Wv65yhunPSMLIpuKsbuOktRojfrEiEvRyC85LgPMZI63cr7NUqT8ZIGdSVg8ZKGxIug4lXcA==}

  '@emotion/memoize@0.7.4':
    resolution: {integrity: sha512-Ja/Vfqe3HpuzRsG1oBtWTHk2PGZ7GR+2Vz5iYGelAw8dx32K0y7PjVuxK6z1nMpZOqAFsRUPCkK1YjJ56qJlgw==}

  '@esbuild/aix-ppc64@0.19.11':
    resolution: {integrity: sha512-FnzU0LyE3ySQk7UntJO4+qIiQgI7KoODnZg5xzXIrFJlKd2P2gwHsHY4927xj9y5PJmJSzULiUCWmv7iWnNa7g==}
    engines: {node: '>=12'}
    cpu: [ppc64]
    os: [aix]

  '@esbuild/aix-ppc64@0.21.5':
    resolution: {integrity: sha512-1SDgH6ZSPTlggy1yI6+Dbkiz8xzpHJEVAlF/AM1tHPLsf5STom9rwtjE4hKAF20FfXXNTFqEYXyJNWh1GiZedQ==}
    engines: {node: '>=12'}
    cpu: [ppc64]
    os: [aix]

  '@esbuild/android-arm64@0.19.11':
    resolution: {integrity: sha512-aiu7K/5JnLj//KOnOfEZ0D90obUkRzDMyqd/wNAUQ34m4YUPVhRZpnqKV9uqDGxT7cToSDnIHsGooyIczu9T+Q==}
    engines: {node: '>=12'}
    cpu: [arm64]
    os: [android]

  '@esbuild/android-arm64@0.21.5':
    resolution: {integrity: sha512-c0uX9VAUBQ7dTDCjq+wdyGLowMdtR/GoC2U5IYk/7D1H1JYC0qseD7+11iMP2mRLN9RcCMRcjC4YMclCzGwS/A==}
    engines: {node: '>=12'}
    cpu: [arm64]
    os: [android]

  '@esbuild/android-arm@0.19.11':
    resolution: {integrity: sha512-5OVapq0ClabvKvQ58Bws8+wkLCV+Rxg7tUVbo9xu034Nm536QTII4YzhaFriQ7rMrorfnFKUsArD2lqKbFY4vw==}
    engines: {node: '>=12'}
    cpu: [arm]
    os: [android]

  '@esbuild/android-arm@0.21.5':
    resolution: {integrity: sha512-vCPvzSjpPHEi1siZdlvAlsPxXl7WbOVUBBAowWug4rJHb68Ox8KualB+1ocNvT5fjv6wpkX6o/iEpbDrf68zcg==}
    engines: {node: '>=12'}
    cpu: [arm]
    os: [android]

  '@esbuild/android-x64@0.19.11':
    resolution: {integrity: sha512-eccxjlfGw43WYoY9QgB82SgGgDbibcqyDTlk3l3C0jOVHKxrjdc9CTwDUQd0vkvYg5um0OH+GpxYvp39r+IPOg==}
    engines: {node: '>=12'}
    cpu: [x64]
    os: [android]

  '@esbuild/android-x64@0.21.5':
    resolution: {integrity: sha512-D7aPRUUNHRBwHxzxRvp856rjUHRFW1SdQATKXH2hqA0kAZb1hKmi02OpYRacl0TxIGz/ZmXWlbZgjwWYaCakTA==}
    engines: {node: '>=12'}
    cpu: [x64]
    os: [android]

  '@esbuild/darwin-arm64@0.19.11':
    resolution: {integrity: sha512-ETp87DRWuSt9KdDVkqSoKoLFHYTrkyz2+65fj9nfXsaV3bMhTCjtQfw3y+um88vGRKRiF7erPrh/ZuIdLUIVxQ==}
    engines: {node: '>=12'}
    cpu: [arm64]
    os: [darwin]

  '@esbuild/darwin-arm64@0.21.5':
    resolution: {integrity: sha512-DwqXqZyuk5AiWWf3UfLiRDJ5EDd49zg6O9wclZ7kUMv2WRFr4HKjXp/5t8JZ11QbQfUS6/cRCKGwYhtNAY88kQ==}
    engines: {node: '>=12'}
    cpu: [arm64]
    os: [darwin]

  '@esbuild/darwin-x64@0.19.11':
    resolution: {integrity: sha512-fkFUiS6IUK9WYUO/+22omwetaSNl5/A8giXvQlcinLIjVkxwTLSktbF5f/kJMftM2MJp9+fXqZ5ezS7+SALp4g==}
    engines: {node: '>=12'}
    cpu: [x64]
    os: [darwin]

  '@esbuild/darwin-x64@0.21.5':
    resolution: {integrity: sha512-se/JjF8NlmKVG4kNIuyWMV/22ZaerB+qaSi5MdrXtd6R08kvs2qCN4C09miupktDitvh8jRFflwGFBQcxZRjbw==}
    engines: {node: '>=12'}
    cpu: [x64]
    os: [darwin]

  '@esbuild/freebsd-arm64@0.19.11':
    resolution: {integrity: sha512-lhoSp5K6bxKRNdXUtHoNc5HhbXVCS8V0iZmDvyWvYq9S5WSfTIHU2UGjcGt7UeS6iEYp9eeymIl5mJBn0yiuxA==}
    engines: {node: '>=12'}
    cpu: [arm64]
    os: [freebsd]

  '@esbuild/freebsd-arm64@0.21.5':
    resolution: {integrity: sha512-5JcRxxRDUJLX8JXp/wcBCy3pENnCgBR9bN6JsY4OmhfUtIHe3ZW0mawA7+RDAcMLrMIZaf03NlQiX9DGyB8h4g==}
    engines: {node: '>=12'}
    cpu: [arm64]
    os: [freebsd]

  '@esbuild/freebsd-x64@0.19.11':
    resolution: {integrity: sha512-JkUqn44AffGXitVI6/AbQdoYAq0TEullFdqcMY/PCUZ36xJ9ZJRtQabzMA+Vi7r78+25ZIBosLTOKnUXBSi1Kw==}
    engines: {node: '>=12'}
    cpu: [x64]
    os: [freebsd]

  '@esbuild/freebsd-x64@0.21.5':
    resolution: {integrity: sha512-J95kNBj1zkbMXtHVH29bBriQygMXqoVQOQYA+ISs0/2l3T9/kj42ow2mpqerRBxDJnmkUDCaQT/dfNXWX/ZZCQ==}
    engines: {node: '>=12'}
    cpu: [x64]
    os: [freebsd]

  '@esbuild/linux-arm64@0.19.11':
    resolution: {integrity: sha512-LneLg3ypEeveBSMuoa0kwMpCGmpu8XQUh+mL8XXwoYZ6Be2qBnVtcDI5azSvh7vioMDhoJFZzp9GWp9IWpYoUg==}
    engines: {node: '>=12'}
    cpu: [arm64]
    os: [linux]

  '@esbuild/linux-arm64@0.21.5':
    resolution: {integrity: sha512-ibKvmyYzKsBeX8d8I7MH/TMfWDXBF3db4qM6sy+7re0YXya+K1cem3on9XgdT2EQGMu4hQyZhan7TeQ8XkGp4Q==}
    engines: {node: '>=12'}
    cpu: [arm64]
    os: [linux]

  '@esbuild/linux-arm@0.19.11':
    resolution: {integrity: sha512-3CRkr9+vCV2XJbjwgzjPtO8T0SZUmRZla+UL1jw+XqHZPkPgZiyWvbDvl9rqAN8Zl7qJF0O/9ycMtjU67HN9/Q==}
    engines: {node: '>=12'}
    cpu: [arm]
    os: [linux]

  '@esbuild/linux-arm@0.21.5':
    resolution: {integrity: sha512-bPb5AHZtbeNGjCKVZ9UGqGwo8EUu4cLq68E95A53KlxAPRmUyYv2D6F0uUI65XisGOL1hBP5mTronbgo+0bFcA==}
    engines: {node: '>=12'}
    cpu: [arm]
    os: [linux]

  '@esbuild/linux-ia32@0.19.11':
    resolution: {integrity: sha512-caHy++CsD8Bgq2V5CodbJjFPEiDPq8JJmBdeyZ8GWVQMjRD0sU548nNdwPNvKjVpamYYVL40AORekgfIubwHoA==}
    engines: {node: '>=12'}
    cpu: [ia32]
    os: [linux]

  '@esbuild/linux-ia32@0.21.5':
    resolution: {integrity: sha512-YvjXDqLRqPDl2dvRODYmmhz4rPeVKYvppfGYKSNGdyZkA01046pLWyRKKI3ax8fbJoK5QbxblURkwK/MWY18Tg==}
    engines: {node: '>=12'}
    cpu: [ia32]
    os: [linux]

  '@esbuild/linux-loong64@0.19.11':
    resolution: {integrity: sha512-ppZSSLVpPrwHccvC6nQVZaSHlFsvCQyjnvirnVjbKSHuE5N24Yl8F3UwYUUR1UEPaFObGD2tSvVKbvR+uT1Nrg==}
    engines: {node: '>=12'}
    cpu: [loong64]
    os: [linux]

  '@esbuild/linux-loong64@0.21.5':
    resolution: {integrity: sha512-uHf1BmMG8qEvzdrzAqg2SIG/02+4/DHB6a9Kbya0XDvwDEKCoC8ZRWI5JJvNdUjtciBGFQ5PuBlpEOXQj+JQSg==}
    engines: {node: '>=12'}
    cpu: [loong64]
    os: [linux]

  '@esbuild/linux-mips64el@0.19.11':
    resolution: {integrity: sha512-B5x9j0OgjG+v1dF2DkH34lr+7Gmv0kzX6/V0afF41FkPMMqaQ77pH7CrhWeR22aEeHKaeZVtZ6yFwlxOKPVFyg==}
    engines: {node: '>=12'}
    cpu: [mips64el]
    os: [linux]

  '@esbuild/linux-mips64el@0.21.5':
    resolution: {integrity: sha512-IajOmO+KJK23bj52dFSNCMsz1QP1DqM6cwLUv3W1QwyxkyIWecfafnI555fvSGqEKwjMXVLokcV5ygHW5b3Jbg==}
    engines: {node: '>=12'}
    cpu: [mips64el]
    os: [linux]

  '@esbuild/linux-ppc64@0.19.11':
    resolution: {integrity: sha512-MHrZYLeCG8vXblMetWyttkdVRjQlQUb/oMgBNurVEnhj4YWOr4G5lmBfZjHYQHHN0g6yDmCAQRR8MUHldvvRDA==}
    engines: {node: '>=12'}
    cpu: [ppc64]
    os: [linux]

  '@esbuild/linux-ppc64@0.21.5':
    resolution: {integrity: sha512-1hHV/Z4OEfMwpLO8rp7CvlhBDnjsC3CttJXIhBi+5Aj5r+MBvy4egg7wCbe//hSsT+RvDAG7s81tAvpL2XAE4w==}
    engines: {node: '>=12'}
    cpu: [ppc64]
    os: [linux]

  '@esbuild/linux-riscv64@0.19.11':
    resolution: {integrity: sha512-f3DY++t94uVg141dozDu4CCUkYW+09rWtaWfnb3bqe4w5NqmZd6nPVBm+qbz7WaHZCoqXqHz5p6CM6qv3qnSSQ==}
    engines: {node: '>=12'}
    cpu: [riscv64]
    os: [linux]

  '@esbuild/linux-riscv64@0.21.5':
    resolution: {integrity: sha512-2HdXDMd9GMgTGrPWnJzP2ALSokE/0O5HhTUvWIbD3YdjME8JwvSCnNGBnTThKGEB91OZhzrJ4qIIxk/SBmyDDA==}
    engines: {node: '>=12'}
    cpu: [riscv64]
    os: [linux]

  '@esbuild/linux-s390x@0.19.11':
    resolution: {integrity: sha512-A5xdUoyWJHMMlcSMcPGVLzYzpcY8QP1RtYzX5/bS4dvjBGVxdhuiYyFwp7z74ocV7WDc0n1harxmpq2ePOjI0Q==}
    engines: {node: '>=12'}
    cpu: [s390x]
    os: [linux]

  '@esbuild/linux-s390x@0.21.5':
    resolution: {integrity: sha512-zus5sxzqBJD3eXxwvjN1yQkRepANgxE9lgOW2qLnmr8ikMTphkjgXu1HR01K4FJg8h1kEEDAqDcZQtbrRnB41A==}
    engines: {node: '>=12'}
    cpu: [s390x]
    os: [linux]

  '@esbuild/linux-x64@0.19.11':
    resolution: {integrity: sha512-grbyMlVCvJSfxFQUndw5mCtWs5LO1gUlwP4CDi4iJBbVpZcqLVT29FxgGuBJGSzyOxotFG4LoO5X+M1350zmPA==}
    engines: {node: '>=12'}
    cpu: [x64]
    os: [linux]

  '@esbuild/linux-x64@0.21.5':
    resolution: {integrity: sha512-1rYdTpyv03iycF1+BhzrzQJCdOuAOtaqHTWJZCWvijKD2N5Xu0TtVC8/+1faWqcP9iBCWOmjmhoH94dH82BxPQ==}
    engines: {node: '>=12'}
    cpu: [x64]
    os: [linux]

  '@esbuild/netbsd-x64@0.19.11':
    resolution: {integrity: sha512-13jvrQZJc3P230OhU8xgwUnDeuC/9egsjTkXN49b3GcS5BKvJqZn86aGM8W9pd14Kd+u7HuFBMVtrNGhh6fHEQ==}
    engines: {node: '>=12'}
    cpu: [x64]
    os: [netbsd]

  '@esbuild/netbsd-x64@0.21.5':
    resolution: {integrity: sha512-Woi2MXzXjMULccIwMnLciyZH4nCIMpWQAs049KEeMvOcNADVxo0UBIQPfSmxB3CWKedngg7sWZdLvLczpe0tLg==}
    engines: {node: '>=12'}
    cpu: [x64]
    os: [netbsd]

  '@esbuild/openbsd-x64@0.19.11':
    resolution: {integrity: sha512-ysyOGZuTp6SNKPE11INDUeFVVQFrhcNDVUgSQVDzqsqX38DjhPEPATpid04LCoUr2WXhQTEZ8ct/EgJCUDpyNw==}
    engines: {node: '>=12'}
    cpu: [x64]
    os: [openbsd]

  '@esbuild/openbsd-x64@0.21.5':
    resolution: {integrity: sha512-HLNNw99xsvx12lFBUwoT8EVCsSvRNDVxNpjZ7bPn947b8gJPzeHWyNVhFsaerc0n3TsbOINvRP2byTZ5LKezow==}
    engines: {node: '>=12'}
    cpu: [x64]
    os: [openbsd]

  '@esbuild/sunos-x64@0.19.11':
    resolution: {integrity: sha512-Hf+Sad9nVwvtxy4DXCZQqLpgmRTQqyFyhT3bZ4F2XlJCjxGmRFF0Shwn9rzhOYRB61w9VMXUkxlBy56dk9JJiQ==}
    engines: {node: '>=12'}
    cpu: [x64]
    os: [sunos]

  '@esbuild/sunos-x64@0.21.5':
    resolution: {integrity: sha512-6+gjmFpfy0BHU5Tpptkuh8+uw3mnrvgs+dSPQXQOv3ekbordwnzTVEb4qnIvQcYXq6gzkyTnoZ9dZG+D4garKg==}
    engines: {node: '>=12'}
    cpu: [x64]
    os: [sunos]

  '@esbuild/win32-arm64@0.19.11':
    resolution: {integrity: sha512-0P58Sbi0LctOMOQbpEOvOL44Ne0sqbS0XWHMvvrg6NE5jQ1xguCSSw9jQeUk2lfrXYsKDdOe6K+oZiwKPilYPQ==}
    engines: {node: '>=12'}
    cpu: [arm64]
    os: [win32]

  '@esbuild/win32-arm64@0.21.5':
    resolution: {integrity: sha512-Z0gOTd75VvXqyq7nsl93zwahcTROgqvuAcYDUr+vOv8uHhNSKROyU961kgtCD1e95IqPKSQKH7tBTslnS3tA8A==}
    engines: {node: '>=12'}
    cpu: [arm64]
    os: [win32]

  '@esbuild/win32-ia32@0.19.11':
    resolution: {integrity: sha512-6YOrWS+sDJDmshdBIQU+Uoyh7pQKrdykdefC1avn76ss5c+RN6gut3LZA4E2cH5xUEp5/cA0+YxRaVtRAb0xBg==}
    engines: {node: '>=12'}
    cpu: [ia32]
    os: [win32]

  '@esbuild/win32-ia32@0.21.5':
    resolution: {integrity: sha512-SWXFF1CL2RVNMaVs+BBClwtfZSvDgtL//G/smwAc5oVK/UPu2Gu9tIaRgFmYFFKrmg3SyAjSrElf0TiJ1v8fYA==}
    engines: {node: '>=12'}
    cpu: [ia32]
    os: [win32]

  '@esbuild/win32-x64@0.19.11':
    resolution: {integrity: sha512-vfkhltrjCAb603XaFhqhAF4LGDi2M4OrCRrFusyQ+iTLQ/o60QQXxc9cZC/FFpihBI9N1Grn6SMKVJ4KP7Fuiw==}
    engines: {node: '>=12'}
    cpu: [x64]
    os: [win32]

  '@esbuild/win32-x64@0.21.5':
    resolution: {integrity: sha512-tQd/1efJuzPC6rCFwEvLtci/xNFcTZknmXs98FYDfGE4wP9ClFV98nyKrzJKVPMhdDnjzLhdUyMX4PsQAPjwIw==}
    engines: {node: '>=12'}
    cpu: [x64]
    os: [win32]

  '@eslint-community/eslint-utils@4.4.0':
    resolution: {integrity: sha512-1/sA4dwrzBAyeUoQ6oxahHKmrZvsnLCg4RfxW3ZFGGmQkSNQPFNLV9CUEFQP1x9EYXHTo5p6xdhZM1Ne9p/AfA==}
    engines: {node: ^12.22.0 || ^14.17.0 || >=16.0.0}
    peerDependencies:
      eslint: ^6.0.0 || ^7.0.0 || >=8.0.0

  '@eslint-community/regexpp@4.11.0':
    resolution: {integrity: sha512-G/M/tIiMrTAxEWRfLfQJMmGNX28IxBg4PBz8XqQhqUHLFI6TL2htpIB1iQCj144V5ee/JaKyT9/WZ0MGZWfA7A==}
    engines: {node: ^12.0.0 || ^14.0.0 || >=16.0.0}

  '@eslint/eslintrc@2.1.4':
    resolution: {integrity: sha512-269Z39MS6wVJtsoUl10L60WdkhJVdPG24Q4eZTH3nnF6lpvSShEK3wQjDX9JRWAUPvPh7COouPpU9IrqaZFvtQ==}
    engines: {node: ^12.22.0 || ^14.17.0 || >=16.0.0}

  '@eslint/eslintrc@3.1.0':
    resolution: {integrity: sha512-4Bfj15dVJdoy3RfZmmo86RK1Fwzn6SstsvK9JS+BaVKqC6QQQQyXekNaC+g+LKNgkQ+2VhGAzm6hO40AhMR3zQ==}
    engines: {node: ^18.18.0 || ^20.9.0 || >=21.1.0}

  '@eslint/js@8.57.0':
    resolution: {integrity: sha512-Ys+3g2TaW7gADOJzPt83SJtCDhMjndcDMFVQ/Tj9iA1BfJzFKD9mAUXT3OenpuPHbI6P/myECxRJrofUsDx/5g==}
    engines: {node: ^12.22.0 || ^14.17.0 || >=16.0.0}

  '@floating-ui/core@1.6.4':
    resolution: {integrity: sha512-a4IowK4QkXl4SCWTGUR0INAfEOX3wtsYw3rKK5InQEHMGObkR8Xk44qYQD9P4r6HHw0iIfK6GUKECmY8sTkqRA==}

  '@floating-ui/dom@1.6.7':
    resolution: {integrity: sha512-wmVfPG5o2xnKDU4jx/m4w5qva9FWHcnZ8BvzEe90D/RpwsJaTAVYPEPdQ8sbr/N8zZTAHlZUTQdqg8ZUbzHmng==}

  '@floating-ui/react-dom@2.1.1':
    resolution: {integrity: sha512-4h84MJt3CHrtG18mGsXuLCHMrug49d7DFkU0RMIyshRveBeyV2hmV/pDaF2Uxtu8kgq5r46llp5E5FQiR0K2Yg==}
    peerDependencies:
      react: '>=16.8.0'
      react-dom: '>=16.8.0'

  '@floating-ui/utils@0.2.4':
    resolution: {integrity: sha512-dWO2pw8hhi+WrXq1YJy2yCuWoL20PddgGaqTgVe4cOS9Q6qklXCiA1tJEqX6BEwRNSCP84/afac9hd4MS+zEUA==}

  '@humanwhocodes/config-array@0.11.14':
    resolution: {integrity: sha512-3T8LkOmg45BV5FICb15QQMsyUSWrQ8AygVfC7ZG32zOalnqrilm018ZVCw0eapXux8FtA33q8PSRSstjee3jSg==}
    engines: {node: '>=10.10.0'}
    deprecated: Use @eslint/config-array instead

  '@humanwhocodes/module-importer@1.0.1':
    resolution: {integrity: sha512-bxveV4V8v5Yb4ncFTT3rPSgZBOpCkjfK0y4oVVVJwIuDVBRMDXrPyXRL988i5ap9m9bnyEEjWfm5WkBmtffLfA==}
    engines: {node: '>=12.22'}

  '@humanwhocodes/object-schema@2.0.3':
    resolution: {integrity: sha512-93zYdMES/c1D69yZiKDBj0V24vqNzB/koF26KPaagAfd3P/4gUlh3Dys5ogAK+Exi9QyzlD8x/08Zt7wIKcDcA==}
    deprecated: Use @eslint/object-schema instead

  '@ianvs/prettier-plugin-sort-imports@4.3.1':
    resolution: {integrity: sha512-ZHwbyjkANZOjaBm3ZosADD2OUYGFzQGxfy67HmGZU94mHqe7g1LCMA7YYKB1Cq+UTPCBqlAYapY0KXAjKEw8Sg==}
    peerDependencies:
      '@vue/compiler-sfc': 2.7.x || 3.x
      prettier: 2 || 3
    peerDependenciesMeta:
      '@vue/compiler-sfc':
        optional: true

  '@isaacs/cliui@8.0.2':
    resolution: {integrity: sha512-O8jcjabXaleOG9DQ0+ARXWZBTfnP4WNAqzuiJK7ll44AmxGKv/J2M4TPjxjY3znBCfvBXFzucm1twdyFybFqEA==}
    engines: {node: '>=12'}

  '@istanbuljs/schema@0.1.3':
    resolution: {integrity: sha512-ZXRY4jNvVgSVQ8DL3LTcakaAtXwTVUxE81hslsyD2AtoXW/wVob10HkOJ1X/pAlcI7D+2YoZKg5do8G/w6RYgA==}
    engines: {node: '>=8'}

  '@jest/schemas@29.6.3':
    resolution: {integrity: sha512-mo5j5X+jIZmJQveBKeS/clAueipV7KgiX1vMgCxam1RNYiqE1w62n0/tJJnHtjW8ZHcQco5gY85jA3mi0L+nSA==}
    engines: {node: ^14.15.0 || ^16.10.0 || >=18.0.0}

  '@jridgewell/gen-mapping@0.3.5':
    resolution: {integrity: sha512-IzL8ZoEDIBRWEzlCcRhOaCupYyN5gdIK+Q6fbFdPDg6HqX6jpkItn7DFIpW9LQzXG6Df9sA7+OKnq0qlz/GaQg==}
    engines: {node: '>=6.0.0'}

  '@jridgewell/resolve-uri@3.1.2':
    resolution: {integrity: sha512-bRISgCIjP20/tbWSPWMEi54QVPRZExkuD9lJL+UIxUKtwVJA8wW1Trb1jMs1RFXo1CBTNZ/5hpC9QvmKWdopKw==}
    engines: {node: '>=6.0.0'}

  '@jridgewell/set-array@1.2.1':
    resolution: {integrity: sha512-R8gLRTZeyp03ymzP/6Lil/28tGeGEzhx1q2k703KGWRAI1VdvPIXdG70VJc2pAMw3NA6JKL5hhFu1sJX0Mnn/A==}
    engines: {node: '>=6.0.0'}

  '@jridgewell/sourcemap-codec@1.4.15':
    resolution: {integrity: sha512-eF2rxCRulEKXHTRiDrDy6erMYWqNw4LPdQ8UQA4huuxaQsVeRPFl2oM8oDGxMFhJUWZf9McpLtJasDDZb/Bpeg==}

  '@jridgewell/trace-mapping@0.3.25':
    resolution: {integrity: sha512-vNk6aEwybGtawWmy/PzwnGDOjCkLWSD2wqvjGGAgOAwCGWySYXfYoxt00IJkTF+8Lb57DwOb3Aa0o9CApepiYQ==}

  '@next/env@14.1.4':
    resolution: {integrity: sha512-e7X7bbn3Z6DWnDi75UWn+REgAbLEqxI8Tq2pkFOFAMpWAWApz/YCUhtWMWn410h8Q2fYiYL7Yg5OlxMOCfFjJQ==}

  '@next/env@14.2.4':
    resolution: {integrity: sha512-3EtkY5VDkuV2+lNmKlbkibIJxcO4oIHEhBWne6PaAp+76J9KoSsGvNikp6ivzAT8dhhBMYrm6op2pS1ApG0Hzg==}

  '@next/eslint-plugin-next@14.2.4':
    resolution: {integrity: sha512-svSFxW9f3xDaZA3idQmlFw7SusOuWTpDTAeBlO3AEPDltrraV+lqs7mAc6A27YdnpQVVIA3sODqUAAHdWhVWsA==}

  '@next/swc-darwin-arm64@14.1.4':
    resolution: {integrity: sha512-ubmUkbmW65nIAOmoxT1IROZdmmJMmdYvXIe8211send9ZYJu+SqxSnJM4TrPj9wmL6g9Atvj0S/2cFmMSS99jg==}
    engines: {node: '>= 10'}
    cpu: [arm64]
    os: [darwin]

  '@next/swc-darwin-arm64@14.2.4':
    resolution: {integrity: sha512-AH3mO4JlFUqsYcwFUHb1wAKlebHU/Hv2u2kb1pAuRanDZ7pD/A/KPD98RHZmwsJpdHQwfEc/06mgpSzwrJYnNg==}
    engines: {node: '>= 10'}
    cpu: [arm64]
    os: [darwin]

  '@next/swc-darwin-x64@14.1.4':
    resolution: {integrity: sha512-b0Xo1ELj3u7IkZWAKcJPJEhBop117U78l70nfoQGo4xUSvv0PJSTaV4U9xQBLvZlnjsYkc8RwQN1HoH/oQmLlQ==}
    engines: {node: '>= 10'}
    cpu: [x64]
    os: [darwin]

  '@next/swc-darwin-x64@14.2.4':
    resolution: {integrity: sha512-QVadW73sWIO6E2VroyUjuAxhWLZWEpiFqHdZdoQ/AMpN9YWGuHV8t2rChr0ahy+irKX5mlDU7OY68k3n4tAZTg==}
    engines: {node: '>= 10'}
    cpu: [x64]
    os: [darwin]

  '@next/swc-linux-arm64-gnu@14.1.4':
    resolution: {integrity: sha512-457G0hcLrdYA/u1O2XkRMsDKId5VKe3uKPvrKVOyuARa6nXrdhJOOYU9hkKKyQTMru1B8qEP78IAhf/1XnVqKA==}
    engines: {node: '>= 10'}
    cpu: [arm64]
    os: [linux]

  '@next/swc-linux-arm64-gnu@14.2.4':
    resolution: {integrity: sha512-KT6GUrb3oyCfcfJ+WliXuJnD6pCpZiosx2X3k66HLR+DMoilRb76LpWPGb4tZprawTtcnyrv75ElD6VncVamUQ==}
    engines: {node: '>= 10'}
    cpu: [arm64]
    os: [linux]

  '@next/swc-linux-arm64-musl@14.1.4':
    resolution: {integrity: sha512-l/kMG+z6MB+fKA9KdtyprkTQ1ihlJcBh66cf0HvqGP+rXBbOXX0dpJatjZbHeunvEHoBBS69GYQG5ry78JMy3g==}
    engines: {node: '>= 10'}
    cpu: [arm64]
    os: [linux]

  '@next/swc-linux-arm64-musl@14.2.4':
    resolution: {integrity: sha512-Alv8/XGSs/ytwQcbCHwze1HmiIkIVhDHYLjczSVrf0Wi2MvKn/blt7+S6FJitj3yTlMwMxII1gIJ9WepI4aZ/A==}
    engines: {node: '>= 10'}
    cpu: [arm64]
    os: [linux]

  '@next/swc-linux-x64-gnu@14.1.4':
    resolution: {integrity: sha512-BapIFZ3ZRnvQ1uWbmqEGJuPT9cgLwvKtxhK/L2t4QYO7l+/DxXuIGjvp1x8rvfa/x1FFSsipERZK70pewbtJtw==}
    engines: {node: '>= 10'}
    cpu: [x64]
    os: [linux]

  '@next/swc-linux-x64-gnu@14.2.4':
    resolution: {integrity: sha512-ze0ShQDBPCqxLImzw4sCdfnB3lRmN3qGMB2GWDRlq5Wqy4G36pxtNOo2usu/Nm9+V2Rh/QQnrRc2l94kYFXO6Q==}
    engines: {node: '>= 10'}
    cpu: [x64]
    os: [linux]

  '@next/swc-linux-x64-musl@14.1.4':
    resolution: {integrity: sha512-mqVxTwk4XuBl49qn2A5UmzFImoL1iLm0KQQwtdRJRKl21ylQwwGCxJtIYo2rbfkZHoSKlh/YgztY0qH3wG1xIg==}
    engines: {node: '>= 10'}
    cpu: [x64]
    os: [linux]

  '@next/swc-linux-x64-musl@14.2.4':
    resolution: {integrity: sha512-8dwC0UJoc6fC7PX70csdaznVMNr16hQrTDAMPvLPloazlcaWfdPogq+UpZX6Drqb1OBlwowz8iG7WR0Tzk/diQ==}
    engines: {node: '>= 10'}
    cpu: [x64]
    os: [linux]

  '@next/swc-win32-arm64-msvc@14.1.4':
    resolution: {integrity: sha512-xzxF4ErcumXjO2Pvg/wVGrtr9QQJLk3IyQX1ddAC/fi6/5jZCZ9xpuL9Tzc4KPWMFq8GGWFVDMshZOdHGdkvag==}
    engines: {node: '>= 10'}
    cpu: [arm64]
    os: [win32]

  '@next/swc-win32-arm64-msvc@14.2.4':
    resolution: {integrity: sha512-jxyg67NbEWkDyvM+O8UDbPAyYRZqGLQDTPwvrBBeOSyVWW/jFQkQKQ70JDqDSYg1ZDdl+E3nkbFbq8xM8E9x8A==}
    engines: {node: '>= 10'}
    cpu: [arm64]
    os: [win32]

  '@next/swc-win32-ia32-msvc@14.1.4':
    resolution: {integrity: sha512-WZiz8OdbkpRw6/IU/lredZWKKZopUMhcI2F+XiMAcPja0uZYdMTZQRoQ0WZcvinn9xZAidimE7tN9W5v9Yyfyw==}
    engines: {node: '>= 10'}
    cpu: [ia32]
    os: [win32]

  '@next/swc-win32-ia32-msvc@14.2.4':
    resolution: {integrity: sha512-twrmN753hjXRdcrZmZttb/m5xaCBFa48Dt3FbeEItpJArxriYDunWxJn+QFXdJ3hPkm4u7CKxncVvnmgQMY1ag==}
    engines: {node: '>= 10'}
    cpu: [ia32]
    os: [win32]

  '@next/swc-win32-x64-msvc@14.1.4':
    resolution: {integrity: sha512-4Rto21sPfw555sZ/XNLqfxDUNeLhNYGO2dlPqsnuCg8N8a2a9u1ltqBOPQ4vj1Gf7eJC0W2hHG2eYUHuiXgY2w==}
    engines: {node: '>= 10'}
    cpu: [x64]
    os: [win32]

  '@next/swc-win32-x64-msvc@14.2.4':
    resolution: {integrity: sha512-tkLrjBzqFTP8DVrAAQmZelEahfR9OxWpFR++vAI9FBhCiIxtwHwBHC23SBHCTURBtwB4kc/x44imVOnkKGNVGg==}
    engines: {node: '>= 10'}
    cpu: [x64]
    os: [win32]

  '@nodelib/fs.scandir@2.1.5':
    resolution: {integrity: sha512-vq24Bq3ym5HEQm2NKCr3yXDwjc7vTsEThRDnkp2DK9p1uqLR+DHurm/NOTo0KG7HYHU7eppKZj3MyqYuMBf62g==}
    engines: {node: '>= 8'}

  '@nodelib/fs.stat@2.0.5':
    resolution: {integrity: sha512-RkhPPp2zrqDAQA/2jNhnztcPAlv64XdhIp7a7454A5ovI7Bukxgt7MX7udwAu3zg1DcpPU0rz3VV1SeaqvY4+A==}
    engines: {node: '>= 8'}

  '@nodelib/fs.walk@1.2.8':
    resolution: {integrity: sha512-oGB+UxlgWcgQkgwo8GcEGwemoTFt3FIO9ababBmaGwXIoBKZ+GTy0pP185beGg7Llih/NSHSV2XAs1lnznocSg==}
    engines: {node: '>= 8'}

  '@one-ini/wasm@0.1.1':
    resolution: {integrity: sha512-XuySG1E38YScSJoMlqovLru4KTUNSjgVTIjyh7qMX6aNN5HY5Ct5LhRJdxO79JtTzKfzV/bnWpz+zquYrISsvw==}

  '@panva/hkdf@1.2.1':
    resolution: {integrity: sha512-6oclG6Y3PiDFcoyk8srjLfVKyMfVCKJ27JwNPViuXziFpmdz+MZnZN/aKY0JGXgYuO/VghU0jcOAZgWXZ1Dmrw==}

  '@pkgjs/parseargs@0.11.0':
    resolution: {integrity: sha512-+1VkjdD0QBLPodGrJUeqarH8VAIvQODIbwh9XpP5Syisf7YoQgsJKPNFoqqLQlu+VQ/tVSshMR6loPMn8U+dPg==}
    engines: {node: '>=14'}

  '@pkgr/core@0.1.1':
    resolution: {integrity: sha512-cq8o4cWH0ibXh9VGi5P20Tu9XF/0fFXl9EUinr9QfTM7a7p0oTA4iJRCQWppXR1Pg8dSM0UCItCkPwsk9qWWYA==}
    engines: {node: ^12.20.0 || ^14.18.0 || >=16.0.0}

  '@polka/url@1.0.0-next.25':
    resolution: {integrity: sha512-j7P6Rgr3mmtdkeDGTe0E/aYyWEWVtc5yFXtHCRHs28/jptDEWfaVOc5T7cblqy1XKPPfCxJc/8DwQ5YgLOZOVQ==}

  '@rollup/rollup-android-arm-eabi@4.18.0':
    resolution: {integrity: sha512-Tya6xypR10giZV1XzxmH5wr25VcZSncG0pZIjfePT0OVBvqNEurzValetGNarVrGiq66EBVAFn15iYX4w6FKgQ==}
    cpu: [arm]
    os: [android]

  '@rollup/rollup-android-arm64@4.18.1':
    resolution: {integrity: sha512-F/tkdw0WSs4ojqz5Ovrw5r9odqzFjb5LIgHdHZG65dFI1lWTWRVy32KDJLKRISHgJvqUeUhdIvy43fX41znyDg==}
    cpu: [arm64]
    os: [android]

  '@rollup/rollup-darwin-arm64@4.18.1':
    resolution: {integrity: sha512-vk+ma8iC1ebje/ahpxpnrfVQJibTMyHdWpOGZ3JpQ7Mgn/3QNHmPq7YwjZbIE7km73dH5M1e6MRRsnEBW7v5CQ==}
    cpu: [arm64]
    os: [darwin]

  '@rollup/rollup-darwin-x64@4.18.1':
    resolution: {integrity: sha512-IgpzXKauRe1Tafcej9STjSSuG0Ghu/xGYH+qG6JwsAUxXrnkvNHcq/NL6nz1+jzvWAnQkuAJ4uIwGB48K9OCGA==}
    cpu: [x64]
    os: [darwin]

  '@rollup/rollup-linux-arm-gnueabihf@4.18.1':
    resolution: {integrity: sha512-P9bSiAUnSSM7EmyRK+e5wgpqai86QOSv8BwvkGjLwYuOpaeomiZWifEos517CwbG+aZl1T4clSE1YqqH2JRs+g==}
    cpu: [arm]
    os: [linux]

  '@rollup/rollup-linux-arm-musleabihf@4.18.1':
    resolution: {integrity: sha512-5RnjpACoxtS+aWOI1dURKno11d7krfpGDEn19jI8BuWmSBbUC4ytIADfROM1FZrFhQPSoP+KEa3NlEScznBTyQ==}
    cpu: [arm]
    os: [linux]

  '@rollup/rollup-linux-arm64-gnu@4.18.1':
    resolution: {integrity: sha512-8mwmGD668m8WaGbthrEYZ9CBmPug2QPGWxhJxh/vCgBjro5o96gL04WLlg5BA233OCWLqERy4YUzX3bJGXaJgQ==}
    cpu: [arm64]
    os: [linux]

  '@rollup/rollup-linux-arm64-musl@4.18.1':
    resolution: {integrity: sha512-dJX9u4r4bqInMGOAQoGYdwDP8lQiisWb9et+T84l2WXk41yEej8v2iGKodmdKimT8cTAYt0jFb+UEBxnPkbXEQ==}
    cpu: [arm64]
    os: [linux]

  '@rollup/rollup-linux-powerpc64le-gnu@4.18.1':
    resolution: {integrity: sha512-V72cXdTl4EI0x6FNmho4D502sy7ed+LuVW6Ym8aI6DRQ9hQZdp5sj0a2usYOlqvFBNKQnLQGwmYnujo2HvjCxQ==}
    cpu: [ppc64]
    os: [linux]

  '@rollup/rollup-linux-riscv64-gnu@4.18.1':
    resolution: {integrity: sha512-f+pJih7sxoKmbjghrM2RkWo2WHUW8UbfxIQiWo5yeCaCM0TveMEuAzKJte4QskBp1TIinpnRcxkquY+4WuY/tg==}
    cpu: [riscv64]
    os: [linux]

  '@rollup/rollup-linux-s390x-gnu@4.18.1':
    resolution: {integrity: sha512-qb1hMMT3Fr/Qz1OKovCuUM11MUNLUuHeBC2DPPAWUYYUAOFWaxInaTwTQmc7Fl5La7DShTEpmYwgdt2hG+4TEg==}
    cpu: [s390x]
    os: [linux]

  '@rollup/rollup-linux-x64-gnu@4.18.1':
    resolution: {integrity: sha512-7O5u/p6oKUFYjRbZkL2FLbwsyoJAjyeXHCU3O4ndvzg2OFO2GinFPSJFGbiwFDaCFc+k7gs9CF243PwdPQFh5g==}
    cpu: [x64]
    os: [linux]

  '@rollup/rollup-linux-x64-musl@4.18.1':
    resolution: {integrity: sha512-pDLkYITdYrH/9Cv/Vlj8HppDuLMDUBmgsM0+N+xLtFd18aXgM9Nyqupb/Uw+HeidhfYg2lD6CXvz6CjoVOaKjQ==}
    cpu: [x64]
    os: [linux]

  '@rollup/rollup-win32-arm64-msvc@4.18.1':
    resolution: {integrity: sha512-W2ZNI323O/8pJdBGil1oCauuCzmVd9lDmWBBqxYZcOqWD6aWqJtVBQ1dFrF4dYpZPks6F+xCZHfzG5hYlSHZ6g==}
    cpu: [arm64]
    os: [win32]

  '@rollup/rollup-win32-ia32-msvc@4.18.1':
    resolution: {integrity: sha512-ELfEX1/+eGZYMaCIbK4jqLxO1gyTSOIlZr6pbC4SRYFaSIDVKOnZNMdoZ+ON0mrFDp4+H5MhwNC1H/AhE3zQLg==}
    cpu: [ia32]
    os: [win32]

  '@rollup/rollup-win32-x64-msvc@4.18.1':
    resolution: {integrity: sha512-yjk2MAkQmoaPYCSu35RLJ62+dz358nE83VfTePJRp8CG7aMg25mEJYpXFiD+NcevhX8LxD5OP5tktPXnXN7GDw==}
    cpu: [x64]
    os: [win32]

  '@rushstack/eslint-patch@1.10.3':
    resolution: {integrity: sha512-qC/xYId4NMebE6w/V33Fh9gWxLgURiNYgVNObbJl2LZv0GUUItCcCqC5axQSwRaAgaxl2mELq1rMzlswaQ0Zxg==}

  '@selderee/plugin-htmlparser2@0.11.0':
    resolution: {integrity: sha512-P33hHGdldxGabLFjPPpaTxVolMrzrcegejx+0GxjrIb9Zv48D8yAIA/QTDR2dFl7Uz7urX8aX6+5bCZslr+gWQ==}

  '@sinclair/typebox@0.27.8':
    resolution: {integrity: sha512-+Fj43pSMwJs4KRrH/938Uf+uAELIgVBmQzg/q1YG10djyfA3TnrU8N8XzqCh/okZdszqBQTZf96idMfE5lnwTA==}

  '@socket.io/component-emitter@3.1.2':
    resolution: {integrity: sha512-9BCxFwvbGg/RsZK9tjXd8s4UcwR0MWeFQ1XEKIQVVvAGJyINdrqKMcTRyLoK8Rse1GjzLV9cwjWV1olXRWEXVA==}

  '@swc/core-darwin-arm64@1.3.101':
    resolution: {integrity: sha512-mNFK+uHNPRXSnfTOG34zJOeMl2waM4hF4a2NY7dkMXrPqw9CoJn4MwTXJcyMiSz1/BnNjjTCHF3Yhj0jPxmkzQ==}
    engines: {node: '>=10'}
    cpu: [arm64]
    os: [darwin]

  '@swc/core-darwin-x64@1.3.101':
    resolution: {integrity: sha512-B085j8XOx73Fg15KsHvzYWG262bRweGr3JooO1aW5ec5pYbz5Ew9VS5JKYS03w2UBSxf2maWdbPz2UFAxg0whw==}
    engines: {node: '>=10'}
    cpu: [x64]
    os: [darwin]

  '@swc/core-linux-arm-gnueabihf@1.3.101':
    resolution: {integrity: sha512-9xLKRb6zSzRGPqdz52Hy5GuB1lSjmLqa0lST6MTFads3apmx4Vgs8Y5NuGhx/h2I8QM4jXdLbpqQlifpzTlSSw==}
    engines: {node: '>=10'}
    cpu: [arm]
    os: [linux]

  '@swc/core-linux-arm64-gnu@1.3.101':
    resolution: {integrity: sha512-oE+r1lo7g/vs96Weh2R5l971dt+ZLuhaUX+n3BfDdPxNHfObXgKMjO7E+QS5RbGjv/AwiPCxQmbdCp/xN5ICJA==}
    engines: {node: '>=10'}
    cpu: [arm64]
    os: [linux]

  '@swc/core-linux-arm64-musl@1.3.101':
    resolution: {integrity: sha512-OGjYG3H4BMOTnJWJyBIovCez6KiHF30zMIu4+lGJTCrxRI2fAjGLml3PEXj8tC3FMcud7U2WUn6TdG0/te2k6g==}
    engines: {node: '>=10'}
    cpu: [arm64]
    os: [linux]

  '@swc/core-linux-x64-gnu@1.3.101':
    resolution: {integrity: sha512-/kBMcoF12PRO/lwa8Z7w4YyiKDcXQEiLvM+S3G9EvkoKYGgkkz4Q6PSNhF5rwg/E3+Hq5/9D2R+6nrkF287ihg==}
    engines: {node: '>=10'}
    cpu: [x64]
    os: [linux]

  '@swc/core-linux-x64-musl@1.3.101':
    resolution: {integrity: sha512-kDN8lm4Eew0u1p+h1l3JzoeGgZPQ05qDE0czngnjmfpsH2sOZxVj1hdiCwS5lArpy7ktaLu5JdRnx70MkUzhXw==}
    engines: {node: '>=10'}
    cpu: [x64]
    os: [linux]

  '@swc/core-win32-arm64-msvc@1.3.101':
    resolution: {integrity: sha512-9Wn8TTLWwJKw63K/S+jjrZb9yoJfJwCE2RV5vPCCWmlMf3U1AXj5XuWOLUX+Rp2sGKau7wZKsvywhheWm+qndQ==}
    engines: {node: '>=10'}
    cpu: [arm64]
    os: [win32]

  '@swc/core-win32-ia32-msvc@1.3.101':
    resolution: {integrity: sha512-onO5KvICRVlu2xmr4//V2je9O2XgS1SGKpbX206KmmjcJhXN5EYLSxW9qgg+kgV5mip+sKTHTAu7IkzkAtElYA==}
    engines: {node: '>=10'}
    cpu: [ia32]
    os: [win32]

  '@swc/core-win32-x64-msvc@1.3.101':
    resolution: {integrity: sha512-T3GeJtNQV00YmiVw/88/nxJ/H43CJvFnpvBHCVn17xbahiVUOPOduh3rc9LgAkKiNt/aV8vU3OJR+6PhfMR7UQ==}
    engines: {node: '>=10'}
    cpu: [x64]
    os: [win32]

  '@swc/core@1.3.101':
    resolution: {integrity: sha512-w5aQ9qYsd/IYmXADAnkXPGDMTqkQalIi+kfFf/MHRKTpaOL7DHjMXwPp/n8hJ0qNjRvchzmPtOqtPBiER50d8A==}
    engines: {node: '>=10'}
    peerDependencies:
      '@swc/helpers': ^0.5.0
    peerDependenciesMeta:
      '@swc/helpers':
        optional: true

  '@swc/counter@0.1.3':
    resolution: {integrity: sha512-e2BR4lsJkkRlKZ/qCHPw9ZaSxc0MVUd7gtbtaB7aMvHeJVYe8sOB8DBZkP2DtISHGSku9sCK6T6cnY0CtXrOCQ==}

  '@swc/helpers@0.5.2':
    resolution: {integrity: sha512-E4KcWTpoLHqwPHLxidpOqQbcrZVgi0rsmmZXUle1jXmJfuIf/UWpczUJ7MZZ5tlxytgJXyp0w4PGkkeLiuIdZw==}

  '@swc/helpers@0.5.5':
    resolution: {integrity: sha512-KGYxvIOXcceOAbEk4bi/dVLEK9z8sZ0uBB3Il5b1rhfClSpcX0yfRO0KmTkqR2cnQDymwLB+25ZyMzICg/cm/A==}

  '@testing-library/dom@10.3.1':
    resolution: {integrity: sha512-q/WL+vlXMpC0uXDyfsMtc1rmotzLV8Y0gq6q1gfrrDjQeHoeLrqHbxdPvPNAh1i+xuJl7+BezywcXArz7vLqKQ==}
    engines: {node: '>=18'}

  '@testing-library/jest-dom@6.4.6':
    resolution: {integrity: sha512-8qpnGVincVDLEcQXWaHOf6zmlbwTKc6Us6PPu4CRnPXCzo2OGBS5cwgMMOWdxDpEz1mkbvXHpEy99M5Yvt682w==}
    engines: {node: '>=14', npm: '>=6', yarn: '>=1'}
    peerDependencies:
      '@jest/globals': '>= 28'
      '@types/bun': latest
      '@types/jest': '>= 28'
      jest: '>= 28'
      vitest: '>= 0.32'
    peerDependenciesMeta:
      '@jest/globals':
        optional: true
      '@types/bun':
        optional: true
      '@types/jest':
        optional: true
      jest:
        optional: true
      vitest:
        optional: true

  '@testing-library/react@16.0.0':
    resolution: {integrity: sha512-guuxUKRWQ+FgNX0h0NS0FIq3Q3uLtWVpBzcLOggmfMoUpgBnzBzvLLd4fbm6yS8ydJd94cIfY4yP9qUQjM2KwQ==}
    engines: {node: '>=18'}
    peerDependencies:
      '@testing-library/dom': ^10.0.0
      '@types/react': ^18.0.0
      '@types/react-dom': ^18.0.0
      react: ^18.0.0
      react-dom: ^18.0.0
    peerDependenciesMeta:
      '@types/react':
        optional: true
      '@types/react-dom':
        optional: true

  '@testing-library/user-event@14.5.2':
    resolution: {integrity: sha512-YAh82Wh4TIrxYLmfGcixwD18oIjyC1pFQC2Y01F2lzV2HTMiYrI0nze0FD0ocB//CKS/7jIUgae+adPqxK5yCQ==}
    engines: {node: '>=12', npm: '>=6'}
    peerDependencies:
      '@testing-library/dom': '>=7.21.4'

  '@types/aria-query@5.0.4':
    resolution: {integrity: sha512-rfT93uj5s0PRL7EzccGMs3brplhcrghnDoV26NqKhCAS1hVo+WdNsPvE/yb6ilfr5hi2MEk6d5EWJTKdxg8jVw==}

  '@types/babel__core@7.20.5':
    resolution: {integrity: sha512-qoQprZvz5wQFJwMDqeseRXWv3rqMvhgpbXFfVyWhbx9X47POIA6i/+dXefEmZKoAgOaTdaIgNSMqMIU61yRyzA==}

  '@types/babel__generator@7.6.8':
    resolution: {integrity: sha512-ASsj+tpEDsEiFr1arWrlN6V3mdfjRMZt6LtK/Vp/kreFLnr5QH5+DhvD5nINYZXzwJvXeGq+05iUXcAzVrqWtw==}

  '@types/babel__template@7.4.4':
    resolution: {integrity: sha512-h/NUaSyG5EyxBIp8YRxo4RMe2/qQgvyowRwVMzhYhBCONbW8PUsg4lkFMrhgZhUe5z3L3MiLDuvyJ/CaPa2A8A==}

  '@types/babel__traverse@7.20.6':
    resolution: {integrity: sha512-r1bzfrm0tomOI8g1SzvCaQHo6Lcv6zu0EA+W2kHrt8dyrHQxGzBBL4kdkzIS+jBMV+EYcMAEAqXqYaLJq5rOZg==}

  '@types/cookie@0.4.1':
    resolution: {integrity: sha512-XW/Aa8APYr6jSVVA1y/DEIZX0/GMKLEVekNG727R8cs56ahETkRAy/3DR7+fJyh7oUgGwNQaRfXCun0+KbWY7Q==}

  '@types/cookie@0.6.0':
    resolution: {integrity: sha512-4Kh9a6B2bQciAhf7FSuMRRkUWecJgJu9nPnx3yzpsfXX/c50REIqpHY4C82bXP90qrLtXtkDxTZosYO3UpOwlA==}

  '@types/cors@2.8.17':
    resolution: {integrity: sha512-8CGDvrBj1zgo2qE+oS3pOCyYNqCPryMWY2bGfwA0dcfopWGgxs+78df0Rs3rc9THP4JkOhLsAa+15VdpAqkcUA==}

  '@types/eslint-scope@3.7.7':
    resolution: {integrity: sha512-MzMFlSLBqNF2gcHWO0G1vP/YQyfvrxZ0bF+u7mzUdZ1/xK4A4sru+nraZz5i3iEIk1l1uyicaDVTB4QbbEkAYg==}

  '@types/eslint@8.56.10':
    resolution: {integrity: sha512-Shavhk87gCtY2fhXDctcfS3e6FdxWkCx1iUZ9eEUbh7rTqlZT0/IzOkCOVt0fCjcFuZ9FPYfuezTBImfHCDBGQ==}

  '@types/estree@1.0.5':
    resolution: {integrity: sha512-/kYRxGDLWzHOB7q+wtSUQlFrtcdUccpfy+X+9iMBpHK8QLLhx2wIPYuS5DYtR9Wa/YlZAbIovy7qVdB1Aq6Lyw==}

  '@types/json-schema@7.0.15':
    resolution: {integrity: sha512-5+fP8P8MFNC+AyZCDxrB2pkZFPGzqQWUzpSeuuVLvm8VMcorNYavBqoFcxK8bQz4Qsbn4oUEEem4wDLfcysGHA==}

  '@types/json5@0.0.29':
    resolution: {integrity: sha512-dRLjCWHYg4oaA77cxO64oO+7JwCwnIzkZPdrrC71jQmQtlhM556pwKo5bUzqvZndkVbeFLIIi+9TC40JNF5hNQ==}

  '@types/node@20.14.11':
    resolution: {integrity: sha512-kprQpL8MMeszbz6ojB5/tU8PLN4kesnN8Gjzw349rDlNgsSzg90lAVj3llK99Dh7JON+t9AuscPPFW6mPbTnSA==}

  '@types/normalize-package-data@2.4.4':
    resolution: {integrity: sha512-37i+OaWTh9qeK4LSHPsyRC7NahnGotNuZvjLSgcPzblpHB3rrCJxAOgI5gCdKm7coonsaX1Of0ILiTcnZjbfxA==}

  '@types/prismjs@1.26.4':
    resolution: {integrity: sha512-rlAnzkW2sZOjbqZ743IHUhFcvzaGbqijwOu8QZnZCjfQzBqFE3s4lOTJEsxikImav9uzz/42I+O7YUs1mWgMlg==}

  '@types/prop-types@15.7.12':
    resolution: {integrity: sha512-5zvhXYtRNRluoE/jAp4GVsSduVUzNWKkOZrCDBWYtE7biZywwdC2AcEzg+cSMLFRfVgeAFqpfNabiPjxFddV1Q==}

  '@types/react-dom@18.3.0':
    resolution: {integrity: sha512-EhwApuTmMBmXuFOikhQLIBUn6uFg81SwLMOAUgodJF14SOBOCMdU04gDoYi0WOJJHD144TL32z4yDqCW3dnkQg==}

  '@types/react@18.2.47':
    resolution: {integrity: sha512-xquNkkOirwyCgoClNk85BjP+aqnIS+ckAJ8i37gAbDs14jfW/J23f2GItAf33oiUPQnqNMALiFeoM9Y5mbjpVQ==}

  '@types/react@18.3.3':
    resolution: {integrity: sha512-hti/R0pS0q1/xx+TsI73XIqk26eBsISZ2R0wUijXIngRK9R/e7Xw/cXVxQK7R5JjW+SV4zGcn5hXjudkN/pLIw==}

  '@types/scheduler@0.23.0':
    resolution: {integrity: sha512-YIoDCTH3Af6XM5VuwGG/QL/CJqga1Zm3NkU3HZ4ZHK2fRMPYP1VczsTUqtsf43PH/iJNVlPHAo2oWX7BSdB2Hw==}

  '@types/semver@7.5.8':
    resolution: {integrity: sha512-I8EUhyrgfLrcTkzV3TSsGyl1tSuPrEDzr0yd5m90UgNxQkyDXULk3b6MlQqTCpZpNtWe1K0hzclnZkTcLBe2UQ==}

  '@typescript-eslint/eslint-plugin@7.15.0':
    resolution: {integrity: sha512-uiNHpyjZtFrLwLDpHnzaDlP3Tt6sGMqTCiqmxaN4n4RP0EfYZDODJyddiFDF44Hjwxr5xAcaYxVKm9QKQFJFLA==}
    engines: {node: ^18.18.0 || >=20.0.0}
    peerDependencies:
      '@typescript-eslint/parser': ^7.0.0
      eslint: ^8.56.0
      typescript: '*'
    peerDependenciesMeta:
      typescript:
        optional: true

  '@typescript-eslint/parser@7.16.1':
    resolution: {integrity: sha512-u+1Qx86jfGQ5i4JjK33/FnawZRpsLxRnKzGE6EABZ40KxVT/vWsiZFEBBHjFOljmmV3MBYOHEKi0Jm9hbAOClA==}
    engines: {node: ^18.18.0 || >=20.0.0}
    peerDependencies:
      eslint: ^8.56.0
      typescript: '*'
    peerDependenciesMeta:
      typescript:
        optional: true

  '@typescript-eslint/parser@7.2.0':
    resolution: {integrity: sha512-5FKsVcHTk6TafQKQbuIVkXq58Fnbkd2wDL4LB7AURN7RUOu1utVP+G8+6u3ZhEroW3DF6hyo3ZEXxgKgp4KeCg==}
    engines: {node: ^16.0.0 || >=18.0.0}
    peerDependencies:
      eslint: ^8.56.0
      typescript: '*'
    peerDependenciesMeta:
      typescript:
        optional: true

  '@typescript-eslint/scope-manager@5.62.0':
    resolution: {integrity: sha512-VXuvVvZeQCQb5Zgf4HAxc04q5j+WrNAtNh9OwCsCgpKqESMTu3tF/jhZ3xG6T4NZwWl65Bg8KuS2uEvhSfLl0w==}
    engines: {node: ^12.22.0 || ^14.17.0 || >=16.0.0}

  '@typescript-eslint/scope-manager@7.16.1':
    resolution: {integrity: sha512-nYpyv6ALte18gbMz323RM+vpFpTjfNdyakbf3nsLvF43uF9KeNC289SUEW3QLZ1xPtyINJ1dIsZOuWuSRIWygw==}
    engines: {node: ^18.18.0 || >=20.0.0}

  '@typescript-eslint/scope-manager@7.2.0':
    resolution: {integrity: sha512-Qh976RbQM/fYtjx9hs4XkayYujB/aPwglw2choHmf3zBjB4qOywWSdt9+KLRdHubGcoSwBnXUH2sR3hkyaERRg==}
    engines: {node: ^16.0.0 || >=18.0.0}

  '@typescript-eslint/type-utils@7.16.1':
    resolution: {integrity: sha512-rbu/H2MWXN4SkjIIyWcmYBjlp55VT+1G3duFOIukTNFxr9PI35pLc2ydwAfejCEitCv4uztA07q0QWanOHC7dA==}
    engines: {node: ^18.18.0 || >=20.0.0}
    peerDependencies:
      eslint: ^8.56.0
      typescript: '*'
    peerDependenciesMeta:
      typescript:
        optional: true

  '@typescript-eslint/types@5.62.0':
    resolution: {integrity: sha512-87NVngcbVXUahrRTqIK27gD2t5Cu1yuCXxbLcFtCzZGlfyVWWh8mLHkoxzjsB6DDNnvdL+fW8MiwPEJyGJQDgQ==}
    engines: {node: ^12.22.0 || ^14.17.0 || >=16.0.0}

  '@typescript-eslint/types@7.16.1':
    resolution: {integrity: sha512-AQn9XqCzUXd4bAVEsAXM/Izk11Wx2u4H3BAfQVhSfzfDOm/wAON9nP7J5rpkCxts7E5TELmN845xTUCQrD1xIQ==}
    engines: {node: ^18.18.0 || >=20.0.0}

  '@typescript-eslint/types@7.2.0':
    resolution: {integrity: sha512-XFtUHPI/abFhm4cbCDc5Ykc8npOKBSJePY3a3s+lwumt7XWJuzP5cZcfZ610MIPHjQjNsOLlYK8ASPaNG8UiyA==}
    engines: {node: ^16.0.0 || >=18.0.0}

  '@typescript-eslint/typescript-estree@5.62.0':
    resolution: {integrity: sha512-CmcQ6uY7b9y694lKdRB8FEel7JbU/40iSAPomu++SjLMntB+2Leay2LO6i8VnJk58MtE9/nQSFIH6jpyRWyYzA==}
    engines: {node: ^12.22.0 || ^14.17.0 || >=16.0.0}
    peerDependencies:
      typescript: '*'
    peerDependenciesMeta:
      typescript:
        optional: true

  '@typescript-eslint/typescript-estree@7.16.1':
    resolution: {integrity: sha512-0vFPk8tMjj6apaAZ1HlwM8w7jbghC8jc1aRNJG5vN8Ym5miyhTQGMqU++kuBFDNKe9NcPeZ6x0zfSzV8xC1UlQ==}
    engines: {node: ^18.18.0 || >=20.0.0}
    peerDependencies:
      typescript: '*'
    peerDependenciesMeta:
      typescript:
        optional: true

  '@typescript-eslint/typescript-estree@7.2.0':
    resolution: {integrity: sha512-cyxS5WQQCoBwSakpMrvMXuMDEbhOo9bNHHrNcEWis6XHx6KF518tkF1wBvKIn/tpq5ZpUYK7Bdklu8qY0MsFIA==}
    engines: {node: ^16.0.0 || >=18.0.0}
    peerDependencies:
      typescript: '*'
    peerDependenciesMeta:
      typescript:
        optional: true

  '@typescript-eslint/utils@5.62.0':
    resolution: {integrity: sha512-n8oxjeb5aIbPFEtmQxQYOLI0i9n5ySBEY/ZEHHZqKQSFnxio1rv6dthascc9dLuwrL0RC5mPCxB7vnAVGAYWAQ==}
    engines: {node: ^12.22.0 || ^14.17.0 || >=16.0.0}
    peerDependencies:
      eslint: ^6.0.0 || ^7.0.0 || ^8.0.0

  '@typescript-eslint/utils@7.16.1':
    resolution: {integrity: sha512-WrFM8nzCowV0he0RlkotGDujx78xudsxnGMBHI88l5J8wEhED6yBwaSLP99ygfrzAjsQvcYQ94quDwI0d7E1fA==}
    engines: {node: ^18.18.0 || >=20.0.0}
    peerDependencies:
      eslint: ^8.56.0

  '@typescript-eslint/visitor-keys@5.62.0':
    resolution: {integrity: sha512-07ny+LHRzQXepkGg6w0mFY41fVUNBrL2Roj/++7V1txKugfjm/Ci/qSND03r2RhlJhJYMcTn9AhhSSqQp0Ysyw==}
    engines: {node: ^12.22.0 || ^14.17.0 || >=16.0.0}

  '@typescript-eslint/visitor-keys@7.16.1':
    resolution: {integrity: sha512-Qlzzx4sE4u3FsHTPQAAQFJFNOuqtuY0LFrZHwQ8IHK705XxBiWOFkfKRWu6niB7hwfgnwIpO4jTC75ozW1PHWg==}
    engines: {node: ^18.18.0 || >=20.0.0}

  '@typescript-eslint/visitor-keys@7.2.0':
    resolution: {integrity: sha512-c6EIQRHhcpl6+tO8EMR+kjkkV+ugUNXOmeASA1rlzkd8EPIriavpWoiEz1HR/VLhbVIdhqnV6E7JZm00cBDx2A==}
    engines: {node: ^16.0.0 || >=18.0.0}

  '@ungap/structured-clone@1.2.0':
    resolution: {integrity: sha512-zuVdFrMJiuCDQUMCzQaD6KL28MjnqqN8XnAqiEq9PNm/hCPTSGfrXCOfwj1ow4LFb/tNymJPwsNbVePc1xFqrQ==}

  '@vitejs/plugin-react@4.3.1':
    resolution: {integrity: sha512-m/V2syj5CuVnaxcUJOQRel/Wr31FFXRFlnOoq1TVtkCxsY5veGMTEmpWHndrhB2U8ScHtCQB1e+4hWYExQc6Lg==}
    engines: {node: ^14.18.0 || >=16.0.0}
    peerDependencies:
      vite: ^4.2.0 || ^5.0.0

  '@vitest/coverage-istanbul@1.6.0':
    resolution: {integrity: sha512-h/BwpXehkkS0qsNCS00QxiupAqVkNi0WT19BR0dQvlge5oHghoSVLx63fABYFoKxVb7Ue7+k6V2KokmQ1zdMpg==}
    peerDependencies:
      vitest: 1.6.0

  '@vitest/coverage-v8@1.6.0':
    resolution: {integrity: sha512-KvapcbMY/8GYIG0rlwwOKCVNRc0OL20rrhFkg/CHNzncV03TE2XWvO5w9uZYoxNiMEBacAJt3unSOiZ7svePew==}
    peerDependencies:
      vitest: 1.6.0

  '@vitest/expect@1.6.0':
    resolution: {integrity: sha512-ixEvFVQjycy/oNgHjqsL6AZCDduC+tflRluaHIzKIsdbzkLn2U/iBnVeJwB6HsIjQBdfMR8Z0tRxKUsvFJEeWQ==}

  '@vitest/runner@1.6.0':
    resolution: {integrity: sha512-P4xgwPjwesuBiHisAVz/LSSZtDjOTPYZVmNAnpHHSR6ONrf8eCJOFRvUwdHn30F5M1fxhqtl7QZQUk2dprIXAg==}

  '@vitest/snapshot@1.6.0':
    resolution: {integrity: sha512-+Hx43f8Chus+DCmygqqfetcAZrDJwvTj0ymqjQq4CvmpKFSTVteEOBzCusu1x2tt4OJcvBflyHUE0DZSLgEMtQ==}

  '@vitest/spy@1.6.0':
    resolution: {integrity: sha512-leUTap6B/cqi/bQkXUu6bQV5TZPx7pmMBKBQiI0rJA8c3pB56ZsaTbREnF7CJfmvAS4V2cXIBAh/3rVwrrCYgw==}

  '@vitest/ui@1.6.0':
    resolution: {integrity: sha512-k3Lyo+ONLOgylctiGovRKy7V4+dIN2yxstX3eY5cWFXH6WP+ooVX79YSyi0GagdTQzLmT43BF27T0s6dOIPBXA==}
    peerDependencies:
      vitest: 1.6.0

  '@vitest/utils@1.6.0':
    resolution: {integrity: sha512-21cPiuGMoMZwiOHa2i4LXkMkMkCGzA+MVFV70jRwHo95dL4x/ts5GZhML1QWuy7yfp3WzK3lRvZi3JnXTYqrBw==}

  '@webassemblyjs/ast@1.12.1':
    resolution: {integrity: sha512-EKfMUOPRRUTy5UII4qJDGPpqfwjOmZ5jeGFwid9mnoqIFK+e0vqoi1qH56JpmZSzEL53jKnNzScdmftJyG5xWg==}

  '@webassemblyjs/floating-point-hex-parser@1.11.6':
    resolution: {integrity: sha512-ejAj9hfRJ2XMsNHk/v6Fu2dGS+i4UaXBXGemOfQ/JfQ6mdQg/WXtwleQRLLS4OvfDhv8rYnVwH27YJLMyYsxhw==}

  '@webassemblyjs/helper-api-error@1.11.6':
    resolution: {integrity: sha512-o0YkoP4pVu4rN8aTJgAyj9hC2Sv5UlkzCHhxqWj8butaLvnpdc2jOwh4ewE6CX0txSfLn/UYaV/pheS2Txg//Q==}

  '@webassemblyjs/helper-buffer@1.12.1':
    resolution: {integrity: sha512-nzJwQw99DNDKr9BVCOZcLuJJUlqkJh+kVzVl6Fmq/tI5ZtEyWT1KZMyOXltXLZJmDtvLCDgwsyrkohEtopTXCw==}

  '@webassemblyjs/helper-numbers@1.11.6':
    resolution: {integrity: sha512-vUIhZ8LZoIWHBohiEObxVm6hwP034jwmc9kuq5GdHZH0wiLVLIPcMCdpJzG4C11cHoQ25TFIQj9kaVADVX7N3g==}

  '@webassemblyjs/helper-wasm-bytecode@1.11.6':
    resolution: {integrity: sha512-sFFHKwcmBprO9e7Icf0+gddyWYDViL8bpPjJJl0WHxCdETktXdmtWLGVzoHbqUcY4Be1LkNfwTmXOJUFZYSJdA==}

  '@webassemblyjs/helper-wasm-section@1.12.1':
    resolution: {integrity: sha512-Jif4vfB6FJlUlSbgEMHUyk1j234GTNG9dBJ4XJdOySoj518Xj0oGsNi59cUQF4RRMS9ouBUxDDdyBVfPTypa5g==}

  '@webassemblyjs/ieee754@1.11.6':
    resolution: {integrity: sha512-LM4p2csPNvbij6U1f19v6WR56QZ8JcHg3QIJTlSwzFcmx6WSORicYj6I63f9yU1kEUtrpG+kjkiIAkevHpDXrg==}

  '@webassemblyjs/leb128@1.11.6':
    resolution: {integrity: sha512-m7a0FhE67DQXgouf1tbN5XQcdWoNgaAuoULHIfGFIEVKA6tu/edls6XnIlkmS6FrXAquJRPni3ZZKjw6FSPjPQ==}

  '@webassemblyjs/utf8@1.11.6':
    resolution: {integrity: sha512-vtXf2wTQ3+up9Zsg8sa2yWiQpzSsMyXj0qViVP6xKGCUT8p8YJ6HqI7l5eCnWx1T/FYdsv07HQs2wTFbbof/RA==}

  '@webassemblyjs/wasm-edit@1.12.1':
    resolution: {integrity: sha512-1DuwbVvADvS5mGnXbE+c9NfA8QRcZ6iKquqjjmR10k6o+zzsRVesil54DKexiowcFCPdr/Q0qaMgB01+SQ1u6g==}

  '@webassemblyjs/wasm-gen@1.12.1':
    resolution: {integrity: sha512-TDq4Ojh9fcohAw6OIMXqiIcTq5KUXTGRkVxbSo1hQnSy6lAM5GSdfwWeSxpAo0YzgsgF182E/U0mDNhuA0tW7w==}

  '@webassemblyjs/wasm-opt@1.12.1':
    resolution: {integrity: sha512-Jg99j/2gG2iaz3hijw857AVYekZe2SAskcqlWIZXjji5WStnOpVoat3gQfT/Q5tb2djnCjBtMocY/Su1GfxPBg==}

  '@webassemblyjs/wasm-parser@1.12.1':
    resolution: {integrity: sha512-xikIi7c2FHXysxXe3COrVUPSheuBtpcfhbpFj4gmu7KRLYOzANztwUU0IbsqvMqzuNK2+glRGWCEqZo1WCLyAQ==}

  '@webassemblyjs/wast-printer@1.12.1':
    resolution: {integrity: sha512-+X4WAlOisVWQMikjbcvY2e0rwPsKQ9F688lksZhBcPycBBuii3O7m8FACbDMWDojpAqvjIncrG8J0XHKyQfVeA==}

  '@xtuc/ieee754@1.2.0':
    resolution: {integrity: sha512-DX8nKgqcGwsc0eJSqYt5lwP4DH5FlHnmuWWBRy7X0NcaGR0ZtuyeESgMwTYVEtxmsNGY+qit4QYT/MIYTOTPeA==}

  '@xtuc/long@4.2.2':
    resolution: {integrity: sha512-NuHqBY1PB/D8xU6s/thBgOAiAP7HOYDQ32+BFZILJ8ivkUkAHQnWfn6WhL79Owj1qmUnoN/YPhktdIoucipkAQ==}

  abbrev@2.0.0:
    resolution: {integrity: sha512-6/mh1E2u2YgEsCHdY0Yx5oW+61gZU+1vXaoiHHrpKeuRNNgFvS+/jrwHiQhB5apAf5oB7UB7E19ol2R2LKH8hQ==}
    engines: {node: ^14.17.0 || ^16.13.0 || >=18.0.0}

  accepts@1.3.8:
    resolution: {integrity: sha512-PYAthTa2m2VKxuvSD3DPC/Gy+U+sOA1LAuT8mkmRuvw+NACSaeXEQ+NHcVF7rONl6qcaxV3Uuemwawk+7+SJLw==}
    engines: {node: '>= 0.6'}

  acorn-import-attributes@1.9.5:
    resolution: {integrity: sha512-n02Vykv5uA3eHGM/Z2dQrcD56kL8TyDb2p1+0P83PClMnC/nc+anbQRhIOWnSq4Ke/KvDPrY3C9hDtC/A3eHnQ==}
    peerDependencies:
      acorn: ^8

  acorn-jsx@5.3.2:
    resolution: {integrity: sha512-rq9s+JNhf0IChjtDXxllJ7g41oZk5SlXtp0LHwyA5cejwn7vKmKp4pPri6YEePv2PU65sAsegbXtIinmDFDXgQ==}
    peerDependencies:
      acorn: ^6.0.0 || ^7.0.0 || ^8.0.0

  acorn-walk@8.3.3:
    resolution: {integrity: sha512-MxXdReSRhGO7VlFe1bRG/oI7/mdLV9B9JJT0N8vZOhF7gFRR5l3M8W9G8JxmKV+JC5mGqJ0QvqfSOLsCPa4nUw==}
    engines: {node: '>=0.4.0'}

  acorn@8.12.1:
    resolution: {integrity: sha512-tcpGyI9zbizT9JbV6oYE477V6mTlXvvi0T0G3SNIYE2apm/G5huBa1+K89VGeovbg+jycCrfhl3ADxErOuO6Jg==}
    engines: {node: '>=0.4.0'}
    hasBin: true

  agent-base@7.1.1:
    resolution: {integrity: sha512-H0TSyFNDMomMNJQBn8wFV5YC/2eJ+VXECwOadZJT554xP6cODZHPX3H9QMQECxvrgiSOP1pHjy1sMWQVYJOUOA==}
    engines: {node: '>= 14'}

  ajv-keywords@3.5.2:
    resolution: {integrity: sha512-5p6WTN0DdTGVQk6VjcEju19IgaHudalcfabD7yhDGeA6bcQnmL+CpveLJq/3hvfwd1aof6L386Ougkx6RfyMIQ==}
    peerDependencies:
      ajv: ^6.9.1

  ajv@6.12.6:
    resolution: {integrity: sha512-j3fVLgvTo527anyYyJOGTYJbG+vnnQYvE0m5mmkc1TK+nxAppkCLMIL0aZ4dblVCNoGShhm+kzE4ZUykBoMg4g==}

  ansi-regex@5.0.1:
    resolution: {integrity: sha512-quJQXlTSUGL2LH9SUXo8VwsY4soanhgo6LNSm84E1LBcE8s3O0wpdiRzyR9z/ZZJMlMWv37qOOb9pdJlMUEKFQ==}
    engines: {node: '>=8'}

  ansi-regex@6.0.1:
    resolution: {integrity: sha512-n5M855fKb2SsfMIiFFoVrABHJC8QtHwVx+mHWP3QcEqBHYienj5dHSgjbxtC0WEZXYt4wcD6zrQElDPhFuZgfA==}
    engines: {node: '>=12'}

  ansi-styles@3.2.1:
    resolution: {integrity: sha512-VT0ZI6kZRdTh8YyJw3SMbYm/u+NqfsAxEpWO0Pf9sq8/e94WxxOpPKx9FR1FlyCtOVDNOQ+8ntlqFxiRc+r5qA==}
    engines: {node: '>=4'}

  ansi-styles@4.3.0:
    resolution: {integrity: sha512-zbB9rCJAT1rbjiVDb2hqKFHNYLxgtk8NURxZ3IZwD3F6NtxbXZQCnnSi1Lkx+IDohdPlFp222wVALIheZJQSEg==}
    engines: {node: '>=8'}

  ansi-styles@5.2.0:
    resolution: {integrity: sha512-Cxwpt2SfTzTtXcfOlzGEee8O+c+MmUgGrNiBcXnuWxuFJHe6a5Hz7qwhwe5OgaSYI0IJvkLqWX1ASG+cJOkEiA==}
    engines: {node: '>=10'}

  ansi-styles@6.2.1:
    resolution: {integrity: sha512-bN798gFfQX+viw3R7yrGWRqnrN2oRkEkUjjl4JNn4E8GxxbjtG3FbrEIIY3l8/hrwUwIeCZvi4QuOTP4MErVug==}
    engines: {node: '>=12'}

  any-promise@1.3.0:
    resolution: {integrity: sha512-7UvmKalWRt1wgjL1RrGxoSJW/0QZFIegpeGvZG9kjp8vrRu55XTHbwnqq2GpXm9uLbcuhxm3IqX9OB4MZR1b2A==}

  anymatch@3.1.3:
    resolution: {integrity: sha512-KMReFUr0B4t+D+OBkjR3KYqvocp2XaSzO55UcB6mgQMd3KbcE+mWTyvVV7D/zsdEbNnV6acZUutkiHQXvTr1Rw==}
    engines: {node: '>= 8'}

  arg@5.0.2:
    resolution: {integrity: sha512-PYjyFOLKQ9y57JvQ6QLo8dAgNqswh8M1RMJYdQduT6xbWSgK36P/Z/v+p888pM69jMMfS8Xd8F6I1kQ/I9HUGg==}

  argparse@2.0.1:
    resolution: {integrity: sha512-8+9WqebbFzpX9OR+Wa6O29asIogeRMzcGtAINdpMHHyAg10f05aSFVBbcEqGf/PXw1EjAZ+q2/bEBg3DvurK3Q==}

  aria-hidden@1.2.4:
    resolution: {integrity: sha512-y+CcFFwelSXpLZk/7fMB2mUbGtX9lKycf1MWJ7CaTIERyitVlyQx6C+sxcROU2BAJ24OiZyK+8wj2i8AlBoS3A==}
    engines: {node: '>=10'}

  aria-query@5.1.3:
    resolution: {integrity: sha512-R5iJ5lkuHybztUfuOAznmboyjWq8O6sqNqtK7CLOqdydi54VNbORp49mb14KbWgG1QD3JFO9hJdZ+y4KutfdOQ==}

  aria-query@5.3.0:
    resolution: {integrity: sha512-b0P0sZPKtyu8HkeRAfCq0IfURZK+SuwMjY1UXGBU27wpAiTwQAIlq56IbIO+ytk/JjS1fMR14ee5WBBfKi5J6A==}

  array-buffer-byte-length@1.0.1:
    resolution: {integrity: sha512-ahC5W1xgou+KTXix4sAO8Ki12Q+jf4i0+tmk3sC+zgcynshkHxzpXdImBehiUYKKKDwvfFiJl1tZt6ewscS1Mg==}
    engines: {node: '>= 0.4'}

  array-includes@3.1.8:
    resolution: {integrity: sha512-itaWrbYbqpGXkGhZPGUulwnhVf5Hpy1xiCFsGqyIGglbBxmG5vSjxQen3/WGOjPpNEv1RtBLKxbmVXm8HpJStQ==}
    engines: {node: '>= 0.4'}

  array-union@2.1.0:
    resolution: {integrity: sha512-HGyxoOTYUyCM6stUe6EJgnd4EoewAI7zMdfqO+kGjnlZmBDz/cR5pf8r/cR4Wq60sL/p0IkcjUEEPwS3GFrIyw==}
    engines: {node: '>=8'}

  array.prototype.findlast@1.2.5:
    resolution: {integrity: sha512-CVvd6FHg1Z3POpBLxO6E6zr+rSKEQ9L6rZHAaY7lLfhKsWYUBBOuMs0e9o24oopj6H+geRCX0YJ+TJLBK2eHyQ==}
    engines: {node: '>= 0.4'}

  array.prototype.findlastindex@1.2.5:
    resolution: {integrity: sha512-zfETvRFA8o7EiNn++N5f/kaCw221hrpGsDmcpndVupkPzEc1Wuf3VgC0qby1BbHs7f5DVYjgtEU2LLh5bqeGfQ==}
    engines: {node: '>= 0.4'}

  array.prototype.flat@1.3.2:
    resolution: {integrity: sha512-djYB+Zx2vLewY8RWlNCUdHjDXs2XOgm602S9E7P/UpHgfeHL00cRiIF+IN/G/aUJ7kGPb6yO/ErDI5V2s8iycA==}
    engines: {node: '>= 0.4'}

  array.prototype.flatmap@1.3.2:
    resolution: {integrity: sha512-Ewyx0c9PmpcsByhSW4r+9zDU7sGjFc86qf/kKtuSCRdhfbk0SNLLkaT5qvcHnRGgc5NP/ly/y+qkXkqONX54CQ==}
    engines: {node: '>= 0.4'}

  array.prototype.toreversed@1.1.2:
    resolution: {integrity: sha512-wwDCoT4Ck4Cz7sLtgUmzR5UV3YF5mFHUlbChCzZBQZ+0m2cl/DH3tKgvphv1nKgFsJ48oCSg6p91q2Vm0I/ZMA==}

  array.prototype.tosorted@1.1.4:
    resolution: {integrity: sha512-p6Fx8B7b7ZhL/gmUsAy0D15WhvDccw3mnGNbZpi3pmeJdxtWsj2jEaI4Y6oo3XiHfzuSgPwKc04MYt6KgvC/wA==}
    engines: {node: '>= 0.4'}

  arraybuffer.prototype.slice@1.0.3:
    resolution: {integrity: sha512-bMxMKAjg13EBSVscxTaYA4mRc5t1UAXa2kXiGTNfZ079HIWXEkKmkgFrh/nJqamaLSrXO5H4WFFkPEaLJWbs3A==}
    engines: {node: '>= 0.4'}

  assertion-error@1.1.0:
    resolution: {integrity: sha512-jgsaNduz+ndvGyFt3uSuWqvy4lCnIJiovtouQN5JZHOKCS2QuhEdbcQHFhVksz2N2U9hXJo8odG7ETyWlEeuDw==}

  ast-types-flow@0.0.8:
    resolution: {integrity: sha512-OH/2E5Fg20h2aPrbe+QL8JZQFko0YZaF+j4mnQ7BGhfavO7OpSLa8a0y9sBwomHdSbkhTS8TQNayBfnW5DwbvQ==}

  asynckit@0.4.0:
    resolution: {integrity: sha512-Oei9OH4tRh0YqU3GxhX79dM/mwVgvbZJaSNaRk+bshkj0S5cfHcgYakreBjrHwatXKbz+IoIdYLxrKim2MjW0Q==}

  autoprefixer@10.4.14:
    resolution: {integrity: sha512-FQzyfOsTlwVzjHxKEqRIAdJx9niO6VCBCoEwax/VLSoQF29ggECcPuBqUMZ+u8jCZOPSy8b8/8KnuFbp0SaFZQ==}
    engines: {node: ^10 || ^12 || >=14}
    hasBin: true
    peerDependencies:
      postcss: ^8.1.0

  available-typed-arrays@1.0.7:
    resolution: {integrity: sha512-wvUjBtSGN7+7SjNpq/9M2Tg350UZD3q62IFZLbRAR1bSMlCo1ZaeW+BJ+D090e4hIIZLBcTDWe4Mh4jvUDajzQ==}
    engines: {node: '>= 0.4'}

  axe-core@4.9.1:
    resolution: {integrity: sha512-QbUdXJVTpvUTHU7871ppZkdOLBeGUKBQWHkHrvN2V9IQWGMt61zf3B45BtzjxEJzYuj0JBjBZP/hmYS/R9pmAw==}
    engines: {node: '>=4'}

  axobject-query@3.1.1:
    resolution: {integrity: sha512-goKlv8DZrK9hUh975fnHzhNIO4jUnFCfv/dszV5VwUGDFjI6vQ2VwoyjYjYNEbBE8AH87TduWP5uyDR1D+Iteg==}

  balanced-match@1.0.2:
    resolution: {integrity: sha512-3oSeUO0TMV67hN1AmbXsK4yaqU7tjiHlbxRDZOpH0KW9+CeX4bRAaX0Anxt0tx2MrpRpWwQaPwIlISEJhYU5Pw==}

  base64-js@1.5.1:
    resolution: {integrity: sha512-AKpaYlHn8t4SVbOHCy+b5+KKgvR4vrsD8vbvrbiQJps7fKDTkjkDry6ji0rUJjC0kzbNePLwzxq8iypo41qeWA==}

  base64id@2.0.0:
    resolution: {integrity: sha512-lGe34o6EHj9y3Kts9R4ZYs/Gr+6N7MCaMlIFA3F1R2O5/m7K06AxfSeO5530PEERE6/WyEg3lsuyw4GHlPZHog==}
    engines: {node: ^4.5.0 || >= 5.9}

  binary-extensions@2.3.0:
    resolution: {integrity: sha512-Ceh+7ox5qe7LJuLHoY0feh3pHuUDHAcRUeyL2VYghZwfpkNIy/+8Ocg0a3UuSoYzavmylwuLWQOf3hl0jjMMIw==}
    engines: {node: '>=8'}

  bl@4.1.0:
    resolution: {integrity: sha512-1W07cM9gS6DcLperZfFSj+bWLtaPGSOHWhPiGzXmvVJbRLdG82sH/Kn8EtW1VqWVA54AKf2h5k5BbnIbwF3h6w==}

  brace-expansion@1.1.11:
    resolution: {integrity: sha512-iCuPHDFgrHX7H2vEI/5xpz07zSHB00TpugqhmYtVmMO6518mCuRMoOYFldEBl0g187ufozdaHgWKcYFb61qGiA==}

  brace-expansion@2.0.1:
    resolution: {integrity: sha512-XnAIvQ8eM+kC6aULx6wuQiwVsnzsi9d3WxzV3FpWTGA19F621kwdbsAcFKXgKUHZWsy+mY6iL1sHTxWEFCytDA==}

  braces@3.0.3:
    resolution: {integrity: sha512-yQbXgO/OSZVD2IsiLlro+7Hf6Q18EJrKSEsdoMzKePKXct3gvD8oLcOQdIzGupr5Fj+EDe8gO/lxc1BzfMpxvA==}
    engines: {node: '>=8'}

  browserslist@4.23.2:
    resolution: {integrity: sha512-qkqSyistMYdxAcw+CzbZwlBy8AGmS/eEWs+sEV5TnLRGDOL+C5M2EnH6tlZyg0YoAxGJAFKh61En9BR941GnHA==}
    engines: {node: ^6 || ^7 || ^8 || ^9 || ^10 || ^11 || ^12 || >=13.7}
    hasBin: true

  buffer-from@1.1.2:
    resolution: {integrity: sha512-E+XQCRwSbaaiChtv6k6Dwgc+bx+Bs6vuKJHHl5kox/BaKbhiXzqQOwK4cO22yElGp2OCmjwVhT3HmxgyPGnJfQ==}

  buffer@5.7.1:
    resolution: {integrity: sha512-EHcyIPBQ4BSGlvjB16k5KgAJ27CIsHY/2JBmCRReo48y9rQ3MaUzWX3KVlBa4U7MyX02HdVj0K7C3WaB3ju7FQ==}

  builtin-modules@3.3.0:
    resolution: {integrity: sha512-zhaCDicdLuWN5UbN5IMnFqNMhNfo919sH85y2/ea+5Yg9TsTkeZxpL+JLbp6cgYFS4sRLp3YV4S6yDuqVWHYOw==}
    engines: {node: '>=6'}

  busboy@1.6.0:
    resolution: {integrity: sha512-8SFQbg/0hQ9xy3UNTB0YEnsNBbWfhf7RtnzpL7TkBiTBRfrQ9Fxcnz7VJsleJpyp6rVLvXiuORqjlHi5q+PYuA==}
    engines: {node: '>=10.16.0'}

  cac@6.7.14:
    resolution: {integrity: sha512-b6Ilus+c3RrdDk+JhLKUAQfzzgLEPy6wcXqS7f/xe1EETvsDP6GORG7SFuOs6cID5YkqchW/LXZbX5bc8j7ZcQ==}
    engines: {node: '>=8'}

  call-bind@1.0.7:
    resolution: {integrity: sha512-GHTSNSYICQ7scH7sZ+M2rFopRoLh8t2bLSW6BbgrtLsahOIB5iyAVJf9GjWK3cYTDaMj4XdBpM1cA6pIS0Kv2w==}
    engines: {node: '>= 0.4'}

  callsites@3.1.0:
    resolution: {integrity: sha512-P8BjAsXvZS+VIDUI11hHCQEv74YT67YUi5JJFNWIqL235sBmjX4+qx9Muvls5ivyNENctx46xQLQ3aTuE7ssaQ==}
    engines: {node: '>=6'}

  camelcase-css@2.0.1:
    resolution: {integrity: sha512-QOSvevhslijgYwRx6Rv7zKdMF8lbRmx+uQGx2+vDc+KI/eBnsy9kit5aj23AgGu3pa4t9AgwbnXWqS+iOY+2aA==}
    engines: {node: '>= 6'}

  caniuse-lite@1.0.30001642:
    resolution: {integrity: sha512-3XQ0DoRgLijXJErLSl+bLnJ+Et4KqV1PY6JJBGAFlsNsz31zeAIncyeZfLCabHK/jtSh+671RM9YMldxjUPZtA==}

  chai@4.4.1:
    resolution: {integrity: sha512-13sOfMv2+DWduEU+/xbun3LScLoqN17nBeTLUsmDfKdoiC1fr0n9PU4guu4AhRcOVFk/sW8LyZWHuhWtQZiF+g==}
    engines: {node: '>=4'}

  chalk@2.4.2:
    resolution: {integrity: sha512-Mti+f9lpJNcwF4tWV8/OrTTtF1gZi+f8FqlyAdouralcFWFQWF2+NgCHShjkCb+IFBLq9buZwE1xckQU4peSuQ==}
    engines: {node: '>=4'}

  chalk@3.0.0:
    resolution: {integrity: sha512-4D3B6Wf41KOYRFdszmDqMCGq5VV/uMAB273JILmO+3jAlh8X4qDtdtgCR3fxtbLEMzSx22QdhnDcJvu2u1fVwg==}
    engines: {node: '>=8'}

  chalk@4.1.2:
    resolution: {integrity: sha512-oKnbhFyRIXpUuez8iBMmyEa4nbj4IOQyuhc/wy9kY7/WVPcwIO9VA668Pu8RkO7+0G76SLROeyw9CpQ061i4mA==}
    engines: {node: '>=10'}

  check-error@1.0.3:
    resolution: {integrity: sha512-iKEoDYaRmd1mxM90a2OEfWhjsjPpYPuQ+lMYsoxB126+t8fw7ySEO48nmDg5COTjxDI65/Y2OWpeEHk3ZOe8zg==}

  chokidar@3.5.3:
    resolution: {integrity: sha512-Dr3sfKRP6oTcjf2JmUmFJfeVMvXBdegxB0iVQ5eb2V10uFJUCAS8OByZdVAyVb8xXNz3GjjTgj9kLWsZTqE6kw==}
    engines: {node: '>= 8.10.0'}

  chokidar@3.6.0:
    resolution: {integrity: sha512-7VT13fmjotKpGipCW9JEQAusEPE+Ei8nl6/g4FBAmIm0GOOLMua9NDDo/DWp0ZAxCr3cPq5ZpBqmPAQgDda2Pw==}
    engines: {node: '>= 8.10.0'}

  chrome-trace-event@1.0.4:
    resolution: {integrity: sha512-rNjApaLzuwaOTjCiT8lSDdGN1APCiqkChLMJxJPWLunPAt5fy8xgU9/jNOchV84wfIxrA0lRQB7oCT8jrn/wrQ==}
    engines: {node: '>=6.0'}

  ci-info@4.0.0:
    resolution: {integrity: sha512-TdHqgGf9odd8SXNuxtUBVx8Nv+qZOejE6qyqiy5NtbYYQOeFa6zmHkxlPzmaLxWWHsU6nJmB7AETdVPi+2NBUg==}
    engines: {node: '>=8'}

  class-variance-authority@0.7.0:
    resolution: {integrity: sha512-jFI8IQw4hczaL4ALINxqLEXQbWcNjoSkloa4IaufXCJr6QawJyw7tuRysRsrE8w2p/4gGaxKIt/hX3qz/IbD1A==}

  clean-regexp@1.0.0:
    resolution: {integrity: sha512-GfisEZEJvzKrmGWkvfhgzcz/BllN1USeqD2V6tg14OAOgaCD2Z/PUEuxnAZ/nPvmaHRG7a8y77p1T/IRQ4D1Hw==}
    engines: {node: '>=4'}

  cli-cursor@3.1.0:
    resolution: {integrity: sha512-I/zHAwsKf9FqGoXM4WWRACob9+SNukZTd94DWF57E4toouRulbCxcUh6RKUEOQlYTHJnzkPMySvPNaaSLNfLZw==}
    engines: {node: '>=8'}

  cli-spinners@2.9.2:
    resolution: {integrity: sha512-ywqV+5MmyL4E7ybXgKys4DugZbX0FC6LnwrhjuykIjnK9k8OQacQ7axGKnjDXWNhns0xot3bZI5h55H8yo9cJg==}
    engines: {node: '>=6'}

  client-only@0.0.1:
    resolution: {integrity: sha512-IV3Ou0jSMzZrd3pZ48nLkT9DA7Ag1pnPzaiQhpW7c3RbcqqzvzzVu+L8gfqMp/8IM2MQtSiqaCxrrcfu8I8rMA==}

  clone@1.0.4:
    resolution: {integrity: sha512-JQHZ2QMW6l3aH/j6xCqQThY/9OH4D/9ls34cgkUBiEeocRTU04tHfKPBsUK1PqZCUQM7GiA0IIXJSuXHI64Kbg==}
    engines: {node: '>=0.8'}

  clsx@1.2.1:
    resolution: {integrity: sha512-EcR6r5a8bj6pu3ycsa/E/cKVGuTgZJZdsyUYHOksG/UHIiKfjxzRxYJpyVBwYaQeOvghal9fcc4PidlgzugAQg==}
    engines: {node: '>=6'}

  clsx@2.0.0:
    resolution: {integrity: sha512-rQ1+kcj+ttHG0MKVGBUXwayCCF1oh39BF5COIpRzuCEv8Mwjv0XucrI2ExNTOn9IlLifGClWQcU9BrZORvtw6Q==}
    engines: {node: '>=6'}

  clsx@2.1.0:
    resolution: {integrity: sha512-m3iNNWpd9rl3jvvcBnu70ylMdrXt8Vlq4HYadnU5fwcOtvkSQWPmj7amUcDT2qYI7risszBjI5AUIUox9D16pg==}
    engines: {node: '>=6'}

  clsx@2.1.1:
    resolution: {integrity: sha512-eYm0QWBtUrBWZWG0d386OGAw16Z995PiOVo2B7bjWSbHedGl5e0ZWaq65kOGgUSNesEIDkB9ISbTg/JK9dhCZA==}
    engines: {node: '>=6'}

  color-convert@1.9.3:
    resolution: {integrity: sha512-QfAUtd+vFdAtFQcC8CCyYt1fYWxSqAiK2cSD6zDB8N3cpsEBAvRxp9zOGg6G/SHHJYAT88/az/IuDGALsNVbGg==}

  color-convert@2.0.1:
    resolution: {integrity: sha512-RRECPsj7iu/xb5oKYcsFHSppFNnsj/52OVTRKb4zP5onXwVF3zVmmToNcOfGC+CRDpfK/U584fMg38ZHCaElKQ==}
    engines: {node: '>=7.0.0'}

  color-name@1.1.3:
    resolution: {integrity: sha512-72fSenhMw2HZMTVHeCA9KCmpEIbzWiQsjN+BHcBbS9vr1mtt+vJjPdksIBNUmKAW8TFUDPJK5SUU3QhE9NEXDw==}

  color-name@1.1.4:
    resolution: {integrity: sha512-dOy+3AuW3a2wNbZHIuMZpTcgjGuLU/uBL/ubcZF9OXbDo8ff4O8yVp5Bf0efS8uEoYo5q4Fx7dY9OgQGXgAsQA==}

  combined-stream@1.0.8:
    resolution: {integrity: sha512-FQN4MRfuJeHf7cBbBMJFXhKSDq+2kAArBlmRBvcvFE5BB1HZKXtSFASDhdlz9zOYwxh8lDdnvmMOe/+5cdoEdg==}
    engines: {node: '>= 0.8'}

  commander@10.0.1:
    resolution: {integrity: sha512-y4Mg2tXshplEbSGzx7amzPwKKOCGuoSRP/CjEdwwk0FOGlUbq6lKuoyDZTNZkmxHdJtp54hdfY/JUrdL7Xfdug==}
    engines: {node: '>=14'}

  commander@11.1.0:
    resolution: {integrity: sha512-yPVavfyCcRhmorC7rWlkHn15b4wDVgVmBA7kV4QVBsF7kv/9TKJAbAXVTxvTnwP8HHKjRCJDClKbciiYS7p0DQ==}
    engines: {node: '>=16'}

  commander@2.20.3:
    resolution: {integrity: sha512-GpVkmM8vF2vQUkj2LvZmD35JxeJOLCwJ9cUkugyk2nuhbv3+mJvpLYYt+0+USMxE+oj+ey/lJEnhZw75x/OMcQ==}

  commander@4.1.1:
    resolution: {integrity: sha512-NOKm8xhkzAjzFx8B2v5OAHT+u5pRQc2UCa2Vq9jYL/31o2wi9mxBA7LIFs3sV5VSC49z6pEhfbMULvShKj26WA==}
    engines: {node: '>= 6'}

  concat-map@0.0.1:
    resolution: {integrity: sha1-2Klr13/Wjfd5OnMDajug1UBdR3s=}

  confbox@0.1.7:
    resolution: {integrity: sha512-uJcB/FKZtBMCJpK8MQji6bJHgu1tixKPxRLeGkNzBoOZzpnZUJm0jm2/sBDWcuBx1dYgxV4JU+g5hmNxCyAmdA==}

  config-chain@1.1.13:
    resolution: {integrity: sha512-qj+f8APARXHrM0hraqXYb2/bOVSV4PvJQlNZ/DVj0QrmNM2q2euizkeuVckQ57J+W0mRH6Hvi+k50M4Jul2VRQ==}

  convert-source-map@2.0.0:
    resolution: {integrity: sha512-Kvp459HrV2FEJ1CAsi1Ku+MY3kasH19TFykTz2xWmMeq6bk2NU3XXvfJ+Q61m0xktWwt+1HSYf3JZsTms3aRJg==}

  cookie@0.4.2:
    resolution: {integrity: sha512-aSWTXFzaKWkvHO1Ny/s+ePFpvKsPnjc551iI41v3ny/ow6tBG5Vd+FuqGNhh1LxOmVzOlGUriIlOaokOvhaStA==}
    engines: {node: '>= 0.6'}

  cookie@0.6.0:
    resolution: {integrity: sha512-U71cyTamuh1CRNCfpGY6to28lxvNwPG4Guz/EVjgf3Jmzv0vlDp1atT9eS5dDjMYHucpHbWns6Lwf3BKz6svdw==}
    engines: {node: '>= 0.6'}

  core-js-compat@3.37.1:
    resolution: {integrity: sha512-9TNiImhKvQqSUkOvk/mMRZzOANTiEVC7WaBNhHcKM7x+/5E1l5NvsysR19zuDQScE8k+kfQXWRN3AtS/eOSHpg==}

  cors@2.8.5:
    resolution: {integrity: sha512-KIHbLJqu73RGr/hnbrO9uBeixNGuvSQjul/jdFvS/KFSIH1hWVd1ng7zOHx+YrEfInLG7q4n6GHQ9cDtxv/P6g==}
    engines: {node: '>= 0.10'}

  cross-spawn@7.0.3:
    resolution: {integrity: sha512-iRDPJKUPVEND7dHPO8rkbOnPpyDygcDFtWjpeWNCgy8WP2rXcxXL8TskReQl6OrB2G7+UJrags1q15Fudc7G6w==}
    engines: {node: '>= 8'}

  css.escape@1.5.1:
    resolution: {integrity: sha512-YUifsXXuknHlUsmlgyY0PKzgPOr7/FjCePfHNt0jxm83wHZi44VDMQ7/fGNkjY3/jV1MC+1CmZbaHzugyeRtpg==}

  cssesc@3.0.0:
    resolution: {integrity: sha512-/Tb/JcjK111nNScGob5MNtsntNM1aCNUDipB/TkwZFhyDrrE47SOx/18wF2bbjgc3ZzCSKW1T5nt5EbFoAz/Vg==}
    engines: {node: '>=4'}
    hasBin: true

  cssstyle@4.0.1:
    resolution: {integrity: sha512-8ZYiJ3A/3OkDd093CBT/0UKDWry7ak4BdPTFP2+QEP7cmhouyq/Up709ASSj2cK02BbZiMgk7kYjZNS4QP5qrQ==}
    engines: {node: '>=18'}

  csstype@3.1.3:
    resolution: {integrity: sha512-M1uQkMl8rQK/szD0LNhtqxIPLpimGm8sOBwU7lLnCpSbTyY3yeU1Vc7l4KT5zT4s/yOxHH5O7tIuuLOCnLADRw==}

  damerau-levenshtein@1.0.8:
    resolution: {integrity: sha512-sdQSFB7+llfUcQHUQO3+B8ERRj0Oa4w9POWMI/puGtuf7gFywGmkaLCElnudfTiKZV+NvHqL0ifzdrI8Ro7ESA==}

  data-urls@5.0.0:
    resolution: {integrity: sha512-ZYP5VBHshaDAiVZxjbRVcFJpc+4xGgT0bK3vzy1HLN8jTO975HEbuYzZJcHoQEY5K1a0z8YayJkyVETa08eNTg==}
    engines: {node: '>=18'}

  data-view-buffer@1.0.1:
    resolution: {integrity: sha512-0lht7OugA5x3iJLOWFhWK/5ehONdprk0ISXqVFn/NFrDu+cuc8iADFrGQz5BnRK7LLU3JmkbXSxaqX+/mXYtUA==}
    engines: {node: '>= 0.4'}

  data-view-byte-length@1.0.1:
    resolution: {integrity: sha512-4J7wRJD3ABAzr8wP+OcIcqq2dlUKp4DVflx++hs5h5ZKydWMI6/D/fAot+yh6g2tHh8fLFTvNOaVN357NvSrOQ==}
    engines: {node: '>= 0.4'}

  data-view-byte-offset@1.0.0:
    resolution: {integrity: sha512-t/Ygsytq+R995EJ5PZlD4Cu56sWa8InXySaViRzw9apusqsOO2bQP+SbYzAhR0pFKoB+43lYy8rWban9JSuXnA==}
    engines: {node: '>= 0.4'}

  debounce@2.0.0:
    resolution: {integrity: sha512-xRetU6gL1VJbs85Mc4FoEGSjQxzpdxRyFhe3lmWFyy2EzydIcD4xzUvRJMD+NPDfMwKNhxa3PvsIOU32luIWeA==}
    engines: {node: '>=18'}

  debug@3.2.7:
    resolution: {integrity: sha512-CFjzYYAi4ThfiQvizrFQevTTXHtnCqWfe7x1AhgEscTz6ZbLbfoLRLPugTQyBth6f8ZERVUSyWHFD/7Wu4t1XQ==}
    peerDependencies:
      supports-color: '*'
    peerDependenciesMeta:
      supports-color:
        optional: true

  debug@4.3.5:
    resolution: {integrity: sha512-pt0bNEmneDIvdL1Xsd9oDQ/wrQRkXDT4AUWlNZNPKvW5x/jyO9VFXkJUP07vQ2upmw5PlaITaPKc31jK13V+jg==}
    engines: {node: '>=6.0'}
    peerDependencies:
      supports-color: '*'
    peerDependenciesMeta:
      supports-color:
        optional: true

  decimal.js@10.4.3:
    resolution: {integrity: sha512-VBBaLc1MgL5XpzgIP7ny5Z6Nx3UrRkIViUkPUdtl9aya5amy3De1gsUUSB1g3+3sExYNjCAsAznmukyxCb1GRA==}

  deep-eql@4.1.4:
    resolution: {integrity: sha512-SUwdGfqdKOwxCPeVYjwSyRpJ7Z+fhpwIAtmCUdZIWZ/YP5R9WAsyuSgpLVDi9bjWoN2LXHNss/dk3urXtdQxGg==}
    engines: {node: '>=6'}

  deep-equal@2.2.3:
    resolution: {integrity: sha512-ZIwpnevOurS8bpT4192sqAowWM76JDKSHYzMLty3BZGSswgq6pBaH3DhCSW5xVAZICZyKdOBPjwww5wfgT/6PA==}
    engines: {node: '>= 0.4'}

  deep-is@0.1.4:
    resolution: {integrity: sha512-oIPzksmTg4/MriiaYGO+okXDT7ztn/w3Eptv/+gSIdMdKsJo0u4CfYNFJPy+4SKMuCqGw2wxnA+URMg3t8a/bQ==}

  deepmerge@4.3.1:
    resolution: {integrity: sha512-3sUqbMEc77XqpdNO7FRyRog+eW3ph+GYCbj+rK+uYyRMuwsVy0rMiVtPn+QJlKFvWP/1PYpapqYn0Me2knFn+A==}
    engines: {node: '>=0.10.0'}

  defaults@1.0.4:
    resolution: {integrity: sha512-eFuaLoy/Rxalv2kr+lqMlUnrDWV+3j4pljOIJgLIhI058IQfWJ7vXhyEIHu+HtC738klGALYxOKDO0bQP3tg8A==}

  define-data-property@1.1.4:
    resolution: {integrity: sha512-rBMvIzlpA8v6E+SJZoo++HAYqsLrkg7MSfIinMPFhmkorw7X+dOXVJQs+QT69zGkzMyfDnIMN2Wid1+NbL3T+A==}
    engines: {node: '>= 0.4'}

  define-properties@1.2.1:
    resolution: {integrity: sha512-8QmQKqEASLd5nx0U1B1okLElbUuuttJ/AnYmRXbbbGDWh6uS208EjD4Xqq/I9wK7u0v6O08XhTWnt5XtEbR6Dg==}
    engines: {node: '>= 0.4'}

  delayed-stream@1.0.0:
    resolution: {integrity: sha512-ZySD7Nf91aLB0RxL4KGrKHBXl7Eds1DAmEdcoVawXnLD7SDhpNgtuII2aAkg7a7QS41jxPSZ17p4VdGnMHk3MQ==}
    engines: {node: '>=0.4.0'}

  dequal@2.0.3:
    resolution: {integrity: sha512-0je+qPKHEMohvfRTCEo3CrPG6cAzAYgmzKyxRiYSSDkS6eGJdyVJm7WaYA5ECaAD9wLB2T4EEeymA5aFVcYXCA==}
    engines: {node: '>=6'}

  detect-node-es@1.1.0:
    resolution: {integrity: sha512-ypdmJU/TbBby2Dxibuv7ZLW3Bs1QEmM7nHjEANfohJLvE0XVujisn1qPJcZxg+qDucsr+bP6fLD1rPS3AhJ7EQ==}

  didyoumean@1.2.2:
    resolution: {integrity: sha512-gxtyfqMg7GKyhQmb056K7M3xszy/myH8w+B4RT+QXBQsvAOdc3XymqDDPHx1BgPgsdAA5SIifona89YtRATDzw==}

  diff-sequences@29.6.3:
    resolution: {integrity: sha512-EjePK1srD3P08o2j4f0ExnylqRs5B9tJjcp9t1krH2qRi8CCdsYfwe9JgSLurFBWwq4uOlipzfk5fHNvwFKr8Q==}
    engines: {node: ^14.15.0 || ^16.10.0 || >=18.0.0}

  dir-glob@3.0.1:
    resolution: {integrity: sha512-WkrWp9GR4KXfKGYzOLmTuGVi1UWFfws377n9cc55/tb6DuqyF6pcQ5AbiHEshaDpY9v6oaSr2XCDidGmMwdzIA==}
    engines: {node: '>=8'}

  dlv@1.1.3:
    resolution: {integrity: sha512-+HlytyjlPKnIG8XuRG8WvmBP8xs8P71y+SKKS6ZXWoEgLuePxtDoUEiH7WkdePWrQ5JBpE6aoVqfZfJUQkjXwA==}

  doctrine@2.1.0:
    resolution: {integrity: sha512-35mSku4ZXK0vfCuHEDAwt55dg2jNajHZ1odvF+8SSr82EsZY4QmXfuWso8oEd8zRhVObSN18aM0CjSdoBX7zIw==}
    engines: {node: '>=0.10.0'}

  doctrine@3.0.0:
    resolution: {integrity: sha512-yS+Q5i3hBf7GBkd4KG8a7eBNNWNGLTaEwwYWUijIYM7zrlYDM0BFXHjjPWlWZ1Rg7UaddZeIDmi9jF3HmqiQ2w==}
    engines: {node: '>=6.0.0'}

  dom-accessibility-api@0.5.16:
    resolution: {integrity: sha512-X7BJ2yElsnOJ30pZF4uIIDfBEVgF4XEBxL9Bxhy6dnrm5hkzqmsWHGTiHqRiITNhMyFLyAiWndIJP7Z1NTteDg==}

  dom-accessibility-api@0.6.3:
    resolution: {integrity: sha512-7ZgogeTnjuHbo+ct10G9Ffp0mif17idi0IyWNVA/wcwcm7NPOD/WEHVP3n7n3MhXqxoIYm8d6MuZohYWIZ4T3w==}

  dom-serializer@2.0.0:
    resolution: {integrity: sha512-wIkAryiqt/nV5EQKqQpo3SToSOV9J0DnbJqwK7Wv/Trc92zIAYZ4FlMu+JPFW1DfGFt81ZTCGgDEabffXeLyJg==}

  domelementtype@2.3.0:
    resolution: {integrity: sha512-OLETBj6w0OsagBwdXnPdN0cnMfF9opN69co+7ZrbfPGrdpPVNBUj02spi6B1N7wChLQiPn4CSH/zJvXw56gmHw==}

  domhandler@5.0.3:
    resolution: {integrity: sha512-cgwlv/1iFQiFnU96XXgROh8xTeetsnJiDsTc7TYCLFd9+/WNkIqPTxiM/8pSd8VIrhXGTf1Ny1q1hquVqDJB5w==}
    engines: {node: '>= 4'}

  domutils@3.1.0:
    resolution: {integrity: sha512-H78uMmQtI2AhgDJjWeQmHwJJ2bLPD3GMmO7Zja/ZZh84wkm+4ut+IUnUdRa8uCGX88DiVx1j6FRe1XfxEgjEZA==}

  dotenv@16.0.3:
    resolution: {integrity: sha512-7GO6HghkA5fYG9TYnNxi14/7K9f5occMlp3zXAuSxn7CKCxt9xbNWG7yF8hTCSUchlfWSe3uLmlPfigevRItzQ==}
    engines: {node: '>=12'}

  eastasianwidth@0.2.0:
    resolution: {integrity: sha512-I88TYZWc9XiYHRQ4/3c5rjjfgkjhLyW2luGIheGERbNQ6OY7yTybanSpDXZa8y7VUP9YmDcYa+eyq4ca7iLqWA==}

  electron-to-chromium@1.4.817:
    resolution: {integrity: sha512-3znu+lZMIbTe8ZOs360OMJvVroVF2NpNI8T5jfLnDetVvj0uNmIucZzQVYMSJfsu9f47Ssox1Gt46PR+R+1JUg==}

  emoji-regex@8.0.0:
    resolution: {integrity: sha512-MSjYzcWNOA0ewAHpz0MxpYFvwg6yjy1NG3xteoqz644VCo/RPgnr1/GGt+ic3iJTzQ8Eu3TdM14SawnVUmGE6A==}

  emoji-regex@9.2.2:
    resolution: {integrity: sha512-L18DaJsXSUk2+42pv8mLs5jJT2hqFkFE4j21wOmgbUqsZ2hL72NsUU785g9RXgo3s0ZNgVl42TiHp3ZtOv/Vyg==}

  engine.io-client@6.5.4:
    resolution: {integrity: sha512-GeZeeRjpD2qf49cZQ0Wvh/8NJNfeXkXXcoGh+F77oEAgo9gUHwT1fCRxSNU+YEEaysOJTnsFHmM5oAcPy4ntvQ==}

  engine.io-parser@5.2.3:
    resolution: {integrity: sha512-HqD3yTBfnBxIrbnM1DoD6Pcq8NECnh8d4As1Qgh0z5Gg3jRRIqijury0CL3ghu/edArpUYiYqQiDUQBIs4np3Q==}
    engines: {node: '>=10.0.0'}

  engine.io@6.5.5:
    resolution: {integrity: sha512-C5Pn8Wk+1vKBoHghJODM63yk8MvrO9EWZUfkAt5HAqIgPE4/8FF0PEGHXtEd40l223+cE5ABWuPzm38PHFXfMA==}
    engines: {node: '>=10.2.0'}

  enhanced-resolve@5.17.0:
    resolution: {integrity: sha512-dwDPwZL0dmye8Txp2gzFmA6sxALaSvdRDjPH0viLcKrtlOL3tw62nWWweVD1SdILDTJrbrL6tdWVN58Wo6U3eA==}
    engines: {node: '>=10.13.0'}

  entities@4.5.0:
    resolution: {integrity: sha512-V0hjH4dGPh9Ao5p0MoRY6BVqtwCjhz6vI5LT8AJ55H+4g9/4vbHx1I54fS0XuclLhDHArPQCiMjDxjaL8fPxhw==}
    engines: {node: '>=0.12'}

  error-ex@1.3.2:
    resolution: {integrity: sha512-7dFHNmqeFSEt2ZBsCriorKnn3Z2pj+fd9kmI6QoWw4//DL+icEBfc0U7qJCisqrTsKTjw4fNFy2pW9OqStD84g==}

  es-abstract@1.23.3:
    resolution: {integrity: sha512-e+HfNH61Bj1X9/jLc5v1owaLYuHdeHHSQlkhCBiTK8rBvKaULl/beGMxwrMXjpYrv4pz22BlY570vVePA2ho4A==}
    engines: {node: '>= 0.4'}

  es-define-property@1.0.0:
    resolution: {integrity: sha512-jxayLKShrEqqzJ0eumQbVhTYQM27CfT1T35+gCgDFoL82JLsXqTJ76zv6A0YLOgEnLUMvLzsDsGIrl8NFpT2gQ==}
    engines: {node: '>= 0.4'}

  es-errors@1.3.0:
    resolution: {integrity: sha512-Zf5H2Kxt2xjTvbJvP2ZWLEICxA6j+hAmMzIlypy4xcBg1vKVnx89Wy0GbS+kf5cwCVFFzdCFh2XSCFNULS6csw==}
    engines: {node: '>= 0.4'}

  es-get-iterator@1.1.3:
    resolution: {integrity: sha512-sPZmqHBe6JIiTfN5q2pEi//TwxmAFHwj/XEuYjTuse78i8KxaqMTTzxPoFKuzRpDpTJ+0NAbpfenkmH2rePtuw==}

  es-iterator-helpers@1.0.19:
    resolution: {integrity: sha512-zoMwbCcH5hwUkKJkT8kDIBZSz9I6mVG//+lDCinLCGov4+r7NIy0ld8o03M0cJxl2spVf6ESYVS6/gpIfq1FFw==}
    engines: {node: '>= 0.4'}

  es-module-lexer@1.5.4:
    resolution: {integrity: sha512-MVNK56NiMrOwitFB7cqDwq0CQutbw+0BvLshJSse0MUNU+y1FC3bUS/AQg7oUng+/wKrrki7JfmwtVHkVfPLlw==}

  es-object-atoms@1.0.0:
    resolution: {integrity: sha512-MZ4iQ6JwHOBQjahnjwaC1ZtIBH+2ohjamzAO3oaHcXYup7qxjF2fixyH+Q71voWHeOkI2q/TnJao/KfXYIZWbw==}
    engines: {node: '>= 0.4'}

  es-set-tostringtag@2.0.3:
    resolution: {integrity: sha512-3T8uNMC3OQTHkFUsFq8r/BwAXLHvU/9O9mE0fBc/MY5iq/8H7ncvO947LmYA6ldWw9Uh8Yhf25zu6n7nML5QWQ==}
    engines: {node: '>= 0.4'}

  es-shim-unscopables@1.0.2:
    resolution: {integrity: sha512-J3yBRXCzDu4ULnQwxyToo/OjdMx6akgVC7K6few0a7F/0wLtmKKN7I73AH5T2836UuXRqN7Qg+IIUw/+YJksRw==}

  es-to-primitive@1.2.1:
    resolution: {integrity: sha512-QCOllgZJtaUo9miYBcLChTUaHNjJF3PYs1VidD7AwiEj1kYxKeQTctLAezAOH5ZKRH0g2IgPn6KwB4IT8iRpvA==}
    engines: {node: '>= 0.4'}

  esbuild@0.19.11:
    resolution: {integrity: sha512-HJ96Hev2hX/6i5cDVwcqiJBBtuo9+FeIJOtZ9W1kA5M6AMJRHUZlpYZ1/SbEwtO0ioNAW8rUooVpC/WehY2SfA==}
    engines: {node: '>=12'}
    hasBin: true

  esbuild@0.21.5:
    resolution: {integrity: sha512-mg3OPMV4hXywwpoDxu3Qda5xCKQi+vCTZq8S9J/EpkhB2HzKXq4SNFZE3+NK93JYxc8VMSep+lOUSC/RVKaBqw==}
    engines: {node: '>=12'}
    hasBin: true

  escalade@3.1.2:
    resolution: {integrity: sha512-ErCHMCae19vR8vQGe50xIsVomy19rg6gFu3+r3jkEO46suLMWBksvVyoGgQV+jOfl84ZSOSlmv6Gxa89PmTGmA==}
    engines: {node: '>=6'}

  escape-string-regexp@1.0.5:
    resolution: {integrity: sha512-vbRorB5FUQWvla16U8R/qgaFIya2qGzwDrNmCZuYKrbdSUMG6I1ZCGQRefkRVhuOkIGVne7BQ35DSfo1qvJqFg==}
    engines: {node: '>=0.8.0'}

  escape-string-regexp@4.0.0:
    resolution: {integrity: sha512-TtpcNJ3XAzx3Gq8sWRzJaVajRs0uVxA2YAkdb1jm2YkPz4G6egUFAyA3n5vtEIZefPk5Wa4UXbKuS5fKkJWdgA==}
    engines: {node: '>=10'}

  eslint-config-next@14.2.4:
    resolution: {integrity: sha512-Qr0wMgG9m6m4uYy2jrYJmyuNlYZzPRQq5Kvb9IDlYwn+7yq6W6sfMNFgb+9guM1KYwuIo6TIaiFhZJ6SnQ/Efw==}
    peerDependencies:
      eslint: ^7.23.0 || ^8.0.0
      typescript: '>=3.3.1'
    peerDependenciesMeta:
      typescript:
        optional: true

  eslint-config-prettier@9.0.0:
    resolution: {integrity: sha512-IcJsTkJae2S35pRsRAwoCE+925rJJStOdkKnLVgtE+tEpqU0EVVM7OqrwxqgptKdX29NUwC82I5pXsGFIgSevw==}
    hasBin: true
    peerDependencies:
      eslint: '>=7.0.0'

  eslint-config-prettier@9.1.0:
    resolution: {integrity: sha512-NSWl5BFQWEPi1j4TjVNItzYV7dZXZ+wP6I6ZhrBGpChQhZRUaElihE9uRRkcbRnNb76UMKDF3r+WTmNcGPKsqw==}
    hasBin: true
    peerDependencies:
      eslint: '>=7.0.0'

  eslint-config-turbo@1.10.12:
    resolution: {integrity: sha512-z3jfh+D7UGYlzMWGh+Kqz++hf8LOE96q3o5R8X4HTjmxaBWlLAWG+0Ounr38h+JLR2TJno0hU9zfzoPNkR9BdA==}
    peerDependencies:
      eslint: '>6.6.0'

  eslint-import-resolver-node@0.3.9:
    resolution: {integrity: sha512-WFj2isz22JahUv+B788TlO3N6zL3nNJGU8CcZbPZvVEkBPaJdCV4vy5wyghty5ROFbCRnm132v8BScu5/1BQ8g==}

  eslint-import-resolver-typescript@3.6.1:
    resolution: {integrity: sha512-xgdptdoi5W3niYeuQxKmzVDTATvLYqhpwmykwsh7f6HIOStGWEIL9iqZgQDF9u9OEzrRwR8no5q2VT+bjAujTg==}
    engines: {node: ^14.18.0 || >=16.0.0}
    peerDependencies:
      eslint: '*'
      eslint-plugin-import: '*'

  eslint-module-utils@2.8.1:
    resolution: {integrity: sha512-rXDXR3h7cs7dy9RNpUlQf80nX31XWJEyGq1tRMo+6GsO5VmTe4UTwtmonAD4ZkAsrfMVDA2wlGJ3790Ys+D49Q==}
    engines: {node: '>=4'}
    peerDependencies:
      '@typescript-eslint/parser': '*'
      eslint: '*'
      eslint-import-resolver-node: '*'
      eslint-import-resolver-typescript: '*'
      eslint-import-resolver-webpack: '*'
    peerDependenciesMeta:
      '@typescript-eslint/parser':
        optional: true
      eslint:
        optional: true
      eslint-import-resolver-node:
        optional: true
      eslint-import-resolver-typescript:
        optional: true
      eslint-import-resolver-webpack:
        optional: true

  eslint-plugin-import@2.29.1:
    resolution: {integrity: sha512-BbPC0cuExzhiMo4Ff1BTVwHpjjv28C5R+btTOGaCRC7UEz801up0JadwkeSk5Ued6TG34uaczuVuH6qyy5YUxw==}
    engines: {node: '>=4'}
    peerDependencies:
      '@typescript-eslint/parser': '*'
      eslint: ^2 || ^3 || ^4 || ^5 || ^6 || ^7.2.0 || ^8
    peerDependenciesMeta:
      '@typescript-eslint/parser':
        optional: true

  eslint-plugin-jsx-a11y@6.9.0:
    resolution: {integrity: sha512-nOFOCaJG2pYqORjK19lqPqxMO/JpvdCZdPtNdxY3kvom3jTvkAbOvQvD8wuD0G8BYR0IGAGYDlzqWJOh/ybn2g==}
    engines: {node: '>=4.0'}
    peerDependencies:
      eslint: ^3 || ^4 || ^5 || ^6 || ^7 || ^8

  eslint-plugin-prettier@5.2.1:
    resolution: {integrity: sha512-gH3iR3g4JfF+yYPaJYkN7jEl9QbweL/YfkoRlNnuIEHEz1vHVlCmWOS+eGGiRuzHQXdJFCOTxRgvju9b8VUmrw==}
    engines: {node: ^14.18.0 || >=16.0.0}
    peerDependencies:
      '@types/eslint': '>=8.0.0'
      eslint: '>=8.0.0'
      eslint-config-prettier: '*'
      prettier: '>=3.0.0'
    peerDependenciesMeta:
      '@types/eslint':
        optional: true
      eslint-config-prettier:
        optional: true

  eslint-plugin-react-hooks@4.6.2:
    resolution: {integrity: sha512-QzliNJq4GinDBcD8gPB5v0wh6g8q3SUi6EFF0x8N/BL9PoVs0atuGc47ozMRyOWAKdwaZ5OnbOEa3WR+dSGKuQ==}
    engines: {node: '>=10'}
    peerDependencies:
      eslint: ^3.0.0 || ^4.0.0 || ^5.0.0 || ^6.0.0 || ^7.0.0 || ^8.0.0-0

  eslint-plugin-react@7.34.4:
    resolution: {integrity: sha512-Np+jo9bUwJNxCsT12pXtrGhJgT3T44T1sHhn1Ssr42XFn8TES0267wPGo5nNrMHi8qkyimDAX2BUmkf9pSaVzA==}
    engines: {node: '>=4'}
    peerDependencies:
      eslint: ^3 || ^4 || ^5 || ^6 || ^7 || ^8

  eslint-plugin-testing-library@6.2.2:
    resolution: {integrity: sha512-1E94YOTUDnOjSLyvOwmbVDzQi/WkKm3WVrMXu6SmBr6DN95xTGZmI6HJ/eOkSXh/DlheRsxaPsJvZByDBhWLVQ==}
    engines: {node: ^12.22.0 || ^14.17.0 || >=16.0.0, npm: '>=6'}
    peerDependencies:
      eslint: ^7.5.0 || ^8.0.0

  eslint-plugin-turbo@1.10.12:
    resolution: {integrity: sha512-uNbdj+ohZaYo4tFJ6dStRXu2FZigwulR1b3URPXe0Q8YaE7thuekKNP+54CHtZPH9Zey9dmDx5btAQl9mfzGOw==}
    peerDependencies:
      eslint: '>6.6.0'

  eslint-plugin-unicorn@54.0.0:
    resolution: {integrity: sha512-XxYLRiYtAWiAjPv6z4JREby1TAE2byBC7wlh0V4vWDCpccOSU1KovWV//jqPXF6bq3WKxqX9rdjoRQ1EhdmNdQ==}
    engines: {node: '>=18.18'}
    peerDependencies:
      eslint: '>=8.56.0'

  eslint-plugin-unused-imports@3.2.0:
    resolution: {integrity: sha512-6uXyn6xdINEpxE1MtDjxQsyXB37lfyO2yKGVVgtD7WEWQGORSOZjgrD6hBhvGv4/SO+TOlS+UnC6JppRqbuwGQ==}
    engines: {node: ^12.22.0 || ^14.17.0 || >=16.0.0}
    peerDependencies:
      '@typescript-eslint/eslint-plugin': 6 - 7
      eslint: '8'
    peerDependenciesMeta:
      '@typescript-eslint/eslint-plugin':
        optional: true

  eslint-plugin-vitest@0.4.1:
    resolution: {integrity: sha512-+PnZ2u/BS+f5FiuHXz4zKsHPcMKHie+K+1Uvu/x91ovkCMEOJqEI8E9Tw1Wzx2QRz4MHOBHYf1ypO8N1K0aNAA==}
    engines: {node: ^18.0.0 || >= 20.0.0}
    peerDependencies:
      '@typescript-eslint/eslint-plugin': '*'
      eslint: '>=8.0.0'
      vitest: '*'
    peerDependenciesMeta:
      '@typescript-eslint/eslint-plugin':
        optional: true
      vitest:
        optional: true

  eslint-rule-composer@0.3.0:
    resolution: {integrity: sha512-bt+Sh8CtDmn2OajxvNO+BX7Wn4CIWMpTRm3MaiKPCQcnnlm0CS2mhui6QaoeQugs+3Kj2ESKEEGJUdVafwhiCg==}
    engines: {node: '>=4.0.0'}

  eslint-scope@5.1.1:
    resolution: {integrity: sha512-2NxwbF/hZ0KpepYN0cNbo+FN6XoK7GaHlQhgx/hIZl6Va0bF45RQOOwhLIy8lQDbuCiadSLCBnH2CFYquit5bw==}
    engines: {node: '>=8.0.0'}

  eslint-scope@7.2.2:
    resolution: {integrity: sha512-dOt21O7lTMhDM+X9mB4GX+DZrZtCUJPL/wlcTqxyrx5IvO0IYtILdtrQGQp+8n5S0gwSVmOf9NQrjMOgfQZlIg==}
    engines: {node: ^12.22.0 || ^14.17.0 || >=16.0.0}

  eslint-visitor-keys@3.4.3:
    resolution: {integrity: sha512-wpc+LXeiyiisxPlEkUzU6svyS1frIO3Mgxj1fdy7Pm8Ygzguax2N3Fa/D/ag1WqbOprdI+uY6wMUl8/a2G+iag==}
    engines: {node: ^12.22.0 || ^14.17.0 || >=16.0.0}

  eslint-visitor-keys@4.0.0:
    resolution: {integrity: sha512-OtIRv/2GyiF6o/d8K7MYKKbXrOUBIK6SfkIRM4Z0dY3w+LiQ0vy3F57m0Z71bjbyeiWFiHJ8brqnmE6H6/jEuw==}
    engines: {node: ^18.18.0 || ^20.9.0 || >=21.1.0}

  eslint@8.57.0:
    resolution: {integrity: sha512-dZ6+mexnaTIbSBZWgou51U6OmzIhYM2VcNdtiTtI7qPNZm35Akpr0f6vtw3w1Kmn5PYo+tZVfh13WrhpS6oLqQ==}
    engines: {node: ^12.22.0 || ^14.17.0 || >=16.0.0}
    hasBin: true

  espree@10.1.0:
    resolution: {integrity: sha512-M1M6CpiE6ffoigIOWYO9UDP8TMUw9kqb21tf+08IgDYjCsOvCuDt4jQcZmoYxx+w7zlKw9/N0KXfto+I8/FrXA==}
    engines: {node: ^18.18.0 || ^20.9.0 || >=21.1.0}

  espree@9.6.1:
    resolution: {integrity: sha512-oruZaFkjorTpF32kDSI5/75ViwGeZginGGy2NoOSg3Q9bnwlnmDm4HLnkl0RE3n+njDXR037aY1+x58Z/zFdwQ==}
    engines: {node: ^12.22.0 || ^14.17.0 || >=16.0.0}

  esquery@1.6.0:
    resolution: {integrity: sha512-ca9pw9fomFcKPvFLXhBKUK90ZvGibiGOvRJNbjljY7s7uq/5YO4BOzcYtJqExdx99rF6aAcnRxHmcUHcz6sQsg==}
    engines: {node: '>=0.10'}

  esrecurse@4.3.0:
    resolution: {integrity: sha512-KmfKL3b6G+RXvP8N1vr3Tq1kL/oCFgn2NYXEtqP8/L3pKapUA4G8cFVaoF3SU323CD4XypR/ffioHmkti6/Tag==}
    engines: {node: '>=4.0'}

  estraverse@4.3.0:
    resolution: {integrity: sha512-39nnKffWz8xN1BU/2c79n9nB9HDzo0niYUqx6xyqUnyoAnQyyWpOTdZEeiCch8BBu515t4wp9ZmgVfVhn9EBpw==}
    engines: {node: '>=4.0'}

  estraverse@5.3.0:
    resolution: {integrity: sha512-MMdARuVEQziNTeJD8DgMqmhwR11BRQ/cBP+pLtYdSTnf3MIO8fFeiINEbX36ZdNlfU/7A9f3gUw49B3oQsvwBA==}
    engines: {node: '>=4.0'}

  estree-walker@3.0.3:
    resolution: {integrity: sha512-7RUKfXgSMMkzt6ZuXmqapOurLGPPfgj6l9uRZ7lRGolvk0y2yocc35LdcxKC5PQZdn2DMqioAQ2NoWcrTKmm6g==}

  esutils@2.0.3:
    resolution: {integrity: sha512-kVscqXk4OCp68SZ0dkgEKVi6/8ij300KBWTJq32P/dYeWTSwK41WyTxalN1eRmA5Z9UU/LX9D7FWSmV9SAYx6g==}
    engines: {node: '>=0.10.0'}

  events@3.3.0:
    resolution: {integrity: sha512-mQw+2fkQbALzQ7V0MY0IqdnXNOeTtP4r0lN9z7AAawCXgqea7bDii20AYrIBrFd/Hx0M2Ocz6S111CaFkUcb0Q==}
    engines: {node: '>=0.8.x'}

  execa@8.0.1:
    resolution: {integrity: sha512-VyhnebXciFV2DESc+p6B+y0LjSm0krU4OgJN44qFAhBY0TJ+1V61tYD2+wHusZ6F9n5K+vl8k0sTy7PEfV4qpg==}
    engines: {node: '>=16.17'}

  fast-deep-equal@2.0.1:
    resolution: {integrity: sha512-bCK/2Z4zLidyB4ReuIsvALH6w31YfAQDmXMqMx6FyfHqvBxtjC0eRumeSu4Bs3XtXwpyIywtSTrVT99BxY1f9w==}

  fast-deep-equal@3.1.3:
    resolution: {integrity: sha512-f3qQ9oQy9j2AhBe/H9VC91wLmKBCCU/gDOnKNAYG5hswO7BLKj09Hc5HYNz9cGI++xlpDCIgDaitVs03ATR84Q==}

  fast-diff@1.3.0:
    resolution: {integrity: sha512-VxPP4NqbUjj6MaAOafWeUn2cXWLcCtljklUtZf0Ind4XQ+QPtmA0b18zZy0jIQx+ExRVCR/ZQpBmik5lXshNsw==}

  fast-glob@3.3.2:
    resolution: {integrity: sha512-oX2ruAFQwf/Orj8m737Y5adxDQO0LAB7/S5MnxCdTNDd4p6BsyIVsv9JQsATbTSq8KHRpLwIHbVlUNatxd+1Ow==}
    engines: {node: '>=8.6.0'}

  fast-json-stable-stringify@2.1.0:
    resolution: {integrity: sha512-lhd/wF+Lk98HZoTCtlVraHtfh5XYijIjalXck7saUtuanSDyLMxnHhSXEDJqHxD7msR8D0uCmqlkwjCV8xvwHw==}

  fast-levenshtein@2.0.6:
    resolution: {integrity: sha512-DCXu6Ifhqcks7TZKY3Hxp3y6qphY5SJZmrWMDrKcERSOXWQdMhU9Ig/PYrzyw/ul9jOIyh0N4M0tbC5hodg8dw==}

  fastq@1.17.1:
    resolution: {integrity: sha512-sRVD3lWVIXWg6By68ZN7vho9a1pQcN/WBFaAAsDDFzlJjvoGx0P8z7V1t72grFJfJhu3YPZBuu25f7Kaw2jN1w==}

  fflate@0.8.2:
    resolution: {integrity: sha512-cPJU47OaAoCbg0pBvzsgpTPhmhqI5eJjh/JIu8tPj5q+T7iLvW/JAYUqmE7KOB4R1ZyEhzBaIQpQpardBF5z8A==}

  file-entry-cache@6.0.1:
    resolution: {integrity: sha512-7Gps/XWymbLk2QLYK4NzpMOrYjMhdIxXuIvy2QBsLE6ljuodKvdkWs/cpyJJ3CVIVpH0Oi1Hvg1ovbMzLdFBBg==}
    engines: {node: ^10.12.0 || >=12.0.0}

  fill-range@7.1.1:
    resolution: {integrity: sha512-YsGpe3WHLK8ZYi4tWDg2Jy3ebRz2rXowDxnld4bkQB00cc/1Zw9AWnC0i9ztDJitivtQvaI9KaLyKrc+hBW0yg==}
    engines: {node: '>=8'}

  find-up@4.1.0:
    resolution: {integrity: sha512-PpOwAdQ/YlXQ2vj8a3h8IipDuYRi3wceVQQGYWxNINccq40Anw7BlsEXCMbt1Zt+OLA6Fq9suIpIWD0OsnISlw==}
    engines: {node: '>=8'}

  find-up@5.0.0:
    resolution: {integrity: sha512-78/PXT1wlLLDgTzDs7sjq9hzz0vXD+zn+7wypEe4fXQxCmdmqfGsEPQxmiCSQI3ajFV91bVSsvNtrJRiW6nGng==}
    engines: {node: '>=10'}

  flat-cache@3.2.0:
    resolution: {integrity: sha512-CYcENa+FtcUKLmhhqyctpclsq7QF38pKjZHsGNiSQF5r4FtoKDWabFDl3hzaEQMvT1LHEysw5twgLvpYYb4vbw==}
    engines: {node: ^10.12.0 || >=12.0.0}

  flatted@3.3.1:
    resolution: {integrity: sha512-X8cqMLLie7KsNUDSdzeN8FYK9rEt4Dt67OsG/DNGnYTSDBG4uFAJFBnUeiV+zCVAvwFy56IjM9sH51jVaEhNxw==}

  for-each@0.3.3:
    resolution: {integrity: sha512-jqYfLp7mo9vIyQf8ykW2v7A+2N4QjeCeI5+Dz9XraiO1ign81wjiH7Fb9vSOWvQfNtmSa4H2RoQTrrXivdUZmw==}

  foreground-child@3.2.1:
    resolution: {integrity: sha512-PXUUyLqrR2XCWICfv6ukppP96sdFwWbNEnfEMt7jNsISjMsvaLNinAHNDYyvkyU+SZG2BTSbT5NjG+vZslfGTA==}
    engines: {node: '>=14'}

  form-data@4.0.0:
    resolution: {integrity: sha512-ETEklSGi5t0QMZuiXoA/Q6vcnxcLQP5vdugSpuAyi6SVGi2clPPp+xgEhuMaHC+zGgn31Kd235W35f7Hykkaww==}
    engines: {node: '>= 6'}

  fraction.js@4.3.7:
    resolution: {integrity: sha512-ZsDfxO51wGAXREY55a7la9LScWpwv9RxIrYABrlvOFBlH/ShPnrtsXeuUIfXKKOVicNxQ+o8JTbJvjS4M89yew==}

  framer-motion@10.17.4:
    resolution: {integrity: sha512-CYBSs6cWfzcasAX8aofgKFZootmkQtR4qxbfTOksBLny/lbUfkGbQAFOS3qnl6Uau1N9y8tUpI7mVIrHgkFjLQ==}
    peerDependencies:
      react: ^18.0.0
      react-dom: ^18.0.0
    peerDependenciesMeta:
      react:
        optional: true
      react-dom:
        optional: true

  fs.realpath@1.0.0:
    resolution: {integrity: sha512-OO0pH2lK6a0hZnAdau5ItzHPI6pUlvI7jMVnxUQRtw4owF2wk8lOSabtGDCTP4Ggrg2MbGnWO9X8K1t4+fGMDw==}

  fsevents@2.3.3:
    resolution: {integrity: sha512-5xoDfX+fL7faATnagmWPpbFtwh/R77WmMMqqHGS65C3vvB0YHrgF+B1YmZ3441tMj5n63k0212XNoJwzlhffQw==}
    engines: {node: ^8.16.0 || ^10.6.0 || >=11.0.0}
    os: [darwin]

  function-bind@1.1.2:
    resolution: {integrity: sha512-7XHNxH7qX9xG5mIwxkhumTox/MIRNcOgDrxWsMt2pAr23WHp6MrRlN7FBSFpCpr+oVO0F744iUgR82nJMfG2SA==}

  function.prototype.name@1.1.6:
    resolution: {integrity: sha512-Z5kx79swU5P27WEayXM1tBi5Ze/lbIyiNgU3qyXUOf9b2rgXYyF9Dy9Cx+IQv/Lc8WCG6L82zwUPpSS9hGehIg==}
    engines: {node: '>= 0.4'}

  functions-have-names@1.2.3:
    resolution: {integrity: sha512-xckBUXyTIqT97tq2x2AMb+g163b5JFysYk0x4qxNFwbfQkmNZoiRHb6sPzI9/QV33WeuvVYBUIiD4NzNIyqaRQ==}

  gensync@1.0.0-beta.2:
    resolution: {integrity: sha512-3hN7NaskYvMDLQY55gnW3NQ+mesEAepTqlg+VEbj7zzqEMBVNhzcGYYeqFo/TlYz6eQiFcp1HcsCZO+nGgS8zg==}
    engines: {node: '>=6.9.0'}

  get-func-name@2.0.2:
    resolution: {integrity: sha512-8vXOvuE167CtIc3OyItco7N/dpRtBbYOsPsXCz7X/PMnlGjYjSGuZJgM1Y7mmew7BKf9BqvLX2tnOVy1BBUsxQ==}

  get-intrinsic@1.2.4:
    resolution: {integrity: sha512-5uYhsJH8VJBTv7oslg4BznJYhDoRI6waYCxMmCdnTrcCrHA/fCFKoTFz2JKKE0HdDFUF7/oQuhzumXJK7paBRQ==}
    engines: {node: '>= 0.4'}

  get-nonce@1.0.1:
    resolution: {integrity: sha512-FJhYRoDaiatfEkUK8HKlicmu/3SGFD51q3itKDGoSTysQJBnfOcxU5GxnhE1E6soB76MbT0MBtnKJuXyAx+96Q==}
    engines: {node: '>=6'}

  get-stream@8.0.1:
    resolution: {integrity: sha512-VaUJspBffn/LMCJVoMvSAdmscJyS1auj5Zulnn5UoYcY531UWmdwhRWkcGKnGU93m5HSXP9LP2usOryrBtQowA==}
    engines: {node: '>=16'}

  get-symbol-description@1.0.2:
    resolution: {integrity: sha512-g0QYk1dZBxGwk+Ngc+ltRH2IBp2f7zBkBMBJZCDerh6EhlhSR6+9irMCuT/09zD6qkarHUSn529sK/yL4S27mg==}
    engines: {node: '>= 0.4'}

  get-tsconfig@4.7.6:
    resolution: {integrity: sha512-ZAqrLlu18NbDdRaHq+AKXzAmqIUPswPWKUchfytdAjiRFnCe5ojG2bstg6mRiZabkKfCoL/e98pbBELIV/YCeA==}

  glob-parent@5.1.2:
    resolution: {integrity: sha512-AOIgSQCepiJYwP3ARnGx+5VnTu2HBYdzbGP45eLw1vr3zB3vZLeyed1sC9hnbcOc9/SrMyM5RPQrkGz4aS9Zow==}
    engines: {node: '>= 6'}

  glob-parent@6.0.2:
    resolution: {integrity: sha512-XxwI8EOhVQgWp6iDL+3b0r86f4d6AX6zSU55HfB4ydCEuXLXc5FcYeOu+nnGftS4TEju/11rt4KJPTMgbfmv4A==}
    engines: {node: '>=10.13.0'}

  glob-to-regexp@0.4.1:
    resolution: {integrity: sha512-lkX1HJXwyMcprw/5YUZc2s7DrpAiHB21/V+E1rHUrVNokkvB6bqMzT0VfV6/86ZNabt1k14YOIaT7nDvOX3Iiw==}

  glob@10.3.10:
    resolution: {integrity: sha512-fa46+tv1Ak0UPK1TOy/pZrIybNNt4HCv7SDzwyfiOZkvZLEbjsZkJBPtDHVshZjbecAoAGSC20MjLDG/qr679g==}
    engines: {node: '>=16 || 14 >=14.17'}
    hasBin: true

  glob@10.4.2:
    resolution: {integrity: sha512-GwMlUF6PkPo3Gk21UxkCohOv0PLcIXVtKyLlpEI28R/cO/4eNOdmLk3CMW1wROV/WR/EsZOWAfBbBOqYvs88/w==}
    engines: {node: '>=16 || 14 >=14.18'}
    hasBin: true

  glob@7.2.3:
    resolution: {integrity: sha512-nFR0zLpU2YCaRxwoCJvL6UvCH2JFyFVIvwTLsIf21AuHlMskA1hhTdk+LlYJtOlYt9v6dvszD2BGRqBL+iQK9Q==}
    deprecated: Glob versions prior to v9 are no longer supported

  globals@11.12.0:
    resolution: {integrity: sha512-WOBp/EEGUiIsJSp7wcv/y6MO+lV9UoncWqxuFfm8eBwzWNgyfBd6Gz+IeKQ9jCmyhoH99g15M3T+QaVHFjizVA==}
    engines: {node: '>=4'}

  globals@13.24.0:
    resolution: {integrity: sha512-AhO5QUcj8llrbG09iWhPU2B204J1xnPeL8kQmVorSsy+Sjj1sk8gIyh6cUocGmH4L0UuhAJy+hJMRA4mgA4mFQ==}
    engines: {node: '>=8'}

  globals@14.0.0:
    resolution: {integrity: sha512-oahGvuMGQlPw/ivIYBjVSrWAfWLBeku5tpPE2fOPLi+WHffIWbuh2tCjhyQhTBPMf5E9jDEH4FOmTYgYwbKwtQ==}
    engines: {node: '>=18'}

  globalthis@1.0.4:
    resolution: {integrity: sha512-DpLKbNU4WylpxJykQujfCcwYWiV/Jhm50Goo0wrVILAv5jOr9d+H+UR3PhSCD2rCCEIg0uc+G+muBTwD54JhDQ==}
    engines: {node: '>= 0.4'}

  globby@11.1.0:
    resolution: {integrity: sha512-jhIXaOzy1sb8IyocaruWSn1TjmnBVs8Ayhcy83rmxNJ8q2uWKCAj3CnJY+KpGSXCueAPc0i05kVvVKtP1t9S3g==}
    engines: {node: '>=10'}

  gopd@1.0.1:
    resolution: {integrity: sha512-d65bNlIadxvpb/A2abVdlqKqV563juRnZ1Wtk6s1sIR8uNsXR70xqIzVqxVf1eTqDunwT2MkczEeaezCKTZhwA==}

  graceful-fs@4.2.11:
    resolution: {integrity: sha512-RbJ5/jmFcNNCcDV5o9eTnBLJ/HszWV0P73bc+Ff4nS/rJj+YaS6IGyiOL0VoBYX+l1Wrl3k63h/KrH+nhJ0XvQ==}

  graphemer@1.4.0:
    resolution: {integrity: sha512-EtKwoO6kxCL9WO5xipiHTZlSzBm7WLT627TqC/uVRd0HKmq8NXyebnNYxDoBi7wt8eTWrUrKXCOVaFq9x1kgag==}

  has-bigints@1.0.2:
    resolution: {integrity: sha512-tSvCKtBr9lkF0Ex0aQiP9N+OpV4zi2r/Nee5VkRDbaqv35RLYMzbwQfFSZZH0kR+Rd6302UJZ2p/bJCEoR3VoQ==}

  has-flag@3.0.0:
    resolution: {integrity: sha512-sKJf1+ceQBr4SMkvQnBDNDtf4TXpVhVGateu0t918bl30FnbE2m4vNLX+VWe/dpjlb+HugGYzW7uQXH98HPEYw==}
    engines: {node: '>=4'}

  has-flag@4.0.0:
    resolution: {integrity: sha512-EykJT/Q1KjTWctppgIAgfSO0tKVuZUjhgMr17kqTumMl6Afv3EISleU7qZUzoXDFTAHTDC4NOoG/ZxU3EvlMPQ==}
    engines: {node: '>=8'}

  has-property-descriptors@1.0.2:
    resolution: {integrity: sha512-55JNKuIW+vq4Ke1BjOTjM2YctQIvCT7GFzHwmfZPGo5wnrgkid0YQtnAleFSqumZm4az3n2BS+erby5ipJdgrg==}

  has-proto@1.0.3:
    resolution: {integrity: sha512-SJ1amZAJUiZS+PhsVLf5tGydlaVB8EdFpaSO4gmiUKUOxk8qzn5AIy4ZeJUmh22znIdk/uMAUT2pl3FxzVUH+Q==}
    engines: {node: '>= 0.4'}

  has-symbols@1.0.3:
    resolution: {integrity: sha512-l3LCuF6MgDNwTDKkdYGEihYjt5pRPbEg46rtlmnSPlUbgmB8LOIrKJbYYFBSbnPaJexMKtiPO8hmeRjRz2Td+A==}
    engines: {node: '>= 0.4'}

  has-tostringtag@1.0.2:
    resolution: {integrity: sha512-NqADB8VjPFLM2V0VvHUewwwsw0ZWBaIdgo+ieHtK3hasLz4qeCRjYcqfB6AQrBggRKppKF8L52/VqdVsO47Dlw==}
    engines: {node: '>= 0.4'}

  hasown@2.0.2:
    resolution: {integrity: sha512-0hJU9SCPvmMzIBdZFqNPXWa6dqh7WdH0cII9y+CyS8rG3nL48Bclra9HmKhVVUHyPWNH5Y7xDwAB7bfgSjkUMQ==}
    engines: {node: '>= 0.4'}

  hosted-git-info@2.8.9:
    resolution: {integrity: sha512-mxIDAb9Lsm6DoOJ7xH+5+X4y1LU/4Hi50L9C5sIswK3JzULS4bwk1FvjdBgvYR4bzT4tuUQiC15FE2f5HbLvYw==}

  html-encoding-sniffer@4.0.0:
    resolution: {integrity: sha512-Y22oTqIU4uuPgEemfz7NDJz6OeKf12Lsu+QC+s3BVpda64lTiMYCyGwg5ki4vFxkMwQdeZDl2adZoqUgdFuTgQ==}
    engines: {node: '>=18'}

  html-escaper@2.0.2:
    resolution: {integrity: sha512-H2iMtd0I4Mt5eYiapRdIDjp+XzelXQ0tFE4JS7YFwFevXXMmOp9myNrUvCg0D6ws8iqkRPBfKHgbwig1SmlLfg==}

  html-to-text@9.0.5:
    resolution: {integrity: sha512-qY60FjREgVZL03vJU6IfMV4GDjGBIoOyvuFdpBDIX9yTlDw0TjxVBQp+P8NvpdIXNJvfWBTNul7fsAQJq2FNpg==}
    engines: {node: '>=14'}

  htmlparser2@8.0.2:
    resolution: {integrity: sha512-GYdjWKDkbRLkZ5geuHs5NY1puJ+PXwP7+fHPRz06Eirsb9ugf6d8kkXav6ADhcODhFFPMIXyxkxSuMf3D6NCFA==}

  http-proxy-agent@7.0.2:
    resolution: {integrity: sha512-T1gkAiYYDWYx3V5Bmyu7HcfcvL7mUrTWiM6yOfa3PIphViJ/gFPbvidQ+veqSOHci/PxBcDabeUNCzpOODJZig==}
    engines: {node: '>= 14'}

  https-proxy-agent@7.0.5:
    resolution: {integrity: sha512-1e4Wqeblerz+tMKPIq2EMGiiWW1dIjZOksyHWSUm1rmuvw/how9hBHZ38lAGj5ID4Ik6EdkOw7NmWPy6LAwalw==}
    engines: {node: '>= 14'}

  human-signals@5.0.0:
    resolution: {integrity: sha512-AXcZb6vzzrFAUE61HnN4mpLqd/cSIwNQjtNWR0euPm6y0iqx3G4gOXaIDdtdDwZmhwe82LA6+zinmW4UBWVePQ==}
    engines: {node: '>=16.17.0'}

  iconv-lite@0.6.3:
    resolution: {integrity: sha512-4fCk79wshMdzMp2rH06qWrJE4iolqLhCUH+OiuIgU++RB0+94NlDL81atO7GX55uUKueo0txHNtvEyI6D7WdMw==}
    engines: {node: '>=0.10.0'}

  ieee754@1.2.1:
    resolution: {integrity: sha512-dcyqhDvX1C46lXZcVqCpK+FtMRQVdIMN6/Df5js2zouUsqG7I6sFxitIC+7KYK29KdXOLHdu9zL4sFnoVQnqaA==}

  ignore@5.3.1:
    resolution: {integrity: sha512-5Fytz/IraMjqpwfd34ke28PTVMjZjJG2MPn5t7OE4eUCUNf8BAa7b5WUS9/Qvr6mwOQS7Mk6vdsMno5he+T8Xw==}
    engines: {node: '>= 4'}

  import-fresh@3.3.0:
    resolution: {integrity: sha512-veYYhQa+D1QBKznvhUHxb8faxlrwUnxseDAbAp457E0wLNio2bOSKnjYDhMj+YiAq61xrMGhQk9iXVk5FzgQMw==}
    engines: {node: '>=6'}

  imurmurhash@0.1.4:
    resolution: {integrity: sha512-JmXMZ6wuvDmLiHEml9ykzqO6lwFbof0GG4IkcGaENdCRDDmMVnny7s5HsIgHCbaq0w2MyPhDqkhTUgS2LU2PHA==}
    engines: {node: '>=0.8.19'}

  indent-string@4.0.0:
    resolution: {integrity: sha512-EdDDZu4A2OyIK7Lr/2zG+w5jmbuk1DVBnEwREQvBzspBJkCEbRa8GxU1lghYcaGJCnRWibjDXlq779X1/y5xwg==}
    engines: {node: '>=8'}

  inflight@1.0.6:
    resolution: {integrity: sha512-k92I/b08q4wvFscXCLvqfsHCrjrF7yiXsQuIVvVE7N82W3+aqpzuUdBbfhWcy/FZR3/4IgflMgKLOsvPDrGCJA==}
    deprecated: This module is not supported, and leaks memory. Do not use it. Check out lru-cache if you want a good and tested way to coalesce async requests by a key value, which is much more comprehensive and powerful.

  inherits@2.0.4:
    resolution: {integrity: sha512-k/vGaX4/Yla3WzyMCvTQOXYeIHvqOKtnqBduzTHpzpQZzAskKMhZ2K+EnBiSM9zGSoIFeMpXKxa4dYeZIQqewQ==}

  ini@1.3.8:
    resolution: {integrity: sha512-JV/yugV2uzW5iMRSiZAyDtQd+nxtUnjeLt0acNdw98kKLrvuRVyB80tsREOE7yvGVgalhZ6RNXCmEHkUKBKxew==}

  internal-slot@1.0.7:
    resolution: {integrity: sha512-NGnrKwXzSms2qUUih/ILZ5JBqNTSa1+ZmP6flaIp6KmSElgE9qdndzS3cqjrDovwFdmwsGsLdeFgB6suw+1e9g==}
    engines: {node: '>= 0.4'}

  invariant@2.2.4:
    resolution: {integrity: sha512-phJfQVBuaJM5raOpJjSfkiD6BpbCE4Ns//LaXl6wGYtUBY83nWS6Rf9tXm2e8VaK60JEjYldbPif/A2B1C2gNA==}

  is-arguments@1.1.1:
    resolution: {integrity: sha512-8Q7EARjzEnKpt/PCD7e1cgUS0a6X8u5tdSiMqXhojOdoV9TsMsiO+9VLC5vAmO8N7/GmXn7yjR8qnA6bVAEzfA==}
    engines: {node: '>= 0.4'}

  is-array-buffer@3.0.4:
    resolution: {integrity: sha512-wcjaerHw0ydZwfhiKbXJWLDY8A7yV7KhjQOpb83hGgGfId/aQa4TOvwyzn2PuswW2gPCYEL/nEAiSVpdOj1lXw==}
    engines: {node: '>= 0.4'}

  is-arrayish@0.2.1:
    resolution: {integrity: sha512-zz06S8t0ozoDXMG+ube26zeCTNXcKIPJZJi8hBrF4idCLms4CG9QtK7qBl1boi5ODzFpjswb5JPmHCbMpjaYzg==}

  is-async-function@2.0.0:
    resolution: {integrity: sha512-Y1JXKrfykRJGdlDwdKlLpLyMIiWqWvuSd17TvZk68PLAOGOoF4Xyav1z0Xhoi+gCYjZVeC5SI+hYFOfvXmGRCA==}
    engines: {node: '>= 0.4'}

  is-bigint@1.0.4:
    resolution: {integrity: sha512-zB9CruMamjym81i2JZ3UMn54PKGsQzsJeo6xvN3HJJ4CAsQNB6iRutp2To77OfCNuoxspsIhzaPoO1zyCEhFOg==}

  is-binary-path@2.1.0:
    resolution: {integrity: sha512-ZMERYes6pDydyuGidse7OsHxtbI7WVeUEozgR/g7rd0xUimYNlvZRE/K2MgZTjWy725IfelLeVcEM97mmtRGXw==}
    engines: {node: '>=8'}

  is-boolean-object@1.1.2:
    resolution: {integrity: sha512-gDYaKHJmnj4aWxyj6YHyXVpdQawtVLHU5cb+eztPGczf6cjuTdwve5ZIEfgXqH4e57An1D1AKf8CZ3kYrQRqYA==}
    engines: {node: '>= 0.4'}

  is-builtin-module@3.2.1:
    resolution: {integrity: sha512-BSLE3HnV2syZ0FK0iMA/yUGplUeMmNz4AW5fnTunbCIqZi4vG3WjJT9FHMy5D69xmAYBHXQhJdALdpwVxV501A==}
    engines: {node: '>=6'}

  is-callable@1.2.7:
    resolution: {integrity: sha512-1BC0BVFhS/p0qtw6enp8e+8OD0UrK0oFLztSjNzhcKA3WDuJxxAPXzPuPtKkjEY9UUoEWlX/8fgKeu2S8i9JTA==}
    engines: {node: '>= 0.4'}

  is-core-module@2.15.0:
    resolution: {integrity: sha512-Dd+Lb2/zvk9SKy1TGCt1wFJFo/MWBPMX5x7KcvLajWTGuomczdQX61PvY5yK6SVACwpoexWo81IfFyoKY2QnTA==}
    engines: {node: '>= 0.4'}

  is-data-view@1.0.1:
    resolution: {integrity: sha512-AHkaJrsUVW6wq6JS8y3JnM/GJF/9cf+k20+iDzlSaJrinEo5+7vRiteOSwBhHRiAyQATN1AmY4hwzxJKPmYf+w==}
    engines: {node: '>= 0.4'}

  is-date-object@1.0.5:
    resolution: {integrity: sha512-9YQaSxsAiSwcvS33MBk3wTCVnWK+HhF8VZR2jRxehM16QcVOdHqPn4VPHmRK4lSr38n9JriurInLcP90xsYNfQ==}
    engines: {node: '>= 0.4'}

  is-extglob@2.1.1:
    resolution: {integrity: sha512-SbKbANkN603Vi4jEZv49LeVJMn4yGwsbzZworEoyEiutsN3nJYdbO36zfhGJ6QEDpOZIFkDtnq5JRxmvl3jsoQ==}
    engines: {node: '>=0.10.0'}

  is-finalizationregistry@1.0.2:
    resolution: {integrity: sha512-0by5vtUJs8iFQb5TYUHHPudOR+qXYIMKtiUzvLIZITZUjknFmziyBJuLhVRc+Ds0dREFlskDNJKYIdIzu/9pfw==}

  is-fullwidth-code-point@3.0.0:
    resolution: {integrity: sha512-zymm5+u+sCsSWyD9qNaejV3DFvhCKclKdizYaJUuHA83RLjb7nSuGnddCHGv0hk+KY7BMAlsWeK4Ueg6EV6XQg==}
    engines: {node: '>=8'}

  is-generator-function@1.0.10:
    resolution: {integrity: sha512-jsEjy9l3yiXEQ+PsXdmBwEPcOxaXWLspKdplFUVI9vq1iZgIekeC0L167qeu86czQaxed3q/Uzuw0swL0irL8A==}
    engines: {node: '>= 0.4'}

  is-glob@4.0.3:
    resolution: {integrity: sha512-xelSayHH36ZgE7ZWhli7pW34hNbNl8Ojv5KVmkJD4hBdD3th8Tfk9vYasLM+mXWOZhFkgZfxhLSnrwRr4elSSg==}
    engines: {node: '>=0.10.0'}

  is-interactive@1.0.0:
    resolution: {integrity: sha512-2HvIEKRoqS62guEC+qBjpvRubdX910WCMuJTZ+I9yvqKU2/12eSL549HMwtabb4oupdj2sMP50k+XJfB/8JE6w==}
    engines: {node: '>=8'}

  is-map@2.0.3:
    resolution: {integrity: sha512-1Qed0/Hr2m+YqxnM09CjA2d/i6YZNfF6R2oRAOj36eUdS6qIV/huPJNSEpKbupewFs+ZsJlxsjjPbc0/afW6Lw==}
    engines: {node: '>= 0.4'}

  is-negative-zero@2.0.3:
    resolution: {integrity: sha512-5KoIu2Ngpyek75jXodFvnafB6DJgr3u8uuK0LEZJjrU19DrMD3EVERaR8sjz8CCGgpZvxPl9SuE1GMVPFHx1mw==}
    engines: {node: '>= 0.4'}

  is-number-object@1.0.7:
    resolution: {integrity: sha512-k1U0IRzLMo7ZlYIfzRu23Oh6MiIFasgpb9X76eqfFZAqwH44UI4KTBvBYIZ1dSL9ZzChTB9ShHfLkR4pdW5krQ==}
    engines: {node: '>= 0.4'}

  is-number@7.0.0:
    resolution: {integrity: sha512-41Cifkg6e8TylSpdtTpeLVMqvSBEVzTttHvERD741+pnZ8ANv0004MRL43QKPDlK9cGvNp6NZWZUBlbGXYxxng==}
    engines: {node: '>=0.12.0'}

  is-path-inside@3.0.3:
    resolution: {integrity: sha512-Fd4gABb+ycGAmKou8eMftCupSir5lRxqf4aD/vd0cD2qc4HL07OjCeuHMr8Ro4CoMaeCKDB0/ECBOVWjTwUvPQ==}
    engines: {node: '>=8'}

  is-potential-custom-element-name@1.0.1:
    resolution: {integrity: sha512-bCYeRA2rVibKZd+s2625gGnGF/t7DSqDs4dP7CrLA1m7jKWz6pps0LpYLJN8Q64HtmPKJ1hrN3nzPNKFEKOUiQ==}

  is-regex@1.1.4:
    resolution: {integrity: sha512-kvRdxDsxZjhzUX07ZnLydzS1TU/TJlTUHHY4YLL87e37oUA49DfkLqgy+VjFocowy29cKvcSiu+kIv728jTTVg==}
    engines: {node: '>= 0.4'}

  is-set@2.0.3:
    resolution: {integrity: sha512-iPAjerrse27/ygGLxw+EBR9agv9Y6uLeYVJMu+QNCoouJ1/1ri0mGrcWpfCqFZuzzx3WjtwxG098X+n4OuRkPg==}
    engines: {node: '>= 0.4'}

  is-shared-array-buffer@1.0.3:
    resolution: {integrity: sha512-nA2hv5XIhLR3uVzDDfCIknerhx8XUKnstuOERPNNIinXG7v9u+ohXF67vxm4TPTEPU6lm61ZkwP3c9PCB97rhg==}
    engines: {node: '>= 0.4'}

  is-stream@3.0.0:
    resolution: {integrity: sha512-LnQR4bZ9IADDRSkvpqMGvt/tEJWclzklNgSw48V5EAaAeDd6qGvN8ei6k5p0tvxSR171VmGyHuTiAOfxAbr8kA==}
    engines: {node: ^12.20.0 || ^14.13.1 || >=16.0.0}

  is-string@1.0.7:
    resolution: {integrity: sha512-tE2UXzivje6ofPW7l23cjDOMa09gb7xlAqG6jG5ej6uPV32TlWP3NKPigtaGeHNu9fohccRYvIiZMfOOnOYUtg==}
    engines: {node: '>= 0.4'}

  is-symbol@1.0.4:
    resolution: {integrity: sha512-C/CPBqKWnvdcxqIARxyOh4v1UUEOCHpgDa0WYgpKDFMszcrPcffg5uhwSgPCLD2WWxmq6isisz87tzT01tuGhg==}
    engines: {node: '>= 0.4'}

  is-typed-array@1.1.13:
    resolution: {integrity: sha512-uZ25/bUAlUY5fR4OKT4rZQEBrzQWYV9ZJYGGsUmEJ6thodVJ1HX64ePQ6Z0qPWP+m+Uq6e9UugrE38jeYsDSMw==}
    engines: {node: '>= 0.4'}

  is-unicode-supported@0.1.0:
    resolution: {integrity: sha512-knxG2q4UC3u8stRGyAVJCOdxFmv5DZiRcdlIaAQXAbSfJya+OhopNotLQrstBhququ4ZpuKbDc/8S6mgXgPFPw==}
    engines: {node: '>=10'}

  is-weakmap@2.0.2:
    resolution: {integrity: sha512-K5pXYOm9wqY1RgjpL3YTkF39tni1XajUIkawTLUo9EZEVUFga5gSQJF8nNS7ZwJQ02y+1YCNYcMh+HIf1ZqE+w==}
    engines: {node: '>= 0.4'}

  is-weakref@1.0.2:
    resolution: {integrity: sha512-qctsuLZmIQ0+vSSMfoVvyFe2+GSEvnmZ2ezTup1SBse9+twCCeial6EEi3Nc2KFcf6+qz2FBPnjXsk8xhKSaPQ==}

  is-weakset@2.0.3:
    resolution: {integrity: sha512-LvIm3/KWzS9oRFHugab7d+M/GcBXuXX5xZkzPmN+NxihdQlZUQ4dWuSV1xR/sq6upL1TJEDrfBgRepHFdBtSNQ==}
    engines: {node: '>= 0.4'}

  isarray@2.0.5:
    resolution: {integrity: sha512-xHjhDr3cNBK0BzdUJSPXZntQUx/mwMS5Rw4A7lPJ90XGAO6ISP/ePDNuo0vhqOZU+UD5JoodwCAAoZQd3FeAKw==}

  isexe@2.0.0:
    resolution: {integrity: sha512-RHxMLp9lnKHGHRng9QFhRCMbYAcVpn69smSGcq3f36xjgVVWThj4qqLbTLlq7Ssj8B+fIQ1EuCEGI2lKsyQeIw==}

  istanbul-lib-coverage@3.2.2:
    resolution: {integrity: sha512-O8dpsF+r0WV/8MNRKfnmrtCWhuKjxrq2w+jpzBL5UZKTi2LeVWnWOmWRxFlesJONmc+wLAGvKQZEOanko0LFTg==}
    engines: {node: '>=8'}

  istanbul-lib-instrument@6.0.3:
    resolution: {integrity: sha512-Vtgk7L/R2JHyyGW07spoFlB8/lpjiOLTjMdms6AFMraYt3BaJauod/NGrfnVG/y4Ix1JEuMRPDPEj2ua+zz1/Q==}
    engines: {node: '>=10'}

  istanbul-lib-report@3.0.1:
    resolution: {integrity: sha512-GCfE1mtsHGOELCU8e/Z7YWzpmybrx/+dSTfLrvY8qRmaY6zXTKWn6WQIjaAFw069icm6GVMNkgu0NzI4iPZUNw==}
    engines: {node: '>=10'}

  istanbul-lib-source-maps@5.0.6:
    resolution: {integrity: sha512-yg2d+Em4KizZC5niWhQaIomgf5WlL4vOOjZ5xGCmF8SnPE/mDWWXgvRExdcpCgh9lLRRa1/fSYp2ymmbJ1pI+A==}
    engines: {node: '>=10'}

  istanbul-reports@3.1.7:
    resolution: {integrity: sha512-BewmUXImeuRk2YY0PVbxgKAysvhRPUQE0h5QRM++nVWyubKGV0l8qQ5op8+B2DOmwSe63Jivj0BjkPQVf8fP5g==}
    engines: {node: '>=8'}

  iterator.prototype@1.1.2:
    resolution: {integrity: sha512-DR33HMMr8EzwuRL8Y9D3u2BMj8+RqSE850jfGu59kS7tbmPLzGkZmVSfyCFSDxuZiEY6Rzt3T2NA/qU+NwVj1w==}

  jackspeak@2.3.6:
    resolution: {integrity: sha512-N3yCS/NegsOBokc8GAdM8UcmfsKiSS8cipheD/nivzr700H+nsMOxJjQnvwOcRYVuFkdH0wGUvW2WbXGmrZGbQ==}
    engines: {node: '>=14'}

  jackspeak@3.4.3:
    resolution: {integrity: sha512-OGlZQpz2yfahA/Rd1Y8Cd9SIEsqvXkLVoSw/cgwhnhFMDbsQFeZYoJJ7bIZBS9BcamUW96asq/npPWugM+RQBw==}

  jest-worker@27.5.1:
    resolution: {integrity: sha512-7vuh85V5cdDofPyxn58nrPjBktZo0u9x1g8WtjQol+jZDaE+fhN+cIvTj11GndBnMnyfrUOG1sZQxCdjKh+DKg==}
    engines: {node: '>= 10.13.0'}

  jiti@1.21.6:
    resolution: {integrity: sha512-2yTgeWTWzMWkHu6Jp9NKgePDaYHbntiwvYuuJLbbN9vl7DC9DvXKOB2BC3ZZ92D3cvV/aflH0osDfwpHepQ53w==}
    hasBin: true

  jose@5.6.3:
    resolution: {integrity: sha512-1Jh//hEEwMhNYPDDLwXHa2ePWgWiFNNUadVmguAAw2IJ6sj9mNxV5tGXJNqlMkJAybF6Lgw1mISDxTePP/187g==}

  js-beautify@1.15.1:
    resolution: {integrity: sha512-ESjNzSlt/sWE8sciZH8kBF8BPlwXPwhR6pWKAw8bw4Bwj+iZcnKW6ONWUutJ7eObuBZQpiIb8S7OYspWrKt7rA==}
    engines: {node: '>=14'}
    hasBin: true

  js-cookie@3.0.5:
    resolution: {integrity: sha512-cEiJEAEoIbWfCZYKWhVwFuvPX1gETRYPw6LlaTKoxD3s2AkXzkCjnp6h0V77ozyqj0jakteJ4YqDJT830+lVGw==}
    engines: {node: '>=14'}

  js-tokens@4.0.0:
    resolution: {integrity: sha512-RdJUflcE3cUzKiMqQgsCu06FPu9UdIJO0beYbPhHN4k6apgJtifcoCtT9bcxOpYBtpD2kCM6Sbzg4CausW/PKQ==}

  js-tokens@9.0.0:
    resolution: {integrity: sha512-WriZw1luRMlmV3LGJaR6QOJjWwgLUTf89OwT2lUOyjX2dJGBwgmIkbcz+7WFZjrZM635JOIR517++e/67CP9dQ==}

  js-yaml@4.1.0:
    resolution: {integrity: sha512-wpxZs9NoxZaJESJGIZTyDEaYpl0FKSA+FB9aJiyemKhMwkxQg63h4T1KJgUGHpTqPDNRcmmYLugrRjJlBtWvRA==}
    hasBin: true

  jsdom@24.1.0:
    resolution: {integrity: sha512-6gpM7pRXCwIOKxX47cgOyvyQDN/Eh0f1MeKySBV2xGdKtqJBLj8P25eY3EVCWo2mglDDzozR2r2MW4T+JiNUZA==}
    engines: {node: '>=18'}
    peerDependencies:
      canvas: ^2.11.2
    peerDependenciesMeta:
      canvas:
        optional: true

  jsesc@0.5.0:
    resolution: {integrity: sha512-uZz5UnB7u4T9LvwmFqXii7pZSouaRPorGs5who1Ip7VO0wxanFvBL7GkM6dTHlgX+jhBApRetaWpnDabOeTcnA==}
    hasBin: true

  jsesc@2.5.2:
    resolution: {integrity: sha512-OYu7XEzjkCQ3C5Ps3QIZsQfNpqoJyZZA99wd9aWd05NCtC5pWOkShK2mkL6HXQR6/Cy2lbNdPlZBpuQHXE63gA==}
    engines: {node: '>=4'}
    hasBin: true

  jsesc@3.0.2:
    resolution: {integrity: sha512-xKqzzWXDttJuOcawBt4KnKHHIf5oQ/Cxax+0PWFG+DFDgHNAdi+TXECADI+RYiFUMmx8792xsMbbgXj4CwnP4g==}
    engines: {node: '>=6'}
    hasBin: true

  json-buffer@3.0.1:
    resolution: {integrity: sha512-4bV5BfR2mqfQTJm+V5tPPdf+ZpuhiIvTuAB5g8kcrXOZpTT/QwwVRWBywX1ozr6lEuPdbHxwaJlm9G6mI2sfSQ==}

  json-parse-even-better-errors@2.3.1:
    resolution: {integrity: sha512-xyFwyhro/JEof6Ghe2iz2NcXoj2sloNsWr/XsERDK/oiPCfaNhl5ONfp+jQdAZRQQ0IJWNzH9zIZF7li91kh2w==}

  json-schema-traverse@0.4.1:
    resolution: {integrity: sha512-xbbCH5dCYU5T8LcEhhuh7HJ88HXuW3qsI3Y0zOZFKfZEHcpWiHU/Jxzk629Brsab/mMiHQti9wMP+845RPe3Vg==}

  json-stable-stringify-without-jsonify@1.0.1:
    resolution: {integrity: sha512-Bdboy+l7tA3OGW6FjyFHWkP5LuByj1Tk33Ljyq0axyzdk9//JSi2u3fP1QSmd1KNwq6VOKYGlAu87CisVir6Pw==}

  json5@1.0.2:
    resolution: {integrity: sha512-g1MWMLBiz8FKi1e4w0UyVL3w+iJceWAFBAaBnnGKOpNa5f8TLktkbre1+s6oICydWAm+HRUGTmI+//xv2hvXYA==}
    hasBin: true

  json5@2.2.3:
    resolution: {integrity: sha512-XmOWe7eyHYH14cLdVPoyg+GOH3rYX++KpzrylJwSW98t3Nk+U8XOl8FWKOgwtzdb8lXGf6zYwDUzeHMWfxasyg==}
    engines: {node: '>=6'}
    hasBin: true

  jsx-ast-utils@3.3.5:
    resolution: {integrity: sha512-ZZow9HBI5O6EPgSJLUb8n2NKgmVWTwCvHGwFuJlMjvLFqlGG6pjirPhtdsseaLZjSibD8eegzmYpUZwoIlj2cQ==}
    engines: {node: '>=4.0'}

  keyv@4.5.4:
    resolution: {integrity: sha512-oxVHkHR/EJf2CNXnWxRLW6mg7JyCCUcG0DtEGmL2ctUo1PNTin1PUil+r/+4r5MpVgC/fn1kjsx7mjSujKqIpw==}

  language-subtag-registry@0.3.23:
    resolution: {integrity: sha512-0K65Lea881pHotoGEa5gDlMxt3pctLi2RplBb7Ezh4rRdLEOtgi7n4EwK9lamnUCkKBqaeKRVebTq6BAxSkpXQ==}

  language-tags@1.0.9:
    resolution: {integrity: sha512-MbjN408fEndfiQXbFQ1vnd+1NoLDsnQW41410oQBXiyXDMYH5z505juWa4KUE1LqxRC7DgOgZDbKLxHIwm27hA==}
    engines: {node: '>=0.10'}

  leac@0.6.0:
    resolution: {integrity: sha512-y+SqErxb8h7nE/fiEX07jsbuhrpO9lL8eca7/Y1nuWV2moNlXhyd59iDGcRf6moVyDMbmTNzL40SUyrFU/yDpg==}

  levn@0.4.1:
    resolution: {integrity: sha512-+bT2uH4E5LGE7h/n3evcS/sQlJXCpIp6ym8OWJ5eV6+67Dsql/LaaT7qJBAt2rzfoa/5QBGBhxDix1dMt2kQKQ==}
    engines: {node: '>= 0.8.0'}

  lilconfig@2.1.0:
    resolution: {integrity: sha512-utWOt/GHzuUxnLKxB6dk81RoOeoNeHgbrXiuGk4yyF5qlRz+iIVWu56E2fqGHFrXz0QNUhLB/8nKqvRH66JKGQ==}
    engines: {node: '>=10'}

  lilconfig@3.1.2:
    resolution: {integrity: sha512-eop+wDAvpItUys0FWkHIKeC9ybYrTGbU41U5K7+bttZZeohvnY7M9dZ5kB21GNWiFT2q1OoPTvncPCgSOVO5ow==}
    engines: {node: '>=14'}

  lines-and-columns@1.2.4:
    resolution: {integrity: sha512-7ylylesZQ/PV29jhEDl3Ufjo6ZX7gCqJr5F7PKrqc93v7fzSymt1BpwEU8nAUXs8qzzvqhbjhK5QZg6Mt/HkBg==}

  loader-runner@4.3.0:
    resolution: {integrity: sha512-3R/1M+yS3j5ou80Me59j7F9IMs4PXs3VqRrm0TU3AbKPxlmpoY1TNscJV/oGJXo8qCatFGTfDbY6W6ipGOYXfg==}
    engines: {node: '>=6.11.5'}

  local-pkg@0.5.0:
    resolution: {integrity: sha512-ok6z3qlYyCDS4ZEU27HaU6x/xZa9Whf8jD4ptH5UZTQYZVYeb9bnZ3ojVhiJNLiXK1Hfc0GNbLXcmZ5plLDDBg==}
    engines: {node: '>=14'}

  locate-path@5.0.0:
    resolution: {integrity: sha512-t7hw9pI+WvuwNJXwk5zVHpyhIqzg2qTlklJOf0mVxGSbe3Fp2VieZcduNYjaLDoy6p9uGpQEGWG87WpMKlNq8g==}
    engines: {node: '>=8'}

  locate-path@6.0.0:
    resolution: {integrity: sha512-iPZK6eYjbxRu3uB4/WZ3EsEIMJFMqAoopl3R+zuq0UjcAm/MO6KCweDgPfP3elTztoKP3KtnVHxTn2NHBSDVUw==}
    engines: {node: '>=10'}

  lodash.merge@4.6.2:
    resolution: {integrity: sha512-0KpjqXRVvrYyCsX1swR/XTK0va6VQkQM6MNo7PqW77ByjAhoARA8EfrP1N4+KlKj8YS0ZUCtRT/YUuhyYDujIQ==}

  lodash@4.17.21:
    resolution: {integrity: sha512-v2kDEe57lecTulaDIuNTPy3Ry4gLGJ6Z1O3vE1krgXZNrsQ+LFTGHVxVjcXPs17LhbZVGedAJv8XZ1tvj5FvSg==}

  log-symbols@4.1.0:
    resolution: {integrity: sha512-8XPvpAA8uyhfteu8pIvQxpJZ7SYYdpUivZpGy6sFsBuKRY/7rQGavedeB8aK+Zkyq6upMFVL/9AW6vOYzfRyLg==}
    engines: {node: '>=10'}

  loose-envify@1.4.0:
    resolution: {integrity: sha512-lyuxPGr/Wfhrlem2CL/UcnUc1zcqKAImBDzukY7Y5F/yQiNdko6+fRLevlw1HgMySw7f611UIY408EtxRSoK3Q==}
    hasBin: true

  loupe@2.3.7:
    resolution: {integrity: sha512-zSMINGVYkdpYSOBmLi0D1Uo7JU9nVdQKrHxC8eYlV+9YKK9WePqAlL7lSlorG/U2Fw1w0hTBmaa/jrQ3UbPHtA==}

  lru-cache@10.4.3:
    resolution: {integrity: sha512-JNAzZcXrCt42VGLuYz0zfAzDfAvJWW6AfYlDBQyDV5DClI2m5sAmK+OIO7s59XfsRsWHp02jAJrRadPRGTt6SQ==}

  lru-cache@5.1.1:
    resolution: {integrity: sha512-KpNARQA3Iwv+jTA0utUVVbrh+Jlrr1Fv0e56GGzAFOXN7dk/FviaDW8LHmK52DlcH4WP2n6gI8vN1aesBFgo9w==}

  lucide-react@0.400.0:
    resolution: {integrity: sha512-rpp7pFHh3Xd93KHixNgB0SqThMHpYNzsGUu69UaQbSZ75Q/J3m5t6EhKyMT3m4w2WOxmJ2mY0tD3vebnXqQryQ==}
    peerDependencies:
      react: ^16.5.1 || ^17.0.0 || ^18.0.0 || ^19.0.0

  lz-string@1.5.0:
    resolution: {integrity: sha512-h5bgJWpxJNswbU7qCrV0tIKQCaS3blPDrqKWx+QxzuzL1zGUzij9XCWLrSLsJPu5t+eWA/ycetzYAO5IOMcWAQ==}
    hasBin: true

  magic-string@0.30.10:
    resolution: {integrity: sha512-iIRwTIf0QKV3UAnYK4PU8uiEc4SRh5jX0mwpIwETPpHdhVM4f53RSwS/vXvN1JhGX+Cs7B8qIq3d6AH49O5fAQ==}

  magicast@0.3.4:
    resolution: {integrity: sha512-TyDF/Pn36bBji9rWKHlZe+PZb6Mx5V8IHCSxk7X4aljM4e/vyDvZZYwHewdVaqiA0nb3ghfHU/6AUpDxWoER2Q==}

  make-dir@4.0.0:
    resolution: {integrity: sha512-hXdUTZYIVOt1Ex//jAQi+wTZZpUpwBj/0QsOzqegb3rGMMeJiSEu5xLHnYfBrRV4RH2+OCSOO95Is/7x1WJ4bw==}
    engines: {node: '>=10'}

  marked@7.0.4:
    resolution: {integrity: sha512-t8eP0dXRJMtMvBojtkcsA7n48BkauktUKzfkPSCq85ZMTJ0v76Rke4DYz01omYpPTUh4p/f7HePgRo3ebG8+QQ==}
    engines: {node: '>= 16'}
    hasBin: true

  md-to-react-email@5.0.2:
    resolution: {integrity: sha512-x6kkpdzIzUhecda/yahltfEl53mH26QdWu4abUF9+S0Jgam8P//Ciro8cdhyMHnT5MQUJYrIbO6ORM2UxPiNNA==}
    peerDependencies:
      react: 18.x

  merge-stream@2.0.0:
    resolution: {integrity: sha512-abv/qOcuPfk3URPfDzmZU1LKmuw8kT+0nIHvKrKgFrwifol/doWcdA4ZqsWQ8ENrFKkd67Mfpo/LovbIUsbt3w==}

  merge2@1.4.1:
    resolution: {integrity: sha512-8q7VEgMJW4J8tcfVPy8g09NcQwZdbwFEqhe/WZkoIzjn/3TGDwtOCYtXGxA3O8tPzpczCCDgv+P2P5y00ZJOOg==}
    engines: {node: '>= 8'}

  micromatch@4.0.7:
    resolution: {integrity: sha512-LPP/3KorzCwBxfeUuZmaR6bG2kdeHSbe0P2tY3FLRU4vYrjYz5hI4QZwV0njUx3jeuKe67YukQ1LSPZBKDqO/Q==}
    engines: {node: '>=8.6'}

  mime-db@1.52.0:
    resolution: {integrity: sha512-sPU4uV7dYlvtWJxwwxHD0PuihVNiE7TyAbQ5SWxDCB9mUYvOgroQOwYQQOKPJ8CIbE+1ETVlOoK1UC2nU3gYvg==}
    engines: {node: '>= 0.6'}

  mime-types@2.1.35:
    resolution: {integrity: sha512-ZDY+bPm5zTTF+YpCrAU9nK0UgICYPT0QtT1NZWFv4s++TNkcgVaT0g6+4R2uI4MjQjzysHB1zxuWL50hzaeXiw==}
    engines: {node: '>= 0.6'}

  mimic-fn@2.1.0:
    resolution: {integrity: sha512-OqbOk5oEQeAZ8WXWydlu9HJjz9WVdEIvamMCcXmuqUYjTknH/sqsWvhQ3vgwKFRR1HpjvNBKQ37nbJgYzGqGcg==}
    engines: {node: '>=6'}

  mimic-fn@4.0.0:
    resolution: {integrity: sha512-vqiC06CuhBTUdZH+RYl8sFrL096vA45Ok5ISO6sE/Mr1jRbGH4Csnhi8f3wKVl7x8mO4Au7Ir9D3Oyv1VYMFJw==}
    engines: {node: '>=12'}

  min-indent@1.0.1:
    resolution: {integrity: sha512-I9jwMn07Sy/IwOj3zVkVik2JTvgpaykDZEigL6Rx6N9LbMywwUSMtxET+7lVoDLLd3O3IXwJwvuuns8UB/HeAg==}
    engines: {node: '>=4'}

  minimatch@3.1.2:
    resolution: {integrity: sha512-J7p63hRiAjw1NDEww1W7i37+ByIrOWO5XQQAzZ3VOcL0PNybwpfmV/N05zFAzwQ9USyEcX6t3UO+K5aqBQOIHw==}

  minimatch@9.0.1:
    resolution: {integrity: sha512-0jWhJpD/MdhPXwPuiRkCbfYfSKp2qnn2eOc279qI7f+osl/l+prKSrvhg157zSYvx/1nmgn2NqdT6k2Z7zSH9w==}
    engines: {node: '>=16 || 14 >=14.17'}

  minimatch@9.0.3:
    resolution: {integrity: sha512-RHiac9mvaRw0x3AYRgDC1CxAP7HTcNrrECeA8YYJeWnpo+2Q5CegtZjaotWTWxDG3UeGA1coE05iH1mPjT/2mg==}
    engines: {node: '>=16 || 14 >=14.17'}

  minimatch@9.0.5:
    resolution: {integrity: sha512-G6T0ZX48xgozx7587koeX9Ys2NYy6Gmv//P89sEte9V9whIapMNF4idKxnW2QtCcLiTWlb/wfCabAtAFWhhBow==}
    engines: {node: '>=16 || 14 >=14.17'}

  minimist@1.2.8:
    resolution: {integrity: sha512-2yyAR8qBkN3YuheJanUpWC5U3bb5osDywNB8RzDVlDwDHbocAJveqqj1u8+SVD7jkWT4yvsHCpWqqWqAxb0zCA==}

  minipass@7.1.2:
    resolution: {integrity: sha512-qOOzS1cBTWYF4BH8fVePDBOO9iptMnGUEZwNc/cMWnTV2nVLZ7VoNWEPHkYczZA0pdoA7dl6e7FL659nX9S2aw==}
    engines: {node: '>=16 || 14 >=14.17'}

  mlly@1.7.1:
    resolution: {integrity: sha512-rrVRZRELyQzrIUAVMHxP97kv+G786pHmOKzuFII8zDYahFBS7qnHh2AlYSl1GAHhaMPCz6/oHjVMcfFYgFYHgA==}

  mrmime@2.0.0:
    resolution: {integrity: sha512-eu38+hdgojoyq63s+yTpN4XMBdt5l8HhMhc4VKLO9KM5caLIBvUm4thi7fFaxyTmCKeNnXZ5pAlBwCUnhA09uw==}
    engines: {node: '>=10'}

  ms@2.1.2:
    resolution: {integrity: sha512-sGkPx+VjMtmA6MX27oA4FBFELFCZZ4S4XqeGOXCv68tT+jb3vk/RyaKWP0PTKyWtmLSM0b+adUTEvbs1PEaH2w==}

  ms@2.1.3:
    resolution: {integrity: sha512-6FlzubTLZG3J2a/NVCAleEhjzq5oxgHyaCU9yYXvcLsvoVaHJq/s5xXI6/XXP6tz7R9xAOtHnSO/tXtF3WRTlA==}

  mz@2.7.0:
    resolution: {integrity: sha512-z81GNO7nnYMEhrGh9LeymoE4+Yr0Wn5McHIZMK5cfQCl+NDX08sCZgUc9/6MHni9IWuFLm1Z3HTCXu2z9fN62Q==}

  nanoid@3.3.7:
    resolution: {integrity: sha512-eSRppjcPIatRIMC1U6UngP8XFcz8MQWGQdt1MTBQ7NaAmvXDfvNxbvWV3x2y6CdEUciCSsDHDQZbhYaB8QEo2g==}
    engines: {node: ^10 || ^12 || ^13.7 || ^14 || >=15.0.1}
    hasBin: true

  natural-compare@1.4.0:
    resolution: {integrity: sha512-OWND8ei3VtNC9h7V60qff3SVobHr996CTwgxubgyQYEpg290h9J0buyECNNJexkFm5sOajh5G116RYA1c8ZMSw==}

  negotiator@0.6.3:
    resolution: {integrity: sha512-+EUsqGPLsM+j/zdChZjsnX51g4XrHFOIXwfnCVPGlQk/k5giakcKsuxCObBRu6DSm9opw/O6slWbJdghQM4bBg==}
    engines: {node: '>= 0.6'}

  neo-async@2.6.2:
    resolution: {integrity: sha512-Yd3UES5mWCSqR+qNT93S3UoYUkqAZ9lLg8a7g9rimsWmYGK8cVToA4/sF3RrshdyV3sAGMXVUmpMYOw+dLpOuw==}

  next-auth@5.0.0-beta.19:
    resolution: {integrity: sha512-YHu1igcAxZPh8ZB7GIM93dqgY6gcAzq66FOhQFheAdOx1raxNcApt05nNyNCSB6NegSiyJ4XOPsaNow4pfDmsg==}
    peerDependencies:
      '@simplewebauthn/browser': ^9.0.1
      '@simplewebauthn/server': ^9.0.2
      next: ^14 || ^15.0.0-0
      nodemailer: ^6.6.5
      react: ^18.2.0 || ^19.0.0-0
    peerDependenciesMeta:
      '@simplewebauthn/browser':
        optional: true
      '@simplewebauthn/server':
        optional: true
      nodemailer:
        optional: true

  next@14.1.4:
    resolution: {integrity: sha512-1WTaXeSrUwlz/XcnhGTY7+8eiaFvdet5z9u3V2jb+Ek1vFo0VhHKSAIJvDWfQpttWjnyw14kBeq28TPq7bTeEQ==}
    engines: {node: '>=18.17.0'}
    hasBin: true
    peerDependencies:
      '@opentelemetry/api': ^1.1.0
      react: ^18.2.0
      react-dom: ^18.2.0
      sass: ^1.3.0
    peerDependenciesMeta:
      '@opentelemetry/api':
        optional: true
      sass:
        optional: true

  next@14.2.4:
    resolution: {integrity: sha512-R8/V7vugY+822rsQGQCjoLhMuC9oFj9SOi4Cl4b2wjDrseD0LRZ10W7R6Czo4w9ZznVSshKjuIomsRjvm9EKJQ==}
    engines: {node: '>=18.17.0'}
    hasBin: true
    peerDependencies:
      '@opentelemetry/api': ^1.1.0
      '@playwright/test': ^1.41.2
      react: ^18.2.0
      react-dom: ^18.2.0
      sass: ^1.3.0
    peerDependenciesMeta:
      '@opentelemetry/api':
        optional: true
      '@playwright/test':
        optional: true
      sass:
        optional: true

  node-releases@2.0.17:
    resolution: {integrity: sha512-Ww6ZlOiEQfPfXM45v17oabk77Z7mg5bOt7AjDyzy7RjK9OrLrLC8dyZQoAPEOtFX9SaNf1Tdvr5gRJWdTJj7GA==}

  nopt@7.2.1:
    resolution: {integrity: sha512-taM24ViiimT/XntxbPyJQzCG+p4EKOpgD3mxFwW38mGjVUrfERQOeY4EDHjdnptttfHuHQXFx+lTP08Q+mLa/w==}
    engines: {node: ^14.17.0 || ^16.13.0 || >=18.0.0}
    hasBin: true

  normalize-package-data@2.5.0:
    resolution: {integrity: sha512-/5CMN3T0R4XTj4DcGaexo+roZSdSFW/0AOOTROrjxzCG1wrWXEsGbRKevjlIL+ZDE4sZlJr5ED4YW0yqmkK+eA==}

  normalize-path@3.0.0:
    resolution: {integrity: sha512-6eZs5Ls3WtCisHWp9S2GUy8dqkpGi4BVSz3GaqiE6ezub0512ESztXUwUB6C6IKbQkY2Pnb/mD4WYojCRwcwLA==}
    engines: {node: '>=0.10.0'}

  normalize-range@0.1.2:
    resolution: {integrity: sha512-bdok/XvKII3nUpklnV6P2hxtMNrCboOjAcyBuQnWEhO665FwrSNRxU+AqpsyvO6LgGYPspN+lu5CLtw4jPRKNA==}
    engines: {node: '>=0.10.0'}

  npm-run-path@5.3.0:
    resolution: {integrity: sha512-ppwTtiJZq0O/ai0z7yfudtBpWIoxM8yE6nHi1X47eFR2EWORqfbu6CnPlNsjeN683eT0qG6H/Pyf9fCcvjnnnQ==}
    engines: {node: ^12.20.0 || ^14.13.1 || >=16.0.0}

  nwsapi@2.2.12:
    resolution: {integrity: sha512-qXDmcVlZV4XRtKFzddidpfVP4oMSGhga+xdMc25mv8kaLUHtgzCDhUxkrN8exkGdTlLNaXj7CV3GtON7zuGZ+w==}

  oauth4webapi@2.11.1:
    resolution: {integrity: sha512-aNzOnL98bL6izG97zgnZs1PFEyO4WDVRhz2Pd066NPak44w5ESLRCYmJIyey8avSBPOMtBjhF3ZDDm7bIb7UOg==}

  object-assign@4.1.1:
    resolution: {integrity: sha512-rJgTQnkUnH1sFw8yT6VSU3zD3sWmu6sZhIseY8VX+GRu3P6F7Fu+JNDoXfklElbLJSnc3FUQHVe4cU5hj+BcUg==}
    engines: {node: '>=0.10.0'}

  object-hash@3.0.0:
    resolution: {integrity: sha512-RSn9F68PjH9HqtltsSnqYC1XXoWe9Bju5+213R98cNGttag9q9yAOTzdbsqvIa7aNm5WffBZFpWYr2aWrklWAw==}
    engines: {node: '>= 6'}

  object-inspect@1.13.2:
    resolution: {integrity: sha512-IRZSRuzJiynemAXPYtPe5BoI/RESNYR7TYm50MC5Mqbd3Jmw5y790sErYw3V6SryFJD64b74qQQs9wn5Bg/k3g==}
    engines: {node: '>= 0.4'}

  object-is@1.1.6:
    resolution: {integrity: sha512-F8cZ+KfGlSGi09lJT7/Nd6KJZ9ygtvYC0/UYYLI9nmQKLMnydpB9yvbv9K1uSkEu7FU9vYPmVwLg328tX+ot3Q==}
    engines: {node: '>= 0.4'}

  object-keys@1.1.1:
    resolution: {integrity: sha512-NuAESUOUMrlIXOfHKzD6bpPu3tYt3xvjNdRIQ+FeT0lNb4K8WR70CaDxhuNguS2XG+GjkyMwOzsN5ZktImfhLA==}
    engines: {node: '>= 0.4'}

  object.assign@4.1.5:
    resolution: {integrity: sha512-byy+U7gp+FVwmyzKPYhW2h5l3crpmGsxl7X2s8y43IgxvG4g3QZ6CffDtsNQy1WsmZpQbO+ybo0AlW7TY6DcBQ==}
    engines: {node: '>= 0.4'}

  object.entries@1.1.8:
    resolution: {integrity: sha512-cmopxi8VwRIAw/fkijJohSfpef5PdN0pMQJN6VC/ZKvn0LIknWD8KtgY6KlQdEc4tIjcQ3HxSMmnvtzIscdaYQ==}
    engines: {node: '>= 0.4'}

  object.fromentries@2.0.8:
    resolution: {integrity: sha512-k6E21FzySsSK5a21KRADBd/NGneRegFO5pLHfdQLpRDETUNJueLXs3WCzyQ3tFRDYgbq3KHGXfTbi2bs8WQ6rQ==}
    engines: {node: '>= 0.4'}

  object.groupby@1.0.3:
    resolution: {integrity: sha512-+Lhy3TQTuzXI5hevh8sBGqbmurHbbIjAi0Z4S63nthVLmLxfbj4T54a4CfZrXIrt9iP4mVAPYMo/v99taj3wjQ==}
    engines: {node: '>= 0.4'}

  object.values@1.2.0:
    resolution: {integrity: sha512-yBYjY9QX2hnRmZHAjG/f13MzmBzxzYgQhFrke06TTyKY5zSTEqkOeukBzIdVA3j3ulu8Qa3MbVFShV7T2RmGtQ==}
    engines: {node: '>= 0.4'}

  once@1.4.0:
    resolution: {integrity: sha512-lNaJgI+2Q5URQBkccEKHTQOPaXdUxnZZElQTZY0MFUAuaEqe1E+Nyvgdz/aIyNi6Z9MzO5dv1H8n58/GELp3+w==}

  onetime@5.1.2:
    resolution: {integrity: sha512-kbpaSSGJTWdAY5KPVeMOKXSrPtr8C8C7wodJbcsd51jRnmD+GZu8Y0VoU6Dm5Z4vWr0Ig/1NKuWRKf7j5aaYSg==}
    engines: {node: '>=6'}

  onetime@6.0.0:
    resolution: {integrity: sha512-1FlR+gjXK7X+AsAHso35MnyN5KqGwJRi/31ft6x0M194ht7S+rWAvd7PHss9xSKMzE0asv1pyIHaJYq+BbacAQ==}
    engines: {node: '>=12'}

  optionator@0.9.4:
    resolution: {integrity: sha512-6IpQ7mKUxRcZNLIObR0hz7lxsapSSIYNZJwXPGeF0mTVqGKFIXj1DQcMoT22S3ROcLyY/rz0PWaWZ9ayWmad9g==}
    engines: {node: '>= 0.8.0'}

  ora@5.4.1:
    resolution: {integrity: sha512-5b6Y85tPxZZ7QytO+BQzysW31HJku27cRIlkbAXaNx+BdcVi+LlRFmVXzeF6a7JCwJpyw5c4b+YSVImQIrBpuQ==}
    engines: {node: '>=10'}

  p-limit@2.3.0:
    resolution: {integrity: sha512-//88mFWSJx8lxCzwdAABTJL2MyWB12+eIY7MDL2SqLmAkeKU9qxRvWuSyTjm3FUmpBEMuFfckAIqEaVGUDxb6w==}
    engines: {node: '>=6'}

  p-limit@3.1.0:
    resolution: {integrity: sha512-TYOanM3wGwNGsZN2cVTYPArw454xnXj5qmWF1bEoAc4+cU/ol7GVh7odevjp1FNHduHc3KZMcFduxU5Xc6uJRQ==}
    engines: {node: '>=10'}

  p-limit@5.0.0:
    resolution: {integrity: sha512-/Eaoq+QyLSiXQ4lyYV23f14mZRQcXnxfHrN0vCai+ak9G0pp9iEQukIIZq5NccEvwRB8PUnZT0KsOoDCINS1qQ==}
    engines: {node: '>=18'}

  p-locate@4.1.0:
    resolution: {integrity: sha512-R79ZZ/0wAxKGu3oYMlz8jy/kbhsNrS7SKZ7PxEHBgJ5+F2mtFW2fK2cOtBh1cHYkQsbzFV7I+EoRKe6Yt0oK7A==}
    engines: {node: '>=8'}

  p-locate@5.0.0:
    resolution: {integrity: sha512-LaNjtRWUBY++zB5nE/NwcaoMylSPk+S+ZHNB1TzdbMJMny6dynpAGt7X/tl/QYq3TIeE6nxHppbo2LGymrG5Pw==}
    engines: {node: '>=10'}

  p-try@2.2.0:
    resolution: {integrity: sha512-R4nPAVTAU0B9D35/Gk3uJf/7XYbQcyohSKdvAxIRSNghFl4e71hVoGnBNQz9cWaXxO2I10KTC+3jMdvvoKw6dQ==}
    engines: {node: '>=6'}

  package-json-from-dist@1.0.0:
    resolution: {integrity: sha512-dATvCeZN/8wQsGywez1mzHtTlP22H8OEfPrVMLNr4/eGa+ijtLn/6M5f0dY8UKNrC2O9UCU6SSoG3qRKnt7STw==}

  parent-module@1.0.1:
    resolution: {integrity: sha512-GQ2EWRpQV8/o+Aw8YqtfZZPfNRWZYkbidE9k5rpl/hC3vtHHBfGm2Ifi6qWV+coDGkrUKZAxE3Lot5kcsRlh+g==}
    engines: {node: '>=6'}

  parse-json@5.2.0:
    resolution: {integrity: sha512-ayCKvm/phCGxOkYRSCM82iDwct8/EonSEgCSxWxD7ve6jHggsFl4fZVQBPRNgQoKiuV/odhFrGzQXZwbifC8Rg==}
    engines: {node: '>=8'}

  parse5@7.1.2:
    resolution: {integrity: sha512-Czj1WaSVpaoj0wbhMzLmWD69anp2WH7FXMB9n1Sy8/ZFF9jolSQVMu1Ij5WIyGmcBmhk7EOndpO4mIpihVqAXw==}

  parseley@0.12.1:
    resolution: {integrity: sha512-e6qHKe3a9HWr0oMRVDTRhKce+bRO8VGQR3NyVwcjwrbhMmFCX9KszEV35+rn4AdilFAq9VPxP/Fe1wC9Qjd2lw==}

  path-exists@4.0.0:
    resolution: {integrity: sha512-ak9Qy5Q7jYb2Wwcey5Fpvg2KoAc/ZIhLSLOSBmRmygPsGwkVVt0fZa0qrtMz+m6tJTAHfZQ8FnmB4MG4LWy7/w==}
    engines: {node: '>=8'}

  path-is-absolute@1.0.1:
    resolution: {integrity: sha512-AVbw3UJ2e9bq64vSaS9Am0fje1Pa8pbGqTTsmXfaIiMpnr5DlDhfJOuLj9Sf95ZPVDAUerDfEk88MPmPe7UCQg==}
    engines: {node: '>=0.10.0'}

  path-key@3.1.1:
    resolution: {integrity: sha512-ojmeN0qd+y0jszEtoY48r0Peq5dwMEkIlCOu6Q5f41lfkswXuKtYrhgoTpLnyIcHm24Uhqx+5Tqm2InSwLhE6Q==}
    engines: {node: '>=8'}

  path-key@4.0.0:
    resolution: {integrity: sha512-haREypq7xkM7ErfgIyA0z+Bj4AGKlMSdlQE2jvJo6huWD1EdkKYV+G/T4nq0YEF2vgTT8kqMFKo1uHn950r4SQ==}
    engines: {node: '>=12'}

  path-parse@1.0.7:
    resolution: {integrity: sha512-LDJzPVEEEPR+y48z93A0Ed0yXb8pAByGWo/k5YYdYgpY2/2EsOsksJrq7lOHxryrVOn1ejG6oAp8ahvOIQD8sw==}

  path-scurry@1.11.1:
    resolution: {integrity: sha512-Xa4Nw17FS9ApQFJ9umLiJS4orGjm7ZzwUrwamcGQuHSzDyth9boKDaycYdDcZDuqYATXw4HFXgaqWTctW/v1HA==}
    engines: {node: '>=16 || 14 >=14.18'}

  path-type@4.0.0:
    resolution: {integrity: sha512-gDKb8aZMDeD/tZWs9P6+q0J9Mwkdl6xMV8TjnGP3qJVJ06bdMgkbBlLU8IdfOsIsFz2BW1rNVT3XuNEl8zPAvw==}
    engines: {node: '>=8'}

  pathe@1.1.2:
    resolution: {integrity: sha512-whLdWMYL2TwI08hn8/ZqAbrVemu0LNaNNJZX73O6qaIdCTfXutsLhMkjdENX0qhsQ9uIimo4/aQOmXkoon2nDQ==}

  pathval@1.1.1:
    resolution: {integrity: sha512-Dp6zGqpTdETdR63lehJYPeIOqpiNBNtc7BpWSLrOje7UaIsE5aY92r/AunQA7rsXvet3lrJ3JnZX29UPTKXyKQ==}

  peberminta@0.9.0:
    resolution: {integrity: sha512-XIxfHpEuSJbITd1H3EeQwpcZbTLHc+VVr8ANI9t5sit565tsI4/xK3KWTUFE2e6QiangUkh3B0jihzmGnNrRsQ==}

  picocolors@1.0.1:
    resolution: {integrity: sha512-anP1Z8qwhkbmu7MFP5iTt+wQKXgwzf7zTyGlcdzabySa9vd0Xt392U0rVmz9poOaBj0uHJKyyo9/upk0HrEQew==}

  picomatch@2.3.1:
    resolution: {integrity: sha512-JU3teHTNjmE2VCGFzuY8EXzCDVwEqB2a8fsIvwaStHhAWJEeVd1o1QD80CU6+ZdEXXSLbSsuLwJjkCBWqRQUVA==}
    engines: {node: '>=8.6'}

  pify@2.3.0:
    resolution: {integrity: sha512-udgsAY+fTnvv7kI7aaxbqwWNb0AHiB0qBO89PZKPkoTmGOgdbrHDKD+0B2X4uTfJ/FT1R09r9gTsjUjNJotuog==}
    engines: {node: '>=0.10.0'}

  pirates@4.0.6:
    resolution: {integrity: sha512-saLsH7WeYYPiD25LDuLRRY/i+6HaPYr6G1OUlN39otzkSTxKnubR9RTxS3/Kk50s1g2JTgFwWQDQyplC5/SHZg==}
    engines: {node: '>= 6'}

  pkg-types@1.1.3:
    resolution: {integrity: sha512-+JrgthZG6m3ckicaOB74TwQ+tBWsFl3qVQg7mN8ulwSOElJ7gBhKzj2VkCPnZ4NlF6kEquYU+RIYNVAvzd54UA==}

  pluralize@8.0.0:
    resolution: {integrity: sha512-Nc3IT5yHzflTfbjgqWcCPpo7DaKy4FnpB0l/zCAW0Tc7jxAiuqSxHasntB3D7887LSrA93kDJ9IXovxJYxyLCA==}
    engines: {node: '>=4'}

  possible-typed-array-names@1.0.0:
    resolution: {integrity: sha512-d7Uw+eZoloe0EHDIYoe+bQ5WXnGMOpmiZFTuMWCwpjzzkL2nTjcKiAk4hh8TjnGye2TwWOk3UXucZ+3rbmBa8Q==}
    engines: {node: '>= 0.4'}

  postcss-import@15.1.0:
    resolution: {integrity: sha512-hpr+J05B2FVYUAXHeK1YyI267J/dDDhMU6B6civm8hSY1jYJnBXxzKDKDswzJmtLHryrjhnDjqqp/49t8FALew==}
    engines: {node: '>=14.0.0'}
    peerDependencies:
      postcss: ^8.0.0

  postcss-js@4.0.1:
    resolution: {integrity: sha512-dDLF8pEO191hJMtlHFPRa8xsizHaM82MLfNkUHdUtVEV3tgTp5oj+8qbEqYM57SLfc74KSbw//4SeJma2LRVIw==}
    engines: {node: ^12 || ^14 || >= 16}
    peerDependencies:
      postcss: ^8.4.21

  postcss-load-config@4.0.2:
    resolution: {integrity: sha512-bSVhyJGL00wMVoPUzAVAnbEoWyqRxkjv64tUl427SKnPrENtq6hJwUojroMz2VB+Q1edmi4IfrAPpami5VVgMQ==}
    engines: {node: '>= 14'}
    peerDependencies:
      postcss: '>=8.0.9'
      ts-node: '>=9.0.0'
    peerDependenciesMeta:
      postcss:
        optional: true
      ts-node:
        optional: true

  postcss-nested@6.0.1:
    resolution: {integrity: sha512-mEp4xPMi5bSWiMbsgoPfcP74lsWLHkQbZc3sY+jWYd65CUwXrUaTp0fmNpa01ZcETKlIgUdFN/MpS2xZtqL9dQ==}
    engines: {node: '>=12.0'}
    peerDependencies:
      postcss: ^8.2.14

  postcss-selector-parser@6.1.1:
    resolution: {integrity: sha512-b4dlw/9V8A71rLIDsSwVmak9z2DuBUB7CA1/wSdelNEzqsjoSPeADTWNO09lpH49Diy3/JIZ2bSPB1dI3LJCHg==}
    engines: {node: '>=4'}

  postcss-value-parser@4.2.0:
    resolution: {integrity: sha512-1NNCs6uurfkVbeXG4S8JFT9t19m45ICnif8zWLd5oPSZ50QnwMfK+H3jv408d4jw/7Bttv5axS5IiHoLaVNHeQ==}

  postcss@8.4.31:
    resolution: {integrity: sha512-PS08Iboia9mts/2ygV3eLpY5ghnUcfLV/EXTOW1E2qYxJKGGBUtNjN76FYHnMs36RmARn41bC0AZmn+rR0OVpQ==}
    engines: {node: ^10 || ^12 || >=14}

  postcss@8.4.38:
    resolution: {integrity: sha512-Wglpdk03BSfXkHoQa3b/oulrotAkwrlLDRSOb9D0bN86FdRyE9lppSp33aHNPgBa0JKCoB+drFLZkQoRRYae5A==}
    engines: {node: ^10 || ^12 || >=14}

  postcss@8.4.39:
    resolution: {integrity: sha512-0vzE+lAiG7hZl1/9I8yzKLx3aR9Xbof3fBHKunvMfOCYAtMhrsnccJY2iTURb9EZd5+pLuiNV9/c/GZJOHsgIw==}
    engines: {node: ^10 || ^12 || >=14}

  preact-render-to-string@5.2.3:
    resolution: {integrity: sha512-aPDxUn5o3GhWdtJtW0svRC2SS/l8D9MAgo2+AWml+BhDImb27ALf04Q2d+AHqUUOc6RdSXFIBVa2gxzgMKgtZA==}
    peerDependencies:
      preact: '>=10'

  preact@10.11.3:
    resolution: {integrity: sha512-eY93IVpod/zG3uMF22Unl8h9KkrcKIRs2EGar8hwLZZDU1lkjph303V9HZBwufh2s736U6VXuhD109LYqPoffg==}

  prelude-ls@1.2.1:
    resolution: {integrity: sha512-vkcDPrRZo1QZLbn5RLGPpg/WmIQ65qoWWhcGKf/b5eplkkarX0m9z8ppCat4mlOqUsWpyNuYgO3VRyrYHSzX5g==}
    engines: {node: '>= 0.8.0'}

  prettier-linter-helpers@1.0.0:
    resolution: {integrity: sha512-GbK2cP9nraSSUF9N2XwUwqfzlAFlMNYYl+ShE/V+H8a9uNl/oUqB1w2EL54Jh0OlyRSd8RfWYJ3coVS4TROP2w==}
    engines: {node: '>=6.0.0'}

  prettier@3.3.2:
    resolution: {integrity: sha512-rAVeHYMcv8ATV5d508CFdn+8/pHPpXeIid1DdrPwXnaAdH7cqjVbpJaT5eq4yRAFU/lsbwYwSF/n5iNrdJHPQA==}
    engines: {node: '>=14'}
    hasBin: true

  pretty-format@27.5.1:
    resolution: {integrity: sha512-Qb1gy5OrP5+zDf2Bvnzdl3jsTf1qXVMazbvCoKhtKqVs4/YK4ozX4gKQJJVyNe+cajNPn0KoC0MC3FUmaHWEmQ==}
    engines: {node: ^10.13.0 || ^12.13.0 || ^14.15.0 || >=15.0.0}

  pretty-format@29.7.0:
    resolution: {integrity: sha512-Pdlw/oPxN+aXdmM9R00JVC9WVFoCLTKJvDVLgmJ+qAffBMxsV85l/Lu7sNx4zSzPyoL2euImuEwHhOXdEgNFZQ==}
    engines: {node: ^14.15.0 || ^16.10.0 || >=18.0.0}

  pretty-format@3.8.0:
    resolution: {integrity: sha512-WuxUnVtlWL1OfZFQFuqvnvs6MiAGk9UNsBostyBOB0Is9wb5uRESevA6rnl/rkksXaGX3GzZhPup5d6Vp1nFew==}

  prism-react-renderer@2.1.0:
    resolution: {integrity: sha512-I5cvXHjA1PVGbGm1MsWCpvBCRrYyxEri0MC7/JbfIfYfcXAxHyO5PaUjs3A8H5GW6kJcLhTHxxMaOZZpRZD2iQ==}
    peerDependencies:
      react: '>=16.0.0'

  prismjs@1.29.0:
    resolution: {integrity: sha512-Kx/1w86q/epKcmte75LNrEoT+lX8pBpavuAbvJWRXar7Hz8jrtF+e3vY751p0R8H9HdArwaCTNDDzHg/ScJK1Q==}
    engines: {node: '>=6'}

  prop-types@15.8.1:
    resolution: {integrity: sha512-oj87CgZICdulUohogVAR7AjlC0327U4el4L6eAvOqCeudMDVU0NThNaV+b9Df4dXgSP1gXMTnPdhfe/2qDH5cg==}

  proto-list@1.2.4:
    resolution: {integrity: sha512-vtK/94akxsTMhe0/cbfpR+syPuszcuwhqVjJq26CuNDgFGj682oRBXOP5MJpv2r7JtE8MsiepGIqvvOTBwn2vA==}

  psl@1.9.0:
    resolution: {integrity: sha512-E/ZsdU4HLs/68gYzgGTkMicWTLPdAftJLfJFlLUAAKZGkStNU72sZjT66SnMDVOfOWY/YAoiD7Jxa9iHvngcag==}

  punycode@2.3.1:
    resolution: {integrity: sha512-vYt7UD1U9Wg6138shLtLOvdAu+8DsC/ilFtEVHcH+wydcSpNE20AfSOduf6MkRFahL5FY7X1oU7nKVZFtfq8Fg==}
    engines: {node: '>=6'}

  querystringify@2.2.0:
    resolution: {integrity: sha512-FIqgj2EUvTa7R50u0rGsyTftzjYmv/a3hO345bZNrqabNqjtgiDMgmo4mkUjd+nzU5oF3dClKqFIPUKybUyqoQ==}

  queue-microtask@1.2.3:
    resolution: {integrity: sha512-NuaNSa6flKT5JaSYQzJok04JzTL1CA6aGhv5rfLW3PgqA+M2ChpZQnAC8h8i4ZFkBS8X5RqkDBHA7r4hej3K9A==}

  randombytes@2.1.0:
    resolution: {integrity: sha512-vYl3iOX+4CKUWuxGi9Ukhie6fsqXqS9FE2Zaic4tNFD2N2QQaXOMFbuKK4QmDHC0JO6B1Zp41J0LpT0oR68amQ==}

  react-dom@18.3.1:
    resolution: {integrity: sha512-5m4nQKp+rZRb09LNH59GM4BxTh9251/ylbKIbpe7TpGxfJ+9kv6BLkLBXIjjspbgbnIBNqlI23tRnTWT0snUIw==}
    peerDependencies:
      react: ^18.3.1

  react-email@2.1.5:
    resolution: {integrity: sha512-SjGt5XiqNwrC6FT0rAxERj0MC9binUOVZDzspAxcRHpxjZavvePAHvV29uROWNQ1Ha7ssg1sfy4dTQi7bjCXrg==}
    engines: {node: '>=18.0.0'}
    hasBin: true

  react-is@16.13.1:
    resolution: {integrity: sha512-24e6ynE2H+OKt4kqsOvNd8kBpV65zoxbA4BVsEOB3ARVWQki/DHzaUoC5KuON/BiccDaCCTZBuOcfZs70kR8bQ==}

  react-is@17.0.2:
    resolution: {integrity: sha512-w2GsyukL62IJnlaff/nRegPQR94C/XXamvMWmSHRJ4y7Ts/4ocGRmTHvOs8PSE6pB3dWOrD/nueuU5sduBsQ4w==}

  react-is@18.3.1:
    resolution: {integrity: sha512-/LLMVyas0ljjAtoYiPqYiL8VWXzUUdThrmU5+n20DZv+a+ClRoevUzw5JxU+Ieh5/c87ytoTBV9G1FiKfNJdmg==}

  react-promise-suspense@0.3.4:
    resolution: {integrity: sha512-I42jl7L3Ze6kZaq+7zXWSunBa3b1on5yfvUW6Eo/3fFOj6dZ5Bqmcd264nJbTK/gn1HjjILAjSwnZbV4RpSaNQ==}

  react-refresh@0.14.2:
    resolution: {integrity: sha512-jCvmsr+1IUSMUyzOkRcvnVbX3ZYC6g9TDrDbFuFmRDq7PD4yaGbLKNQL6k2jnArV8hjYxh7hVhAZB6s9HDGpZA==}
    engines: {node: '>=0.10.0'}

  react-remove-scroll-bar@2.3.6:
    resolution: {integrity: sha512-DtSYaao4mBmX+HDo5YWYdBWQwYIQQshUV/dVxFxK+KM26Wjwp1gZ6rv6OC3oujI6Bfu6Xyg3TwK533AQutsn/g==}
    engines: {node: '>=10'}
    peerDependencies:
      '@types/react': ^16.8.0 || ^17.0.0 || ^18.0.0
      react: ^16.8.0 || ^17.0.0 || ^18.0.0
    peerDependenciesMeta:
      '@types/react':
        optional: true

  react-remove-scroll@2.5.7:
    resolution: {integrity: sha512-FnrTWO4L7/Bhhf3CYBNArEG/yROV0tKmTv7/3h9QCFvH6sndeFf1wPqOcbFVu5VAulS5dV1wGT3GZZ/1GawqiA==}
    engines: {node: '>=10'}
    peerDependencies:
      '@types/react': ^16.8.0 || ^17.0.0 || ^18.0.0
      react: ^16.8.0 || ^17.0.0 || ^18.0.0
    peerDependenciesMeta:
      '@types/react':
        optional: true

  react-style-singleton@2.2.1:
    resolution: {integrity: sha512-ZWj0fHEMyWkHzKYUr2Bs/4zU6XLmq9HsgBURm7g5pAVfyn49DgUiNgY2d4lXRlYSiCif9YBGpQleewkcqddc7g==}
    engines: {node: '>=10'}
    peerDependencies:
      '@types/react': ^16.8.0 || ^17.0.0 || ^18.0.0
      react: ^16.8.0 || ^17.0.0 || ^18.0.0
    peerDependenciesMeta:
      '@types/react':
        optional: true

<<<<<<< HEAD
  react@18.3.1:
    resolution: {integrity: sha512-wS+hAgJShR0KhEvPJArfuPVN1+Hz1t0Y6n5jLrGQbkb4urgPE/0Rve+1kMB1v/oWgHgm4WIcV+i7F2pTVj+2iQ==}
    engines: {node: '>=0.10.0'}
=======
  swiper@11.1.5:
    resolution: {integrity: sha512-JJQWFXdxiMGC2j6ZGTYat5Z7NN9JORJBgHp0/joX9uPod+cRj0wr5H5VnWSNIz9JeAamQvYKaG7aFrGHIF9OEg==}
    engines: {node: '>= 4.7.0'}

  symbol-tree@3.2.4:
    resolution: {integrity: sha512-9QNk5KwDF+Bvz+PyObkmSYjI5ksVUYtjW7AU22r2NKcfLJcXp96hkDWU3+XndOsUb+AQ9QhfzfCT2O+CNWT5Tw==}
>>>>>>> 5084ec57

  read-cache@1.0.0:
    resolution: {integrity: sha512-Owdv/Ft7IjOgm/i0xvNDZ1LrRANRfew4b2prF3OWMQLxLfu3bS8FVhCsrSCMK4lR56Y9ya+AThoTpDCTxCmpRA==}

  read-pkg-up@7.0.1:
    resolution: {integrity: sha512-zK0TB7Xd6JpCLmlLmufqykGE+/TlOePD6qKClNW7hHDKFh/J7/7gCWGR7joEQEW1bKq3a3yUZSObOoWLFQ4ohg==}
    engines: {node: '>=8'}

  read-pkg@5.2.0:
    resolution: {integrity: sha512-Ug69mNOpfvKDAc2Q8DRpMjjzdtrnv9HcSMX+4VsZxD1aZ6ZzrIE7rlzXBtWTyhULSMKg076AW6WR5iZpD0JiOg==}
    engines: {node: '>=8'}

  readable-stream@3.6.2:
    resolution: {integrity: sha512-9u/sniCrY3D5WdsERHzHE4G2YCXqoG5FTHUiCC4SIbr6XcLZBY05ya9EKjYek9O5xOAwjGq+1JdGBAS7Q9ScoA==}
    engines: {node: '>= 6'}

  readdirp@3.6.0:
    resolution: {integrity: sha512-hOS089on8RduqdbhvQ5Z37A0ESjsqz6qnRcffsMU3495FuTdqSm+7bhJ29JvIOsBDEEnan5DPu9t3To9VRlMzA==}
    engines: {node: '>=8.10.0'}

  redent@3.0.0:
    resolution: {integrity: sha512-6tDA8g98We0zd0GvVeMT9arEOnTw9qM03L9cJXaCjrip1OO764RDBLBfrB4cwzNGDj5OA5ioymC9GkizgWJDUg==}
    engines: {node: '>=8'}

  reflect.getprototypeof@1.0.6:
    resolution: {integrity: sha512-fmfw4XgoDke3kdI6h4xcUz1dG8uaiv5q9gcEwLS4Pnth2kxT+GZ7YehS1JTMGBQmtV7Y4GFGbs2re2NqhdozUg==}
    engines: {node: '>= 0.4'}

  regenerator-runtime@0.14.1:
    resolution: {integrity: sha512-dYnhHh0nJoMfnkZs6GmmhFknAGRrLznOu5nc9ML+EJxGvrx6H7teuevqVqCuPcPK//3eDrrjQhehXVx9cnkGdw==}

  regexp-tree@0.1.27:
    resolution: {integrity: sha512-iETxpjK6YoRWJG5o6hXLwvjYAoW+FEZn9os0PD/b6AP6xQwsa/Y7lCVgIixBbUPMfhu+i2LtdeAqVTgGlQarfA==}
    hasBin: true

  regexp.prototype.flags@1.5.2:
    resolution: {integrity: sha512-NcDiDkTLuPR+++OCKB0nWafEmhg/Da8aUPLPMQbK+bxKKCm1/S5he+AqYa4PlMCVBalb4/yxIRub6qkEx5yJbw==}
    engines: {node: '>= 0.4'}

  regjsparser@0.10.0:
    resolution: {integrity: sha512-qx+xQGZVsy55CH0a1hiVwHmqjLryfh7wQyF5HO07XJ9f7dQMY/gPQHhlyDkIzJKC+x2fUCpCcUODUUUFrm7SHA==}
    hasBin: true

  requires-port@1.0.0:
    resolution: {integrity: sha512-KigOCHcocU3XODJxsu8i/j8T9tzT4adHiecwORRQ0ZZFcp7ahwXuRU1m+yuO90C5ZUyGeGfocHDI14M3L3yDAQ==}

  resolve-from@4.0.0:
    resolution: {integrity: sha512-pb/MYmXstAkysRFx8piNI1tGFNQIFA3vkE3Gq4EuA1dF6gHp/+vgZqsCGJapvy8N3Q+4o7FwvquPJcnZ7RYy4g==}
    engines: {node: '>=4'}

  resolve-pkg-maps@1.0.0:
    resolution: {integrity: sha512-seS2Tj26TBVOC2NIc2rOe2y2ZO7efxITtLZcGSOnHHNOQ7CkiUBfw0Iw2ck6xkIhPwLhKNLS8BO+hEpngQlqzw==}

  resolve@1.22.8:
    resolution: {integrity: sha512-oKWePCxqpd6FlLvGV1VU0x7bkPmmCNolxzjMf4NczoDnQcIWrAF+cPtZn5i6n+RfD2d9i0tzpKnG6Yk168yIyw==}
    hasBin: true

  resolve@2.0.0-next.5:
    resolution: {integrity: sha512-U7WjGVG9sH8tvjW5SmGbQuui75FiyjAX72HX15DwBBwF9dNiQZRQAg9nnPhYy+TUnE0+VcrttuvNI8oSxZcocA==}
    hasBin: true

  restore-cursor@3.1.0:
    resolution: {integrity: sha512-l+sSefzHpj5qimhFSE5a8nufZYAM3sBSVMAPtYkmC+4EH2anSGaEMXSD0izRQbu9nfyQ9y5JrVmp7E8oZrUjvA==}
    engines: {node: '>=8'}

  reusify@1.0.4:
    resolution: {integrity: sha512-U9nH88a3fc/ekCF1l0/UP1IosiuIjyTh7hBvXVMHYgVcfGvt897Xguj2UOLDeI5BG2m7/uwyaLVT6fbtCwTyzw==}
    engines: {iojs: '>=1.0.0', node: '>=0.10.0'}

  rimraf@3.0.2:
    resolution: {integrity: sha512-JZkJMZkAGFFPP2YqXZXPbMlMBgsxzE8ILs4lMIX/2o0L9UBw9O/Y3o6wFw/i9YLapcUJWwqbi3kdxIPdC62TIA==}
    deprecated: Rimraf versions prior to v4 are no longer supported
    hasBin: true

  rollup@4.18.1:
    resolution: {integrity: sha512-Elx2UT8lzxxOXMpy5HWQGZqkrQOtrVDDa/bm9l10+U4rQnVzbL/LgZ4NOM1MPIDyHk69W4InuYDF5dzRh4Kw1A==}
    engines: {node: '>=18.0.0', npm: '>=8.0.0'}
    hasBin: true

  rrweb-cssom@0.6.0:
    resolution: {integrity: sha512-APM0Gt1KoXBz0iIkkdB/kfvGOwC4UuJFeG/c+yV7wSc7q96cG/kJ0HiYCnzivD9SB53cLV1MlHFNfOuPaadYSw==}

  rrweb-cssom@0.7.1:
    resolution: {integrity: sha512-TrEMa7JGdVm0UThDJSx7ddw5nVm3UJS9o9CCIZ72B1vSyEZoziDqBYP3XIoi/12lKrJR8rE3jeFHMok2F/Mnsg==}

  run-parallel@1.2.0:
    resolution: {integrity: sha512-5l4VyZR86LZ/lDxZTR6jqL8AFE2S0IFLMP26AbjsLVADxHdhB/c0GUsH+y39UfCi3dzz8OlQuPmnaJOMoDHQBA==}

  safe-array-concat@1.1.2:
    resolution: {integrity: sha512-vj6RsCsWBCf19jIeHEfkRMw8DPiBb+DMXklQ/1SGDHOMlHdPUkZXFQ2YdplS23zESTijAcurb1aSgJA3AgMu1Q==}
    engines: {node: '>=0.4'}

  safe-buffer@5.2.1:
    resolution: {integrity: sha512-rp3So07KcdmmKbGvgaNxQSJr7bGVSVk5S9Eq1F+ppbRo70+YeaDxkw5Dd8NPN+GD6bjnYm2VuPuCXmpuYvmCXQ==}

  safe-regex-test@1.0.3:
    resolution: {integrity: sha512-CdASjNJPvRa7roO6Ra/gLYBTzYzzPyyBXxIMdGW3USQLyjWEls2RgW5UBTXaQVp+OrpeCK3bLem8smtmheoRuw==}
    engines: {node: '>= 0.4'}

  safer-buffer@2.1.2:
    resolution: {integrity: sha512-YZo3K82SD7Riyi0E1EQPojLz7kpepnSQI9IyPbHHg1XXXevb5dJI7tpyN2ADxGcQbHG7vcyRHk0cbwqcQriUtg==}

  saxes@6.0.0:
    resolution: {integrity: sha512-xAg7SOnEhrm5zI3puOOKyy1OMcMlIJZYNJY7xLBwSze0UjhPLnWfj2GF2EpT0jmzaJKIWKHLsaSSajf35bcYnA==}
    engines: {node: '>=v12.22.7'}

  scheduler@0.23.2:
    resolution: {integrity: sha512-UOShsPwz7NrMUqhR6t0hWjFduvOzbtv7toDH1/hIrfRNIDBnnBWd0CwJTGvTpngVlmwGCdP9/Zl/tVrDqcuYzQ==}

  schema-utils@3.3.0:
    resolution: {integrity: sha512-pN/yOAvcC+5rQ5nERGuwrjLlYvLTbCibnZ1I7B1LaiAz9BRBlE9GMgE/eqV30P7aJQUf7Ddimy/RsbYO/GrVGg==}
    engines: {node: '>= 10.13.0'}

  selderee@0.11.0:
    resolution: {integrity: sha512-5TF+l7p4+OsnP8BCCvSyZiSPc4x4//p5uPwK8TCnVPJYRmU2aYKMpOXvw8zM5a5JvuuCGN1jmsMwuU2W02ukfA==}

  semver@5.7.2:
    resolution: {integrity: sha512-cBznnQ9KjJqU67B52RMC65CMarK2600WFnbkcaiwWq3xy/5haFJlshgnpjovMVJ+Hff49d8GEn0b87C5pDQ10g==}
    hasBin: true

  semver@6.3.1:
    resolution: {integrity: sha512-BR7VvDCVHO+q2xBEWskxS6DJE1qRnb7DxzUrogb71CWoSficBxYsiAGd+Kl0mmq/MprG9yArRkyrQxTO6XjMzA==}
    hasBin: true

  semver@7.6.3:
    resolution: {integrity: sha512-oVekP1cKtI+CTDvHWYFUcMtsK/00wmAEfyqKfNdARm8u1wNVhSgaX7A8d4UuIlUI5e84iEwOhs7ZPYRmzU9U6A==}
    engines: {node: '>=10'}
    hasBin: true

  serialize-javascript@6.0.2:
    resolution: {integrity: sha512-Saa1xPByTTq2gdeFZYLLo+RFE35NHZkAbqZeWNd3BpzppeVisAqpDjcp8dyf6uIvEqJRd46jemmyA4iFIeVk8g==}

  set-function-length@1.2.2:
    resolution: {integrity: sha512-pgRc4hJ4/sNjWCSS9AmnS40x3bNMDTknHgL5UaMBTMyJnU90EgWh1Rz+MC9eFu4BuN/UwZjKQuY/1v3rM7HMfg==}
    engines: {node: '>= 0.4'}

  set-function-name@2.0.2:
    resolution: {integrity: sha512-7PGFlmtwsEADb0WYyvCMa1t+yke6daIG4Wirafur5kcf+MhUnPms1UeR0CKQdTZD81yESwMHbtn+TR+dMviakQ==}
    engines: {node: '>= 0.4'}

  shebang-command@2.0.0:
    resolution: {integrity: sha512-kHxr2zZpYtdmrN1qDjrrX/Z1rR1kG8Dx+gkpK1G4eXmvXswmcE1hTWBWYUzlraYw1/yZp6YuDY77YtvbN0dmDA==}
    engines: {node: '>=8'}

  shebang-regex@3.0.0:
    resolution: {integrity: sha512-7++dFhtcx3353uBaq8DDR4NuxBetBzC7ZQOhmTQInHEd6bSrXdiEyzCvG07Z44UYdLShWUyXt5M/yhz8ekcb1A==}
    engines: {node: '>=8'}

  side-channel@1.0.6:
    resolution: {integrity: sha512-fDW/EZ6Q9RiO8eFG8Hj+7u/oW+XrPTIChwCOM2+th2A6OblDtYYIpve9m+KvI9Z4C9qSEXlaGR6bTEYHReuglA==}
    engines: {node: '>= 0.4'}

  siginfo@2.0.0:
    resolution: {integrity: sha512-ybx0WO1/8bSBLEWXZvEd7gMW3Sn3JFlW3TvX1nREbDLRNQNaeNN8WK0meBwPdAaOI7TtRRRJn/Es1zhrrCHu7g==}

  signal-exit@3.0.7:
    resolution: {integrity: sha512-wnD2ZE+l+SPC/uoS0vXeE9L1+0wuaMqKlfz9AMUo38JsyLSBWSFcHR1Rri62LZc12vLr1gb3jl7iwQhgwpAbGQ==}

  signal-exit@4.1.0:
    resolution: {integrity: sha512-bzyZ1e88w9O1iNJbKnOlvYTrWPDl46O1bG0D3XInv+9tkPrxrN8jUUTiFlDkkmKWgn1M6CfIA13SuGqOa9Korw==}
    engines: {node: '>=14'}

  sirv@2.0.4:
    resolution: {integrity: sha512-94Bdh3cC2PKrbgSOUqTiGPWVZeSiXfKOVZNJniWoqrWrRkB1CJzBU3NEbiTsPcYy1lDsANA/THzS+9WBiy5nfQ==}
    engines: {node: '>= 10'}

  slash@3.0.0:
    resolution: {integrity: sha512-g9Q1haeby36OSStwb4ntCGGGaKsaVSjQ68fBxoQcutl5fS1vuY18H3wSt3jFyFtrkx+Kz0V1G85A4MyAdDMi2Q==}
    engines: {node: '>=8'}

  socket.io-adapter@2.5.5:
    resolution: {integrity: sha512-eLDQas5dzPgOWCk9GuuJC2lBqItuhKI4uxGgo9aIV7MYbk2h9Q6uULEh8WBzThoI7l+qU9Ast9fVUmkqPP9wYg==}

  socket.io-client@4.7.3:
    resolution: {integrity: sha512-nU+ywttCyBitXIl9Xe0RSEfek4LneYkJxCeNnKCuhwoH4jGXO1ipIUw/VA/+Vvv2G1MTym11fzFC0SxkrcfXDw==}
    engines: {node: '>=10.0.0'}

  socket.io-parser@4.2.4:
    resolution: {integrity: sha512-/GbIKmo8ioc+NIWIhwdecY0ge+qVBSMdgxGygevmdHj24bsfgtCmcUUcQ5ZzcylGFHsN3k4HB4Cgkl96KVnuew==}
    engines: {node: '>=10.0.0'}

  socket.io@4.7.3:
    resolution: {integrity: sha512-SE+UIQXBQE+GPG2oszWMlsEmWtHVqw/h1VrYJGK5/MC7CH5p58N448HwIrtREcvR4jfdOJAY4ieQfxMr55qbbw==}
    engines: {node: '>=10.2.0'}

  sonner@1.3.1:
    resolution: {integrity: sha512-+rOAO56b2eI3q5BtgljERSn2umRk63KFIvgb2ohbZ5X+Eb5u+a/7/0ZgswYqgBMg8dyl7n6OXd9KasA8QF9ToA==}
    peerDependencies:
      react: ^18.0.0
      react-dom: ^18.0.0

  source-map-js@1.0.2:
    resolution: {integrity: sha512-R0XvVJ9WusLiqTCEiGCmICCMplcCkIwwR11mOSD9CR5u+IXYdiseeEuXCVAjS54zqwkLcPNnmU4OeJ6tUrWhDw==}
    engines: {node: '>=0.10.0'}

  source-map-js@1.2.0:
    resolution: {integrity: sha512-itJW8lvSA0TXEphiRoawsCksnlf8SyvmFzIhltqAHluXd88pkCd+cXJVHTDwdCr0IzwptSm035IHQktUu1QUMg==}
    engines: {node: '>=0.10.0'}

  source-map-support@0.5.21:
    resolution: {integrity: sha512-uBHU3L3czsIyYXKX88fdrGovxdSCoTGDRZ6SYXtSRxLZUzHg5P/66Ht6uoUlHu9EZod+inXhKo3qQgwXUT/y1w==}

  source-map@0.6.1:
    resolution: {integrity: sha512-UjgapumWlbMhkBgzT7Ykc5YXUT46F0iKu8SGXq0bcwP5dz/h0Plj6enJqjz1Zbq2l5WaqYnrVbwWOWMyF3F47g==}
    engines: {node: '>=0.10.0'}

  spdx-correct@3.2.0:
    resolution: {integrity: sha512-kN9dJbvnySHULIluDHy32WHRUu3Og7B9sbY7tsFLctQkIqnMh3hErYgdMjTYuqmcXX+lK5T1lnUt3G7zNswmZA==}

  spdx-exceptions@2.5.0:
    resolution: {integrity: sha512-PiU42r+xO4UbUS1buo3LPJkjlO7430Xn5SVAhdpzzsPHsjbYVflnnFdATgabnLude+Cqu25p6N+g2lw/PFsa4w==}

  spdx-expression-parse@3.0.1:
    resolution: {integrity: sha512-cbqHunsQWnJNE6KhVSMsMeH5H/L9EpymbzqTQ3uLwNCLZ1Q481oWaofqH7nO6V07xlXwY6PhQdQ2IedWx/ZK4Q==}

  spdx-license-ids@3.0.18:
    resolution: {integrity: sha512-xxRs31BqRYHwiMzudOrpSiHtZ8i/GeionCBDSilhYRj+9gIcI8wCZTlXZKu9vZIVqViP3dcp9qE5G6AlIaD+TQ==}

  stackback@0.0.2:
    resolution: {integrity: sha512-1XMJE5fQo1jGH6Y/7ebnwPOBEkIEnT4QF32d5R1+VXdXveM0IBMJt8zfaxX1P3QhVwrYe+576+jkANtSS2mBbw==}

  stacktrace-parser@0.1.10:
    resolution: {integrity: sha512-KJP1OCML99+8fhOHxwwzyWrlUuVX5GQ0ZpJTd1DFXhdkrvg1szxfHhawXUZ3g9TkXORQd4/WG68jMlQZ2p8wlg==}
    engines: {node: '>=6'}

  std-env@3.7.0:
    resolution: {integrity: sha512-JPbdCEQLj1w5GilpiHAx3qJvFndqybBysA3qUOnznweH4QbNYUsW/ea8QzSrnh0vNsezMMw5bcVool8lM0gwzg==}

  stop-iteration-iterator@1.0.0:
    resolution: {integrity: sha512-iCGQj+0l0HOdZ2AEeBADlsRC+vsnDsZsbdSiH1yNSjcfKM7fdpCMfqAL/dwF5BLiw/XhRft/Wax6zQbhq2BcjQ==}
    engines: {node: '>= 0.4'}

  streamsearch@1.1.0:
    resolution: {integrity: sha512-Mcc5wHehp9aXz1ax6bZUyY5afg9u2rv5cqQI3mRrYkGC8rW2hM02jWuwjtL++LS5qinSyhj2QfLyNsuc+VsExg==}
    engines: {node: '>=10.0.0'}

  string-width@4.2.3:
    resolution: {integrity: sha512-wKyQRQpjJ0sIp62ErSZdGsjMJWsap5oRNihHhu6G7JVO/9jIB6UyevL+tXuOqrng8j/cxKTWyWUwvSTriiZz/g==}
    engines: {node: '>=8'}

  string-width@5.1.2:
    resolution: {integrity: sha512-HnLOCR3vjcY8beoNLtcjZ5/nxn2afmME6lhrDrebokqMap+XbeW8n9TXpPDOqdGK5qcI3oT0GKTW6wC7EMiVqA==}
    engines: {node: '>=12'}

  string.prototype.includes@2.0.0:
    resolution: {integrity: sha512-E34CkBgyeqNDcrbU76cDjL5JLcVrtSdYq0MEh/B10r17pRP4ciHLwTgnuLV8Ay6cgEMLkcBkFCKyFZ43YldYzg==}

  string.prototype.matchall@4.0.11:
    resolution: {integrity: sha512-NUdh0aDavY2og7IbBPenWqR9exH+E26Sv8e0/eTe1tltDGZL+GtBkDAnnyBtmekfK6/Dq3MkcGtzXFEd1LQrtg==}
    engines: {node: '>= 0.4'}

  string.prototype.repeat@1.0.0:
    resolution: {integrity: sha512-0u/TldDbKD8bFCQ/4f5+mNRrXwZ8hg2w7ZR8wa16e8z9XpePWl3eGEcUD0OXpEH/VJH/2G3gjUtR3ZOiBe2S/w==}

  string.prototype.trim@1.2.9:
    resolution: {integrity: sha512-klHuCNxiMZ8MlsOihJhJEBJAiMVqU3Z2nEXWfWnIqjN0gEFS9J9+IxKozWWtQGcgoa1WUZzLjKPTr4ZHNFTFxw==}
    engines: {node: '>= 0.4'}

  string.prototype.trimend@1.0.8:
    resolution: {integrity: sha512-p73uL5VCHCO2BZZ6krwwQE3kCzM7NKmis8S//xEC6fQonchbum4eP6kR4DLEjQFO3Wnj3Fuo8NM0kOSjVdHjZQ==}

  string.prototype.trimstart@1.0.8:
    resolution: {integrity: sha512-UXSH262CSZY1tfu3G3Secr6uGLCFVPMhIqHjlgCUtCCcgihYc/xKs9djMTMUOb2j1mVSeU8EU6NWc/iQKU6Gfg==}
    engines: {node: '>= 0.4'}

  string_decoder@1.3.0:
    resolution: {integrity: sha512-hkRX8U1WjJFd8LsDJ2yQ/wWWxaopEsABU1XfkM8A+j0+85JAGppt16cr1Whg6KIbb4okU6Mql6BOj+uup/wKeA==}

  strip-ansi@6.0.1:
    resolution: {integrity: sha512-Y38VPSHcqkFrCpFnQ9vuSXmquuv5oXOKpGeT6aGrr3o3Gc9AlVa6JBfUSOCnbxGGZF+/0ooI7KrPuUSztUdU5A==}
    engines: {node: '>=8'}

  strip-ansi@7.1.0:
    resolution: {integrity: sha512-iq6eVVI64nQQTRYq2KtEg2d2uU7LElhTJwsH4YzIHZshxlgZms/wIc4VoDQTlG/IvVIrBKG06CrZnp0qv7hkcQ==}
    engines: {node: '>=12'}

  strip-bom@3.0.0:
    resolution: {integrity: sha512-vavAMRXOgBVNF6nyEEmL3DBK19iRpDcoIwW+swQ+CbGiu7lju6t+JklA1MHweoWtadgt4ISVUsXLyDq34ddcwA==}
    engines: {node: '>=4'}

  strip-final-newline@3.0.0:
    resolution: {integrity: sha512-dOESqjYr96iWYylGObzd39EuNTa5VJxyvVAEm5Jnh7KGo75V43Hk1odPQkNDyXNmUR6k+gEiDVXnjB8HJ3crXw==}
    engines: {node: '>=12'}

  strip-indent@3.0.0:
    resolution: {integrity: sha512-laJTa3Jb+VQpaC6DseHhF7dXVqHTfJPCRDaEbid/drOhgitgYku/letMUqOXFoWV0zIIUbjpdH2t+tYj4bQMRQ==}
    engines: {node: '>=8'}

  strip-json-comments@3.1.1:
    resolution: {integrity: sha512-6fPc+R4ihwqP6N/aIv2f1gMH8lOVtWQHoqC4yK6oSDVVocumAsfCqjkXnqiYMhmMwS/mEHLp7Vehlt3ql6lEig==}
    engines: {node: '>=8'}

  strip-literal@2.1.0:
    resolution: {integrity: sha512-Op+UycaUt/8FbN/Z2TWPBLge3jWrP3xj10f3fnYxf052bKuS3EKs1ZQcVGjnEMdsNVAM+plXRdmjrZ/KgG3Skw==}

  styled-jsx@5.1.1:
    resolution: {integrity: sha512-pW7uC1l4mBZ8ugbiZrcIsiIvVx1UmTfw7UkC3Um2tmfUq9Bhk8IiyEIPl6F8agHgjzku6j0xQEZbfA5uSgSaCw==}
    engines: {node: '>= 12.0.0'}
    peerDependencies:
      '@babel/core': '*'
      babel-plugin-macros: '*'
      react: '>= 16.8.0 || 17.x.x || ^18.0.0-0'
    peerDependenciesMeta:
      '@babel/core':
        optional: true
      babel-plugin-macros:
        optional: true

  sucrase@3.35.0:
    resolution: {integrity: sha512-8EbVDiu9iN/nESwxeSxDKe0dunta1GOlHufmSSXxMD2z2/tMZpDMpvXQGsc+ajGo8y2uYUmixaSRUc/QPoQ0GA==}
    engines: {node: '>=16 || 14 >=14.17'}
    hasBin: true

  supports-color@5.5.0:
    resolution: {integrity: sha512-QjVjwdXIt408MIiAqCX4oUKsgU2EqAGzs2Ppkm4aQYbjm+ZEWEcW4SfFNTr4uMNZma0ey4f5lgLrkB0aX0QMow==}
    engines: {node: '>=4'}

  supports-color@7.2.0:
    resolution: {integrity: sha512-qpCAvRl9stuOHveKsn7HncJRvv501qIacKzQlO/+Lwxc9+0q2wLyv4Dfvt80/DPn2pqOBsJdDiogXGR9+OvwRw==}
    engines: {node: '>=8'}

  supports-color@8.1.1:
    resolution: {integrity: sha512-MpUEN2OodtUzxvKQl72cUF7RQ5EiHsGvSsVG0ia9c5RbWGL2CI4C7EpPS8UTBIplnlzZiNuV56w+FuNxy3ty2Q==}
    engines: {node: '>=10'}

  supports-preserve-symlinks-flag@1.0.0:
    resolution: {integrity: sha512-ot0WnXS9fgdkgIcePe6RHNk1WA8+muPa6cSjeR3V8K27q9BB1rTE3R1p7Hv0z1ZyAc8s6Vvv8DIyWf681MAt0w==}
    engines: {node: '>= 0.4'}

  symbol-tree@3.2.4:
    resolution: {integrity: sha512-9QNk5KwDF+Bvz+PyObkmSYjI5ksVUYtjW7AU22r2NKcfLJcXp96hkDWU3+XndOsUb+AQ9QhfzfCT2O+CNWT5Tw==}

  synckit@0.9.1:
    resolution: {integrity: sha512-7gr8p9TQP6RAHusBOSLs46F4564ZrjV8xFmw5zCmgmhGUcw2hxsShhJ6CEiHQMgPDwAQ1fWHPM0ypc4RMAig4A==}
    engines: {node: ^14.18.0 || >=16.0.0}

  tailwind-merge@2.3.0:
    resolution: {integrity: sha512-vkYrLpIP+lgR0tQCG6AP7zZXCTLc1Lnv/CCRT3BqJ9CZ3ui2++GPaGb1x/ILsINIMSYqqvrpqjUFsMNLlW99EA==}

  tailwindcss-animate@1.0.7:
    resolution: {integrity: sha512-bl6mpH3T7I3UFxuvDEXLxy/VuFxBk5bbzplh7tXI68mwMokNYd1t9qPBHlnyTwfa4JGC4zP516I1hYYtQ/vspA==}
    peerDependencies:
      tailwindcss: '>=3.0.0 || insiders'

  tailwindcss@3.4.4:
    resolution: {integrity: sha512-ZoyXOdJjISB7/BcLTR6SEsLgKtDStYyYZVLsUtWChO4Ps20CBad7lfJKVDiejocV4ME1hLmyY0WJE3hSDcmQ2A==}
    engines: {node: '>=14.0.0'}
    hasBin: true

  tapable@2.2.1:
    resolution: {integrity: sha512-GNzQvQTOIP6RyTfE2Qxb8ZVlNmw0n88vp1szwWRimP02mnTsx3Wtn5qRdqY9w2XduFNUgvOwhNnQsjwCp+kqaQ==}
    engines: {node: '>=6'}

  terser-webpack-plugin@5.3.10:
    resolution: {integrity: sha512-BKFPWlPDndPs+NGGCr1U59t0XScL5317Y0UReNrHaw9/FwhPENlq6bfgs+4yPfyP51vqC1bQ4rp1EfXW5ZSH9w==}
    engines: {node: '>= 10.13.0'}
    peerDependencies:
      '@swc/core': '*'
      esbuild: '*'
      uglify-js: '*'
      webpack: ^5.1.0
    peerDependenciesMeta:
      '@swc/core':
        optional: true
      esbuild:
        optional: true
      uglify-js:
        optional: true

  terser@5.31.3:
    resolution: {integrity: sha512-pAfYn3NIZLyZpa83ZKigvj6Rn9c/vd5KfYGX7cN1mnzqgDcxWvrU5ZtAfIKhEXz9nRecw4z3LXkjaq96/qZqAA==}
    engines: {node: '>=10'}
    hasBin: true

  test-exclude@6.0.0:
    resolution: {integrity: sha512-cAGWPIyOHU6zlmg88jwm7VRyXnMN7iV68OGAbYDk/Mh/xC/pzVPlQtY6ngoIH/5/tciuhGfvESU8GrHrcxD56w==}
    engines: {node: '>=8'}

  text-table@0.2.0:
    resolution: {integrity: sha512-N+8UisAXDGk8PFXP4HAzVR9nbfmVJ3zYLAWiTIoqC5v5isinhr+r5uaO8+7r3BMfuNIufIsA7RdpVgacC2cSpw==}

  thenify-all@1.6.0:
    resolution: {integrity: sha512-RNxQH/qI8/t3thXJDwcstUO4zeqo64+Uy/+sNVRBx4Xn2OX+OZ9oP+iJnNFqplFra2ZUVeKCSa2oVWi3T4uVmA==}
    engines: {node: '>=0.8'}

  thenify@3.3.1:
    resolution: {integrity: sha512-RVZSIV5IG10Hk3enotrhvz0T9em6cyHBLkH/YAZuKqd8hRkKhSfCGIcP2KUY0EPxndzANBmNllzWPwak+bheSw==}

  tinybench@2.8.0:
    resolution: {integrity: sha512-1/eK7zUnIklz4JUUlL+658n58XO2hHLQfSk1Zf2LKieUjxidN16eKFEoDEfjHc3ohofSSqK3X5yO6VGb6iW8Lw==}

  tinypool@0.8.4:
    resolution: {integrity: sha512-i11VH5gS6IFeLY3gMBQ00/MmLncVP7JLXOw1vlgkytLmJK7QnEr7NXf0LBdxfmNPAeyetukOk0bOYrJrFGjYJQ==}
    engines: {node: '>=14.0.0'}

  tinyspy@2.2.1:
    resolution: {integrity: sha512-KYad6Vy5VDWV4GH3fjpseMQ/XU2BhIYP7Vzd0LG44qRWm/Yt2WCOTicFdvmgo6gWaqooMQCawTtILVQJupKu7A==}
    engines: {node: '>=14.0.0'}

  to-fast-properties@2.0.0:
    resolution: {integrity: sha512-/OaKK0xYrs3DmxRYqL/yDc+FxFUVYhDlXMhRmv3z915w2HF1tnN1omB354j8VUGO/hbRzyD6Y3sA7v7GS/ceog==}
    engines: {node: '>=4'}

  to-regex-range@5.0.1:
    resolution: {integrity: sha512-65P7iz6X5yEr1cwcgvQxbbIw7Uk3gOy5dIdtZ4rDveLqhrdJP+Li/Hx6tyK0NEb+2GCyneCMJiGqrADCSNk8sQ==}
    engines: {node: '>=8.0'}

  totalist@3.0.1:
    resolution: {integrity: sha512-sf4i37nQ2LBx4m3wB74y+ubopq6W/dIzXg0FDGjsYnZHVa1Da8FH853wlL2gtUhg+xJXjfk3kUZS3BRoQeoQBQ==}
    engines: {node: '>=6'}

  tough-cookie@4.1.4:
    resolution: {integrity: sha512-Loo5UUvLD9ScZ6jh8beX1T6sO1w2/MpCRpEP7V280GKMVUQ0Jzar2U3UJPsrdbziLEMMhu3Ujnq//rhiFuIeag==}
    engines: {node: '>=6'}

  tr46@5.0.0:
    resolution: {integrity: sha512-tk2G5R2KRwBd+ZN0zaEXpmzdKyOYksXwywulIX95MBODjSzMIuQnQ3m8JxgbhnL1LeVo7lqQKsYa1O3Htl7K5g==}
    engines: {node: '>=18'}

  ts-api-utils@1.3.0:
    resolution: {integrity: sha512-UQMIo7pb8WRomKR1/+MFVLTroIvDVtMX3K6OUir8ynLyzB8Jeriont2bTAtmNPa1ekAgN7YPDyf6V+ygrdU+eQ==}
    engines: {node: '>=16'}
    peerDependencies:
      typescript: '>=4.2.0'

  ts-interface-checker@0.1.13:
    resolution: {integrity: sha512-Y/arvbn+rrz3JCKl9C4kVNfTfSm2/mEp5FSz5EsZSANGPSlQrpRI5M4PKF+mJnE52jOO90PnPSc3Ur3bTQw0gA==}

  tsconfig-paths@3.15.0:
    resolution: {integrity: sha512-2Ac2RgzDe/cn48GvOe3M+o82pEFewD3UPbyoUHHdKasHwJKjds4fLXWf/Ux5kATBKN20oaFGu+jbElp1pos0mg==}

  tslib@1.14.1:
    resolution: {integrity: sha512-Xni35NKzjgMrwevysHTCArtLDpPvye8zV/0E4EyYn43P7/7qvQwPh9BGkHewbMulVntbigmcT7rdX3BNo9wRJg==}

  tslib@2.6.3:
    resolution: {integrity: sha512-xNvxJEOUiWPGhUuUdQgAJPKOOJfGnIyKySOc09XkKsgdUV/3E2zvwZYdejjmRgPCgcym1juLH3226yA7sEFJKQ==}

  tsutils@3.21.0:
    resolution: {integrity: sha512-mHKK3iUXL+3UF6xL5k0PEhKRUBKPBCv/+RkEOpjRWxxx27KKRBmmA60A9pgOUvMi8GKhRMPEmjBRPzs2W7O1OA==}
    engines: {node: '>= 6'}
    peerDependencies:
      typescript: '>=2.8.0 || >= 3.2.0-dev || >= 3.3.0-dev || >= 3.4.0-dev || >= 3.5.0-dev || >= 3.6.0-dev || >= 3.6.0-beta || >= 3.7.0-dev || >= 3.7.0-beta'

  type-check@0.4.0:
    resolution: {integrity: sha512-XleUoc9uwGXqjWwXaUTZAmzMcFZ5858QA2vvx1Ur5xIcixXIP+8LnFDgRplU30us6teqdlskFfu+ae4K79Ooew==}
    engines: {node: '>= 0.8.0'}

  type-detect@4.0.8:
    resolution: {integrity: sha512-0fr/mIH1dlO+x7TlcMy+bIDqKPsw/70tVyeHW787goQjhmqaZe10uwLujubK9q9Lg6Fiho1KUKDYz0Z7k7g5/g==}
    engines: {node: '>=4'}

  type-fest@0.20.2:
    resolution: {integrity: sha512-Ne+eE4r0/iWnpAxD852z3A+N0Bt5RN//NjJwRd2VFHEmrywxf5vsZlh4R6lixl6B+wz/8d+maTSAkN1FIkI3LQ==}
    engines: {node: '>=10'}

  type-fest@0.6.0:
    resolution: {integrity: sha512-q+MB8nYR1KDLrgr4G5yemftpMC7/QLqVndBmEEdqzmNj5dcFOO4Oo8qlwZE3ULT3+Zim1F8Kq4cBnikNhlCMlg==}
    engines: {node: '>=8'}

  type-fest@0.7.1:
    resolution: {integrity: sha512-Ne2YiiGN8bmrmJJEuTWTLJR32nh/JdL1+PSicowtNb0WFpn59GK8/lfD61bVtzguz7b3PBt74nxpv/Pw5po5Rg==}
    engines: {node: '>=8'}

  type-fest@0.8.1:
    resolution: {integrity: sha512-4dbzIzqvjtgiM5rw1k5rEHtBANKmdudhGyBEajN01fEyhaAIhsoKNy6y7+IN93IfpFtwY9iqi7kD+xwKhQsNJA==}
    engines: {node: '>=8'}

  typed-array-buffer@1.0.2:
    resolution: {integrity: sha512-gEymJYKZtKXzzBzM4jqa9w6Q1Jjm7x2d+sh19AdsD4wqnMPDYyvwpsIc2Q/835kHuo3BEQ7CjelGhfTsoBb2MQ==}
    engines: {node: '>= 0.4'}

  typed-array-byte-length@1.0.1:
    resolution: {integrity: sha512-3iMJ9q0ao7WE9tWcaYKIptkNBuOIcZCCT0d4MRvuuH88fEoEH62IuQe0OtraD3ebQEoTRk8XCBoknUNc1Y67pw==}
    engines: {node: '>= 0.4'}

  typed-array-byte-offset@1.0.2:
    resolution: {integrity: sha512-Ous0vodHa56FviZucS2E63zkgtgrACj7omjwd/8lTEMEPFFyjfixMZ1ZXenpgCFBBt4EC1J2XsyVS2gkG0eTFA==}
    engines: {node: '>= 0.4'}

  typed-array-length@1.0.6:
    resolution: {integrity: sha512-/OxDN6OtAk5KBpGb28T+HZc2M+ADtvRxXrKKbUwtsLgdoxgX13hyy7ek6bFRl5+aBs2yZzB0c4CnQfAtVypW/g==}
    engines: {node: '>= 0.4'}

  typescript@5.1.6:
    resolution: {integrity: sha512-zaWCozRZ6DLEWAWFrVDz1H6FVXzUSfTy5FUMWsQlU8Ym5JP9eO4xkTIROFCQvhQf61z6O/G6ugw3SgAnvvm+HA==}
    engines: {node: '>=14.17'}
    hasBin: true

  typescript@5.5.3:
    resolution: {integrity: sha512-/hreyEujaB0w76zKo6717l3L0o/qEUtRgdvUBvlkhoWeOVMjMuHNHk0BRBzikzuGDqNmPQbg5ifMEqsHLiIUcQ==}
    engines: {node: '>=14.17'}
    hasBin: true

  ufo@1.5.4:
    resolution: {integrity: sha512-UsUk3byDzKd04EyoZ7U4DOlxQaD14JUKQl6/P7wiX4FNvUfm3XL246n9W5AmqwW5RSFJ27NAuM0iLscAOYUiGQ==}

  unbox-primitive@1.0.2:
    resolution: {integrity: sha512-61pPlCD9h51VoreyJ0BReideM3MDKMKnh6+V9L08331ipq6Q8OFXZYiqP6n/tbHx4s5I9uRhcye6BrbkizkBDw==}

  undici-types@5.26.5:
    resolution: {integrity: sha512-JlCMO+ehdEIKqlFxk6IfVoAUVmgz7cU7zD/h9XZ0qzeosSHmUJVOzSQvvYSYWXkFXC+IfLKSIffhv0sVZup6pA==}

  universalify@0.2.0:
    resolution: {integrity: sha512-CJ1QgKmNg3CwvAv/kOFmtnEN05f0D/cn9QntgNOQlQF9dgvVTHj3t+8JPdjqawCHk7V/KA+fbUqzZ9XWhcqPUg==}
    engines: {node: '>= 4.0.0'}

  update-browserslist-db@1.1.0:
    resolution: {integrity: sha512-EdRAaAyk2cUE1wOf2DkEhzxqOQvFOoRJFNS6NeyJ01Gp2beMRpBAINjM2iDXE3KCuKhwnvHIQCJm6ThL2Z+HzQ==}
    hasBin: true
    peerDependencies:
      browserslist: '>= 4.21.0'

  uri-js@4.4.1:
    resolution: {integrity: sha512-7rKUyy33Q1yc98pQ1DAmLtwX109F7TIfWlW1Ydo8Wl1ii1SeHieeh0HHfPeL2fMXK6z0s8ecKs9frCuLJvndBg==}

  url-parse@1.5.10:
    resolution: {integrity: sha512-WypcfiRhfeUP9vvF0j6rw0J3hrWrw6iZv3+22h6iRMJ/8z1Tj6XfLP4DsUix5MhMPnXpiHDoKyoZ/bdCkwBCiQ==}

  use-callback-ref@1.3.2:
    resolution: {integrity: sha512-elOQwe6Q8gqZgDA8mrh44qRTQqpIHDcZ3hXTLjBe1i4ph8XpNJnO+aQf3NaG+lriLopI4HMx9VjQLfPQ6vhnoA==}
    engines: {node: '>=10'}
    peerDependencies:
      '@types/react': ^16.8.0 || ^17.0.0 || ^18.0.0
      react: ^16.8.0 || ^17.0.0 || ^18.0.0
    peerDependenciesMeta:
      '@types/react':
        optional: true

  use-sidecar@1.1.2:
    resolution: {integrity: sha512-epTbsLuzZ7lPClpz2TyryBfztm7m+28DlEv2ZCQ3MDr5ssiwyOwGH/e5F9CkfWjJ1t4clvI58yF822/GUkjjhw==}
    engines: {node: '>=10'}
    peerDependencies:
      '@types/react': ^16.9.0 || ^17.0.0 || ^18.0.0
      react: ^16.8.0 || ^17.0.0 || ^18.0.0
    peerDependenciesMeta:
      '@types/react':
        optional: true

  util-deprecate@1.0.2:
    resolution: {integrity: sha512-EPD5q1uXyFxJpCrLnCc1nHnq3gOa6DZBocAIiI2TaSCA7VCJ1UJDMagCzIkXNsUYfD1daK//LTEQ8xiIbrHtcw==}

  validate-npm-package-license@3.0.4:
    resolution: {integrity: sha512-DpKm2Ui/xN7/HQKCtpZxoRWBhZ9Z0kqtygG8XCgNQ8ZlDnxuQmWhj566j8fN4Cu3/JmbhsDo7fcAJq4s9h27Ew==}

  vary@1.1.2:
    resolution: {integrity: sha512-BNGbWLfd0eUPabhkXUVm0j8uuvREyTh5ovRa/dyow/BqAbZJyC+5fU+IzQOzmAKzYqYRAISoRhdQr3eIZ/PXqg==}
    engines: {node: '>= 0.8'}

  vite-node@1.6.0:
    resolution: {integrity: sha512-de6HJgzC+TFzOu0NTC4RAIsyf/DY/ibWDYQUcuEA84EMHhcefTUGkjFHKKEJhQN4A+6I0u++kr3l36ZF2d7XRw==}
    engines: {node: ^18.0.0 || >=20.0.0}
    hasBin: true

  vite@5.3.4:
    resolution: {integrity: sha512-Cw+7zL3ZG9/NZBB8C+8QbQZmR54GwqIz+WMI4b3JgdYJvX+ny9AjJXqkGQlDXSXRP9rP0B4tbciRMOVEKulVOA==}
    engines: {node: ^18.0.0 || >=20.0.0}
    hasBin: true
    peerDependencies:
      '@types/node': ^18.0.0 || >=20.0.0
      less: '*'
      lightningcss: ^1.21.0
      sass: '*'
      stylus: '*'
      sugarss: '*'
      terser: ^5.4.0
    peerDependenciesMeta:
      '@types/node':
        optional: true
      less:
        optional: true
      lightningcss:
        optional: true
      sass:
        optional: true
      stylus:
        optional: true
      sugarss:
        optional: true
      terser:
        optional: true

  vitest@1.6.0:
    resolution: {integrity: sha512-H5r/dN06swuFnzNFhq/dnz37bPXnq8xB2xB5JOVk8K09rUtoeNN+LHWkoQ0A/i3hvbUKKcCei9KpbxqHMLhLLA==}
    engines: {node: ^18.0.0 || >=20.0.0}
    hasBin: true
    peerDependencies:
      '@edge-runtime/vm': '*'
      '@types/node': ^18.0.0 || >=20.0.0
      '@vitest/browser': 1.6.0
      '@vitest/ui': 1.6.0
      happy-dom: '*'
      jsdom: '*'
    peerDependenciesMeta:
      '@edge-runtime/vm':
        optional: true
      '@types/node':
        optional: true
      '@vitest/browser':
        optional: true
      '@vitest/ui':
        optional: true
      happy-dom:
        optional: true
      jsdom:
        optional: true

  w3c-xmlserializer@5.0.0:
    resolution: {integrity: sha512-o8qghlI8NZHU1lLPrpi2+Uq7abh4GGPpYANlalzWxyWteJOCsr/P+oPBA49TOLu5FTZO4d3F9MnWJfiMo4BkmA==}
    engines: {node: '>=18'}

  watchpack@2.4.1:
    resolution: {integrity: sha512-8wrBCMtVhqcXP2Sup1ctSkga6uc2Bx0IIvKyT7yTFier5AXHooSI+QyQQAtTb7+E0IUCCKyTFmXqdqgum2XWGg==}
    engines: {node: '>=10.13.0'}

  wcwidth@1.0.1:
    resolution: {integrity: sha512-XHPEwS0q6TaxcvG85+8EYkbiCux2XtWG2mkc47Ng2A77BQu9+DqIOJldST4HgPkuea7dvKSj5VgX3P1d4rW8Tg==}

  webidl-conversions@7.0.0:
    resolution: {integrity: sha512-VwddBukDzu71offAQR975unBIGqfKZpM+8ZX6ySk8nYhVoo5CYaZyzt3YBvYtRtO+aoGlqxPg/B87NGVZ/fu6g==}
    engines: {node: '>=12'}

  webpack-sources@3.2.3:
    resolution: {integrity: sha512-/DyMEOrDgLKKIG0fmvtz+4dUX/3Ghozwgm6iPp8KRhvn+eQf9+Q7GWxVNMk3+uCPWfdXYC4ExGBckIXdFEfH1w==}
    engines: {node: '>=10.13.0'}

  webpack@5.93.0:
    resolution: {integrity: sha512-Y0m5oEY1LRuwly578VqluorkXbvXKh7U3rLoQCEO04M97ScRr44afGVkI0FQFsXzysk5OgFAxjZAb9rsGQVihA==}
    engines: {node: '>=10.13.0'}
    hasBin: true
    peerDependencies:
      webpack-cli: '*'
    peerDependenciesMeta:
      webpack-cli:
        optional: true

  whatwg-encoding@3.1.1:
    resolution: {integrity: sha512-6qN4hJdMwfYBtE3YBTTHhoeuUrDBPZmbQaxWAqSALV/MeEnR5z1xd8UKud2RAkFoPkmB+hli1TZSnyi84xz1vQ==}
    engines: {node: '>=18'}

  whatwg-mimetype@4.0.0:
    resolution: {integrity: sha512-QaKxh0eNIi2mE9p2vEdzfagOKHCcj1pJ56EEHGQOVxp8r9/iszLUUV7v89x9O1p/T+NlTM5W7jW6+cz4Fq1YVg==}
    engines: {node: '>=18'}

  whatwg-url@14.0.0:
    resolution: {integrity: sha512-1lfMEm2IEr7RIV+f4lUNPOqfFL+pO+Xw3fJSqmjX9AbXcXcYOkCe1P6+9VBZB6n94af16NfZf+sSk0JCBZC9aw==}
    engines: {node: '>=18'}

  which-boxed-primitive@1.0.2:
    resolution: {integrity: sha512-bwZdv0AKLpplFY2KZRX6TvyuN7ojjr7lwkg6ml0roIy9YeuSr7JS372qlNW18UQYzgYK9ziGcerWqZOmEn9VNg==}

  which-builtin-type@1.1.3:
    resolution: {integrity: sha512-YmjsSMDBYsM1CaFiayOVT06+KJeXf0o5M/CAd4o1lTadFAtacTUM49zoYxr/oroopFDfhvN6iEcBxUyc3gvKmw==}
    engines: {node: '>= 0.4'}

  which-collection@1.0.2:
    resolution: {integrity: sha512-K4jVyjnBdgvc86Y6BkaLZEN933SwYOuBFkdmBu9ZfkcAbdVbpITnDmjvZ/aQjRXQrv5EPkTnD1s39GiiqbngCw==}
    engines: {node: '>= 0.4'}

  which-typed-array@1.1.15:
    resolution: {integrity: sha512-oV0jmFtUky6CXfkqehVvBP/LSWJ2sy4vWMioiENyJLePrBO/yKyV9OyJySfAKosh+RYkIl5zJCNZ8/4JncrpdA==}
    engines: {node: '>= 0.4'}

  which@2.0.2:
    resolution: {integrity: sha512-BLI3Tl1TW3Pvl70l3yq3Y64i+awpwXqsGBYWkkqMtnbXgrMD+yj7rhW0kuEDxzJaYXGjEW5ogapKNMEKNMjibA==}
    engines: {node: '>= 8'}
    hasBin: true

  why-is-node-running@2.3.0:
    resolution: {integrity: sha512-hUrmaWBdVDcxvYqnyh09zunKzROWjbZTiNy8dBEjkS7ehEDQibXJ7XvlmtbwuTclUiIyN+CyXQD4Vmko8fNm8w==}
    engines: {node: '>=8'}
    hasBin: true

  word-wrap@1.2.5:
    resolution: {integrity: sha512-BN22B5eaMMI9UMtjrGd5g5eCYPpCPDUy0FJXbYsaT5zYxjFOckS53SQDE3pWkVoWpHXVb3BrYcEN4Twa55B5cA==}
    engines: {node: '>=0.10.0'}

  wrap-ansi@7.0.0:
    resolution: {integrity: sha512-YVGIj2kamLSTxw6NsZjoBxfSwsn0ycdesmc4p+Q21c5zPuZ1pl+NfxVdxPtdHvmNVOQ6XSYG4AUtyt/Fi7D16Q==}
    engines: {node: '>=10'}

  wrap-ansi@8.1.0:
    resolution: {integrity: sha512-si7QWI6zUMq56bESFvagtmzMdGOtoxfR+Sez11Mobfc7tm+VkUckk9bW2UeffTGVUbOksxmSw0AA2gs8g71NCQ==}
    engines: {node: '>=12'}

  wrappy@1.0.2:
    resolution: {integrity: sha512-l4Sp/DRseor9wL6EvV2+TuQn63dMkPjZ/sp9XkghTEbV9KlPS1xUsZ3u7/IQO4wxtcFB4bgpQPRcR3QCvezPcQ==}

  ws@8.17.1:
    resolution: {integrity: sha512-6XQFvXTkbfUOZOKKILFG1PDK2NDQs4azKQl26T0YS5CxqWLgXajbPZ+h4gZekJyRqFU8pvnbAbbs/3TgRPy+GQ==}
    engines: {node: '>=10.0.0'}
    peerDependencies:
      bufferutil: ^4.0.1
      utf-8-validate: '>=5.0.2'
    peerDependenciesMeta:
      bufferutil:
        optional: true
      utf-8-validate:
        optional: true

  ws@8.18.0:
    resolution: {integrity: sha512-8VbfWfHLbbwu3+N6OKsOMpBdT4kXPDDB9cJk2bJ6mh9ucxdlnNvH1e+roYkKmN9Nxw2yjz7VzeO9oOz2zJ04Pw==}
    engines: {node: '>=10.0.0'}
    peerDependencies:
      bufferutil: ^4.0.1
      utf-8-validate: '>=5.0.2'
    peerDependenciesMeta:
      bufferutil:
        optional: true
      utf-8-validate:
        optional: true

  xml-name-validator@5.0.0:
    resolution: {integrity: sha512-EvGK8EJ3DhaHfbRlETOWAS5pO9MZITeauHKJyb8wyajUfQUenkIg2MvLDTZ4T/TgIcm3HU0TFBgWWboAZ30UHg==}
    engines: {node: '>=18'}

  xmlchars@2.2.0:
    resolution: {integrity: sha512-JZnDKK8B0RCDw84FNdDAIpZK+JuJw+s7Lz8nksI7SIuU3UXJJslUthsi+uWBUYOwPFwW7W7PRLRfUKpxjtjFCw==}

  xmlhttprequest-ssl@2.0.0:
    resolution: {integrity: sha512-QKxVRxiRACQcVuQEYFsI1hhkrMlrXHPegbbd1yn9UHOmRxY+si12nQYzri3vbzt8VdTTRviqcKxcyllFas5z2A==}
    engines: {node: '>=0.4.0'}

  yallist@3.1.1:
    resolution: {integrity: sha512-a4UGQaWPH59mOXUYnAG2ewncQS4i4F43Tv3JoAM+s2VDAmS9NsK8GpDMLrCHPksFT7h3K6TOoUNn2pb7RoXx4g==}

  yaml@2.4.5:
    resolution: {integrity: sha512-aBx2bnqDzVOyNKfsysjA2ms5ZlnjSAW2eG3/L5G/CSujfjLJTJsEw1bGw8kCf04KodQWk1pxlGnZ56CRxiawmg==}
    engines: {node: '>= 14'}
    hasBin: true

  yocto-queue@0.1.0:
    resolution: {integrity: sha512-rVksvsnNCdJ/ohGc6xgPwyN8eheCxsiLM8mxuE/t/mOVqJewPuO1miLpTHQiRgTKCLexL4MeAFVagts7HmNZ2Q==}
    engines: {node: '>=10'}

  yocto-queue@1.1.1:
    resolution: {integrity: sha512-b4JR1PFR10y1mKjhHY9LaGo6tmrgjit7hxVIeAmyMw3jegXR4dhYqLaQF5zMXZxY7tLpMyJeLjr1C4rLmkVe8g==}
    engines: {node: '>=12.20'}

  zod@3.23.8:
    resolution: {integrity: sha512-XBx9AXhXktjUqnepgTiE5flcKIYWi/rme0Eaj+5Y0lftuGBq+jyRu/md4WnuxqgP1ubdpNCsYEYPxrzVHD8d6g==}

snapshots:

  '@adobe/css-tools@4.4.0': {}

  '@alloc/quick-lru@5.2.0': {}

  '@ampproject/remapping@2.3.0':
    dependencies:
      '@jridgewell/gen-mapping': 0.3.5
      '@jridgewell/trace-mapping': 0.3.25

  '@auth/core@0.32.0':
    dependencies:
      '@panva/hkdf': 1.2.1
      '@types/cookie': 0.6.0
      cookie: 0.6.0
      jose: 5.6.3
      oauth4webapi: 2.11.1
      preact: 10.11.3
      preact-render-to-string: 5.2.3(preact@10.11.3)

  '@babel/code-frame@7.24.7':
    dependencies:
      '@babel/highlight': 7.24.7
      picocolors: 1.0.1

  '@babel/compat-data@7.24.9': {}

  '@babel/core@7.24.7':
    dependencies:
      '@ampproject/remapping': 2.3.0
      '@babel/code-frame': 7.24.7
      '@babel/generator': 7.24.10
      '@babel/helper-compilation-targets': 7.24.8
      '@babel/helper-module-transforms': 7.24.9(@babel/core@7.24.9)
      '@babel/helpers': 7.24.8
      '@babel/parser': 7.24.8
      '@babel/template': 7.24.7
      '@babel/traverse': 7.24.8
      '@babel/types': 7.24.9
      convert-source-map: 2.0.0
      debug: 4.3.5
      gensync: 1.0.0-beta.2
      json5: 2.2.3
      semver: 6.3.1
    transitivePeerDependencies:
      - supports-color

  '@babel/generator@7.24.10':
    dependencies:
      '@babel/types': 7.24.9
      '@jridgewell/gen-mapping': 0.3.5
      '@jridgewell/trace-mapping': 0.3.25
      jsesc: 2.5.2

  '@babel/helper-compilation-targets@7.24.8':
    dependencies:
      '@babel/compat-data': 7.24.9
      '@babel/helper-validator-option': 7.24.8
      browserslist: 4.23.2
      lru-cache: 5.1.1
      semver: 6.3.1

  '@babel/helper-environment-visitor@7.24.7':
    dependencies:
      '@babel/types': 7.24.9

  '@babel/helper-function-name@7.24.7':
    dependencies:
      '@babel/template': 7.24.7
      '@babel/types': 7.24.9

  '@babel/helper-hoist-variables@7.24.7':
    dependencies:
      '@babel/types': 7.24.9

  '@babel/helper-module-imports@7.24.7':
    dependencies:
      '@babel/traverse': 7.24.8
      '@babel/types': 7.24.9
    transitivePeerDependencies:
      - supports-color

  '@babel/helper-module-transforms@7.24.7(@babel/core@7.24.7)':
    dependencies:
      '@babel/core': 7.24.9
      '@babel/helper-environment-visitor': 7.24.7
      '@babel/helper-module-imports': 7.24.7
      '@babel/helper-simple-access': 7.24.7
      '@babel/helper-split-export-declaration': 7.24.7
      '@babel/helper-validator-identifier': 7.24.7
    transitivePeerDependencies:
      - supports-color

  '@babel/helper-plugin-utils@7.24.8': {}

  '@babel/helper-simple-access@7.24.7':
    dependencies:
      '@babel/traverse': 7.24.8
      '@babel/types': 7.24.9
    transitivePeerDependencies:
      - supports-color

  '@babel/helper-split-export-declaration@7.24.7':
    dependencies:
      '@babel/types': 7.24.9

  '@babel/helper-string-parser@7.24.8': {}

  '@babel/helper-validator-identifier@7.24.7': {}

  '@babel/helper-validator-option@7.24.8': {}

  '@babel/helpers@7.24.8':
    dependencies:
      '@babel/template': 7.24.7
      '@babel/types': 7.24.9

  '@babel/highlight@7.24.7':
    dependencies:
      '@babel/helper-validator-identifier': 7.24.7
      chalk: 2.4.2
      js-tokens: 4.0.0
      picocolors: 1.0.1

  '@babel/parser@7.24.7':
    dependencies:
      '@babel/types': 7.24.9

  '@babel/plugin-transform-react-jsx-self@7.24.7(@babel/core@7.24.9)':
    dependencies:
      '@babel/core': 7.24.9
      '@babel/helper-plugin-utils': 7.24.8

  '@babel/plugin-transform-react-jsx-source@7.24.7(@babel/core@7.24.9)':
    dependencies:
      '@babel/core': 7.24.9
      '@babel/helper-plugin-utils': 7.24.8

  '@babel/runtime@7.24.8':
    dependencies:
      regenerator-runtime: 0.14.1

  '@babel/template@7.24.7':
    dependencies:
      '@babel/code-frame': 7.24.7
      '@babel/parser': 7.24.8
      '@babel/types': 7.24.9

  '@babel/traverse@7.24.8':
    dependencies:
      '@babel/code-frame': 7.24.7
      '@babel/generator': 7.24.10
      '@babel/helper-environment-visitor': 7.24.7
      '@babel/helper-function-name': 7.24.7
      '@babel/helper-hoist-variables': 7.24.7
      '@babel/helper-split-export-declaration': 7.24.7
      '@babel/parser': 7.24.8
      '@babel/types': 7.24.9
      debug: 4.3.5
      globals: 11.12.0
    transitivePeerDependencies:
      - supports-color

  '@babel/types@7.24.9':
    dependencies:
      '@babel/helper-string-parser': 7.24.8
      '@babel/helper-validator-identifier': 7.24.7
      to-fast-properties: 2.0.0

  '@bcoe/v8-coverage@0.2.3': {}

  '@emotion/is-prop-valid@0.8.8':
    dependencies:
      '@emotion/memoize': 0.7.4
    optional: true

  '@emotion/memoize@0.7.4':
    optional: true

  '@esbuild/aix-ppc64@0.19.11':
    optional: true

  '@esbuild/aix-ppc64@0.21.5':
    optional: true

  '@esbuild/android-arm64@0.19.11':
    optional: true

  '@esbuild/android-arm64@0.21.5':
    optional: true

  '@esbuild/android-arm@0.19.11':
    optional: true

  '@esbuild/android-arm@0.21.5':
    optional: true

  '@esbuild/android-x64@0.19.11':
    optional: true

  '@esbuild/android-x64@0.21.5':
    optional: true

  '@esbuild/darwin-arm64@0.19.11':
    optional: true

  '@esbuild/darwin-arm64@0.21.5':
    optional: true

  '@esbuild/darwin-x64@0.19.11':
    optional: true

  '@esbuild/darwin-x64@0.21.5':
    optional: true

  '@esbuild/freebsd-arm64@0.19.11':
    optional: true

  '@esbuild/freebsd-arm64@0.21.5':
    optional: true

  '@esbuild/freebsd-x64@0.19.11':
    optional: true

  '@esbuild/freebsd-x64@0.21.5':
    optional: true

  '@esbuild/linux-arm64@0.19.11':
    optional: true

  '@esbuild/linux-arm64@0.21.5':
    optional: true

  '@esbuild/linux-arm@0.19.11':
    optional: true

  '@esbuild/linux-arm@0.21.5':
    optional: true

  '@esbuild/linux-ia32@0.19.11':
    optional: true

  '@esbuild/linux-ia32@0.21.5':
    optional: true

  '@esbuild/linux-loong64@0.19.11':
    optional: true

  '@esbuild/linux-loong64@0.21.5':
    optional: true

  '@esbuild/linux-mips64el@0.19.11':
    optional: true

  '@esbuild/linux-mips64el@0.21.5':
    optional: true

  '@esbuild/linux-ppc64@0.19.11':
    optional: true

  '@esbuild/linux-ppc64@0.21.5':
    optional: true

  '@esbuild/linux-riscv64@0.19.11':
    optional: true

  '@esbuild/linux-riscv64@0.21.5':
    optional: true

  '@esbuild/linux-s390x@0.19.11':
    optional: true

  '@esbuild/linux-s390x@0.21.5':
    optional: true

  '@esbuild/linux-x64@0.19.11':
    optional: true

  '@esbuild/linux-x64@0.21.5':
    optional: true

  '@esbuild/netbsd-x64@0.19.11':
    optional: true

  '@esbuild/netbsd-x64@0.21.5':
    optional: true

  '@esbuild/openbsd-x64@0.19.11':
    optional: true

  '@esbuild/openbsd-x64@0.21.5':
    optional: true

  '@esbuild/sunos-x64@0.19.11':
    optional: true

  '@esbuild/sunos-x64@0.21.5':
    optional: true

  '@esbuild/win32-arm64@0.19.11':
    optional: true

  '@esbuild/win32-arm64@0.21.5':
    optional: true

  '@esbuild/win32-ia32@0.19.11':
    optional: true

  '@esbuild/win32-ia32@0.21.5':
    optional: true

  '@esbuild/win32-x64@0.19.11':
    optional: true

  '@esbuild/win32-x64@0.21.5':
    optional: true

  '@eslint-community/eslint-utils@4.4.0(eslint@8.57.0)':
    dependencies:
      eslint: 8.57.0
      eslint-visitor-keys: 3.4.3

  '@eslint-community/regexpp@4.11.0': {}

  '@eslint/eslintrc@2.1.4':
    dependencies:
      ajv: 6.12.6
      debug: 4.3.5
      espree: 9.6.1
      globals: 13.24.0
      ignore: 5.3.1
      import-fresh: 3.3.0
      js-yaml: 4.1.0
      minimatch: 3.1.2
      strip-json-comments: 3.1.1
    transitivePeerDependencies:
      - supports-color

  '@eslint/eslintrc@3.1.0':
    dependencies:
      ajv: 6.12.6
      debug: 4.3.5
      espree: 10.1.0
      globals: 14.0.0
      ignore: 5.3.1
      import-fresh: 3.3.0
      js-yaml: 4.1.0
      minimatch: 3.1.2
      strip-json-comments: 3.1.1
    transitivePeerDependencies:
      - supports-color

  '@eslint/js@8.57.0': {}

  '@floating-ui/core@1.6.4':
    dependencies:
      '@floating-ui/utils': 0.2.4

  '@floating-ui/dom@1.6.7':
    dependencies:
      '@floating-ui/core': 1.6.4
      '@floating-ui/utils': 0.2.4

  '@floating-ui/react-dom@2.1.1(react-dom@18.3.1(react@18.3.1))(react@18.3.1)':
    dependencies:
      '@floating-ui/dom': 1.6.7
      react: 18.3.1
      react-dom: 18.3.1(react@18.3.1)

  '@floating-ui/utils@0.2.4': {}

  '@humanwhocodes/config-array@0.11.14':
    dependencies:
      '@humanwhocodes/object-schema': 2.0.3
      debug: 4.3.5
      minimatch: 3.1.2
    transitivePeerDependencies:
      - supports-color

  '@humanwhocodes/module-importer@1.0.1': {}

  '@humanwhocodes/object-schema@2.0.3': {}

  '@ianvs/prettier-plugin-sort-imports@4.3.1(prettier@3.3.3)':
    dependencies:
      '@babel/core': 7.24.9
      '@babel/generator': 7.24.10
      '@babel/parser': 7.24.8
      '@babel/traverse': 7.24.8
      '@babel/types': 7.24.9
      prettier: 3.3.3
      semver: 7.6.3
    transitivePeerDependencies:
      - supports-color

  '@isaacs/cliui@8.0.2':
    dependencies:
      string-width: 5.1.2
      string-width-cjs: string-width@4.2.3
      strip-ansi: 7.1.0
      strip-ansi-cjs: strip-ansi@6.0.1
      wrap-ansi: 8.1.0
      wrap-ansi-cjs: wrap-ansi@7.0.0

  '@istanbuljs/schema@0.1.3': {}

  '@jest/schemas@29.6.3':
    dependencies:
      '@sinclair/typebox': 0.27.8

  '@jridgewell/gen-mapping@0.3.5':
    dependencies:
      '@jridgewell/set-array': 1.2.1
      '@jridgewell/sourcemap-codec': 1.5.0
      '@jridgewell/trace-mapping': 0.3.25

  '@jridgewell/resolve-uri@3.1.2': {}

  '@jridgewell/set-array@1.2.1': {}

  '@jridgewell/sourcemap-codec@1.4.15': {}

  '@jridgewell/trace-mapping@0.3.25':
    dependencies:
      '@jridgewell/resolve-uri': 3.1.2
      '@jridgewell/sourcemap-codec': 1.5.0

  '@next/env@14.1.4': {}

  '@next/env@14.2.4': {}

  '@next/eslint-plugin-next@14.2.4':
    dependencies:
      glob: 10.3.10

  '@next/swc-darwin-arm64@14.1.4':
    optional: true

  '@next/swc-darwin-arm64@14.2.4':
    optional: true

  '@next/swc-darwin-x64@14.1.4':
    optional: true

  '@next/swc-darwin-x64@14.2.4':
    optional: true

  '@next/swc-linux-arm64-gnu@14.1.4':
    optional: true

  '@next/swc-linux-arm64-gnu@14.2.4':
    optional: true

  '@next/swc-linux-arm64-musl@14.1.4':
    optional: true

  '@next/swc-linux-arm64-musl@14.2.4':
    optional: true

  '@next/swc-linux-x64-gnu@14.1.4':
    optional: true

  '@next/swc-linux-x64-gnu@14.2.4':
    optional: true

  '@next/swc-linux-x64-musl@14.1.4':
    optional: true

  '@next/swc-linux-x64-musl@14.2.4':
    optional: true

  '@next/swc-win32-arm64-msvc@14.1.4':
    optional: true

  '@next/swc-win32-arm64-msvc@14.2.4':
    optional: true

  '@next/swc-win32-ia32-msvc@14.1.4':
    optional: true

  '@next/swc-win32-ia32-msvc@14.2.4':
    optional: true

  '@next/swc-win32-x64-msvc@14.1.4':
    optional: true

  '@next/swc-win32-x64-msvc@14.2.4':
    optional: true

  '@nodelib/fs.scandir@2.1.5':
    dependencies:
      '@nodelib/fs.stat': 2.0.5
      run-parallel: 1.2.0

  '@nodelib/fs.stat@2.0.5': {}

  '@nodelib/fs.walk@1.2.8':
    dependencies:
      '@nodelib/fs.scandir': 2.1.5
      fastq: 1.17.1

  '@one-ini/wasm@0.1.1': {}

  '@panva/hkdf@1.2.1': {}

  '@pkgjs/parseargs@0.11.0':
    optional: true

  '@pkgr/core@0.1.1': {}

  '@polka/url@1.0.0-next.25': {}

  '@rollup/rollup-android-arm-eabi@4.18.0':
    optional: true

  '@rollup/rollup-android-arm64@4.18.1':
    optional: true

  '@rollup/rollup-darwin-arm64@4.18.1':
    optional: true

  '@rollup/rollup-darwin-x64@4.18.1':
    optional: true

  '@rollup/rollup-linux-arm-gnueabihf@4.18.1':
    optional: true

  '@rollup/rollup-linux-arm-musleabihf@4.18.1':
    optional: true

  '@rollup/rollup-linux-arm64-gnu@4.18.1':
    optional: true

  '@rollup/rollup-linux-arm64-musl@4.18.1':
    optional: true

  '@rollup/rollup-linux-powerpc64le-gnu@4.18.1':
    optional: true

  '@rollup/rollup-linux-riscv64-gnu@4.18.1':
    optional: true

  '@rollup/rollup-linux-s390x-gnu@4.18.1':
    optional: true

  '@rollup/rollup-linux-x64-gnu@4.18.1':
    optional: true

  '@rollup/rollup-linux-x64-musl@4.18.1':
    optional: true

  '@rollup/rollup-win32-arm64-msvc@4.18.1':
    optional: true

  '@rollup/rollup-win32-ia32-msvc@4.18.1':
    optional: true

  '@rollup/rollup-win32-x64-msvc@4.18.1':
    optional: true

  '@rushstack/eslint-patch@1.10.3': {}

  '@selderee/plugin-htmlparser2@0.11.0':
    dependencies:
      domhandler: 5.0.3
      selderee: 0.11.0

  '@sinclair/typebox@0.27.8': {}

  '@socket.io/component-emitter@3.1.2': {}

  '@swc/core-darwin-arm64@1.3.101':
    optional: true

  '@swc/core-darwin-x64@1.3.101':
    optional: true

  '@swc/core-linux-arm-gnueabihf@1.3.101':
    optional: true

  '@swc/core-linux-arm64-gnu@1.3.101':
    optional: true

  '@swc/core-linux-arm64-musl@1.3.101':
    optional: true

  '@swc/core-linux-x64-gnu@1.3.101':
    optional: true

  '@swc/core-linux-x64-musl@1.3.101':
    optional: true

  '@swc/core-win32-arm64-msvc@1.3.101':
    optional: true

  '@swc/core-win32-ia32-msvc@1.3.101':
    optional: true

  '@swc/core-win32-x64-msvc@1.3.101':
    optional: true

  '@swc/core@1.3.101(@swc/helpers@0.5.5)':
    dependencies:
      '@swc/counter': 0.1.3
      '@swc/types': 0.1.9
    optionalDependencies:
      '@swc/core-darwin-arm64': 1.3.101
      '@swc/core-darwin-x64': 1.3.101
      '@swc/core-linux-arm-gnueabihf': 1.3.101
      '@swc/core-linux-arm64-gnu': 1.3.101
      '@swc/core-linux-arm64-musl': 1.3.101
      '@swc/core-linux-x64-gnu': 1.3.101
      '@swc/core-linux-x64-musl': 1.3.101
      '@swc/core-win32-arm64-msvc': 1.3.101
      '@swc/core-win32-ia32-msvc': 1.3.101
      '@swc/core-win32-x64-msvc': 1.3.101
      '@swc/helpers': 0.5.5

  '@swc/counter@0.1.3': {}

  '@swc/helpers@0.5.2':
    dependencies:
      tslib: 2.6.3

  '@swc/helpers@0.5.5':
    dependencies:
      '@swc/counter': 0.1.3
      tslib: 2.6.3

  '@testing-library/dom@10.3.1':
    dependencies:
      '@babel/code-frame': 7.24.7
      '@babel/runtime': 7.24.8
      '@types/aria-query': 5.0.4
      aria-query: 5.3.0
      chalk: 4.1.2
      dom-accessibility-api: 0.5.16
      lz-string: 1.5.0
      pretty-format: 27.5.1

  '@testing-library/jest-dom@6.4.6(vitest@1.6.0(@types/node@20.14.9)(@vitest/ui@1.6.0)(jsdom@24.1.0))':
    dependencies:
      '@adobe/css-tools': 4.4.0
      '@babel/runtime': 7.24.8
      aria-query: 5.3.0
      chalk: 3.0.0
      css.escape: 1.5.1
      dom-accessibility-api: 0.6.3
      lodash: 4.17.21
      redent: 3.0.0
    optionalDependencies:
      vitest: 1.6.0(@types/node@20.14.9)(@vitest/ui@1.6.0)(jsdom@24.1.0)

  '@testing-library/react@16.0.0(@testing-library/dom@10.3.2)(@types/react-dom@18.3.0)(@types/react@18.3.3)(react-dom@18.3.1(react@18.3.1))(react@18.3.1)':
    dependencies:
      '@babel/runtime': 7.24.8
      '@testing-library/dom': 10.3.2
      react: 18.3.1
      react-dom: 18.3.1(react@18.3.1)
    optionalDependencies:
      '@types/react': 18.3.3
      '@types/react-dom': 18.3.0

  '@testing-library/user-event@14.5.2(@testing-library/dom@10.3.2)':
    dependencies:
      '@testing-library/dom': 10.3.2

  '@types/aria-query@5.0.4': {}

  '@types/babel__core@7.20.5':
    dependencies:
      '@babel/parser': 7.24.8
      '@babel/types': 7.24.9
      '@types/babel__generator': 7.6.8
      '@types/babel__template': 7.4.4
      '@types/babel__traverse': 7.20.6

  '@types/babel__generator@7.6.8':
    dependencies:
      '@babel/types': 7.24.9

  '@types/babel__template@7.4.4':
    dependencies:
      '@babel/parser': 7.24.8
      '@babel/types': 7.24.9

  '@types/babel__traverse@7.20.6':
    dependencies:
      '@babel/types': 7.24.9

  '@types/cookie@0.4.1': {}

  '@types/cookie@0.6.0': {}

  '@types/cors@2.8.17':
    dependencies:
      '@types/node': 20.14.9

  '@types/eslint-scope@3.7.7':
    dependencies:
      '@types/eslint': 8.56.10
      '@types/estree': 1.0.5

  '@types/eslint@8.56.10':
    dependencies:
      '@types/estree': 1.0.5
      '@types/json-schema': 7.0.15

  '@types/estree@1.0.5': {}

  '@types/json-schema@7.0.15': {}

  '@types/json5@0.0.29': {}

  '@types/node@20.14.11':
    dependencies:
      undici-types: 5.26.5

  '@types/normalize-package-data@2.4.4': {}

  '@types/prismjs@1.26.4': {}

  '@types/prop-types@15.7.12': {}

  '@types/react-dom@18.3.0':
    dependencies:
      '@types/react': 18.3.3

  '@types/react@18.2.47':
    dependencies:
      '@types/prop-types': 15.7.12
      '@types/scheduler': 0.23.0
      csstype: 3.1.3

  '@types/react@18.3.3':
    dependencies:
      '@types/prop-types': 15.7.12
      csstype: 3.1.3

  '@types/scheduler@0.23.0': {}

  '@types/semver@7.5.8': {}

  '@typescript-eslint/eslint-plugin@7.15.0(@typescript-eslint/parser@7.15.0(eslint@8.57.0)(typescript@5.5.3))(eslint@8.57.0)(typescript@5.5.3)':
    dependencies:
      '@eslint-community/regexpp': 4.11.0
      '@typescript-eslint/parser': 7.16.1(eslint@8.57.0)(typescript@5.5.3)
      '@typescript-eslint/scope-manager': 7.16.1
      '@typescript-eslint/type-utils': 7.16.1(eslint@8.57.0)(typescript@5.5.3)
      '@typescript-eslint/utils': 7.16.1(eslint@8.57.0)(typescript@5.5.3)
      '@typescript-eslint/visitor-keys': 7.16.1
      eslint: 8.57.0
      graphemer: 1.4.0
      ignore: 5.3.1
      natural-compare: 1.4.0
      ts-api-utils: 1.3.0(typescript@5.5.3)
    optionalDependencies:
      typescript: 5.5.3
    transitivePeerDependencies:
      - supports-color

  '@typescript-eslint/parser@7.16.1(eslint@8.57.0)(typescript@5.5.3)':
    dependencies:
      '@typescript-eslint/scope-manager': 7.16.1
      '@typescript-eslint/types': 7.16.1
      '@typescript-eslint/typescript-estree': 7.16.1(typescript@5.5.3)
      '@typescript-eslint/visitor-keys': 7.16.1
      debug: 4.3.5
      eslint: 8.57.0
    optionalDependencies:
      typescript: 5.5.3
    transitivePeerDependencies:
      - supports-color

  '@typescript-eslint/parser@7.2.0(eslint@8.57.0)(typescript@5.5.3)':
    dependencies:
      '@typescript-eslint/scope-manager': 7.2.0
      '@typescript-eslint/types': 7.2.0
      '@typescript-eslint/typescript-estree': 7.2.0(typescript@5.5.3)
      '@typescript-eslint/visitor-keys': 7.2.0
      debug: 4.3.5
      eslint: 8.57.0
    optionalDependencies:
      typescript: 5.5.3
    transitivePeerDependencies:
      - supports-color

  '@typescript-eslint/scope-manager@5.62.0':
    dependencies:
      '@typescript-eslint/types': 5.62.0
      '@typescript-eslint/visitor-keys': 5.62.0

  '@typescript-eslint/scope-manager@7.16.1':
    dependencies:
      '@typescript-eslint/types': 7.16.1
      '@typescript-eslint/visitor-keys': 7.16.1

  '@typescript-eslint/scope-manager@7.2.0':
    dependencies:
      '@typescript-eslint/types': 7.2.0
      '@typescript-eslint/visitor-keys': 7.2.0

  '@typescript-eslint/type-utils@7.16.1(eslint@8.57.0)(typescript@5.5.3)':
    dependencies:
      '@typescript-eslint/typescript-estree': 7.16.1(typescript@5.5.3)
      '@typescript-eslint/utils': 7.16.1(eslint@8.57.0)(typescript@5.5.3)
      debug: 4.3.5
      eslint: 8.57.0
      ts-api-utils: 1.3.0(typescript@5.5.3)
    optionalDependencies:
      typescript: 5.5.3
    transitivePeerDependencies:
      - supports-color

  '@typescript-eslint/types@5.62.0': {}

  '@typescript-eslint/types@7.16.1': {}

  '@typescript-eslint/types@7.2.0': {}

  '@typescript-eslint/typescript-estree@5.62.0(typescript@5.5.3)':
    dependencies:
      '@typescript-eslint/types': 5.62.0
      '@typescript-eslint/visitor-keys': 5.62.0
      debug: 4.3.5
      globby: 11.1.0
      is-glob: 4.0.3
      semver: 7.6.3
      tsutils: 3.21.0(typescript@5.5.3)
    optionalDependencies:
      typescript: 5.5.3
    transitivePeerDependencies:
      - supports-color

  '@typescript-eslint/typescript-estree@7.16.1(typescript@5.5.3)':
    dependencies:
      '@typescript-eslint/types': 7.16.1
      '@typescript-eslint/visitor-keys': 7.16.1
      debug: 4.3.5
      globby: 11.1.0
      is-glob: 4.0.3
      minimatch: 9.0.5
      semver: 7.6.3
      ts-api-utils: 1.3.0(typescript@5.5.3)
    optionalDependencies:
      typescript: 5.5.3
    transitivePeerDependencies:
      - supports-color

  '@typescript-eslint/typescript-estree@7.2.0(typescript@5.5.3)':
    dependencies:
      '@typescript-eslint/types': 7.2.0
      '@typescript-eslint/visitor-keys': 7.2.0
      debug: 4.3.5
      globby: 11.1.0
      is-glob: 4.0.3
      minimatch: 9.0.3
      semver: 7.6.3
      ts-api-utils: 1.3.0(typescript@5.5.3)
    optionalDependencies:
      typescript: 5.5.3
    transitivePeerDependencies:
      - supports-color

  '@typescript-eslint/utils@5.62.0(eslint@8.57.0)(typescript@5.5.3)':
    dependencies:
      '@eslint-community/eslint-utils': 4.4.0(eslint@8.57.0)
      '@types/json-schema': 7.0.15
      '@types/semver': 7.5.8
      '@typescript-eslint/scope-manager': 5.62.0
      '@typescript-eslint/types': 5.62.0
      '@typescript-eslint/typescript-estree': 5.62.0(typescript@5.5.3)
      eslint: 8.57.0
      eslint-scope: 5.1.1
      semver: 7.6.3
    transitivePeerDependencies:
      - supports-color
      - typescript

  '@typescript-eslint/utils@7.16.1(eslint@8.57.0)(typescript@5.5.3)':
    dependencies:
      '@eslint-community/eslint-utils': 4.4.0(eslint@8.57.0)
      '@typescript-eslint/scope-manager': 7.16.1
      '@typescript-eslint/types': 7.16.1
      '@typescript-eslint/typescript-estree': 7.16.1(typescript@5.5.3)
      eslint: 8.57.0
    transitivePeerDependencies:
      - supports-color
      - typescript

  '@typescript-eslint/visitor-keys@5.62.0':
    dependencies:
      '@typescript-eslint/types': 5.62.0
      eslint-visitor-keys: 3.4.3

  '@typescript-eslint/visitor-keys@7.16.1':
    dependencies:
      '@typescript-eslint/types': 7.16.1
      eslint-visitor-keys: 3.4.3

  '@typescript-eslint/visitor-keys@7.2.0':
    dependencies:
      '@typescript-eslint/types': 7.2.0
      eslint-visitor-keys: 3.4.3

  '@ungap/structured-clone@1.2.0': {}

  '@vitejs/plugin-react@4.3.1(vite@5.3.3(@types/node@20.14.9))':
    dependencies:
      '@babel/core': 7.24.9
      '@babel/plugin-transform-react-jsx-self': 7.24.7(@babel/core@7.24.9)
      '@babel/plugin-transform-react-jsx-source': 7.24.7(@babel/core@7.24.9)
      '@types/babel__core': 7.20.5
      react-refresh: 0.14.2
      vite: 5.3.3(@types/node@20.14.9)
    transitivePeerDependencies:
      - supports-color

  '@vitest/coverage-istanbul@1.6.0(vitest@1.6.0(@types/node@20.14.9)(@vitest/ui@1.6.0)(jsdom@24.1.0))':
    dependencies:
      debug: 4.3.5
      istanbul-lib-coverage: 3.2.2
      istanbul-lib-instrument: 6.0.3
      istanbul-lib-report: 3.0.1
      istanbul-lib-source-maps: 5.0.6
      istanbul-reports: 3.1.7
      magicast: 0.3.4
      picocolors: 1.0.1
      test-exclude: 6.0.0
      vitest: 1.6.0(@types/node@20.14.9)(@vitest/ui@1.6.0)(jsdom@24.1.0)
    transitivePeerDependencies:
      - supports-color

  '@vitest/coverage-v8@1.6.0(vitest@1.6.0(@types/node@20.14.9)(@vitest/ui@1.6.0)(jsdom@24.1.0))':
    dependencies:
      '@ampproject/remapping': 2.3.0
      '@bcoe/v8-coverage': 0.2.3
      debug: 4.3.5
      istanbul-lib-coverage: 3.2.2
      istanbul-lib-report: 3.0.1
      istanbul-lib-source-maps: 5.0.6
      istanbul-reports: 3.1.7
      magic-string: 0.30.10
      magicast: 0.3.4
      picocolors: 1.0.1
      std-env: 3.7.0
      strip-literal: 2.1.0
      test-exclude: 6.0.0
      vitest: 1.6.0(@types/node@20.14.9)(@vitest/ui@1.6.0)(jsdom@24.1.0)
    transitivePeerDependencies:
      - supports-color

  '@vitest/expect@1.6.0':
    dependencies:
      '@vitest/spy': 1.6.0
      '@vitest/utils': 1.6.0
      chai: 4.4.1

  '@vitest/runner@1.6.0':
    dependencies:
      '@vitest/utils': 1.6.0
      p-limit: 5.0.0
      pathe: 1.1.2

  '@vitest/snapshot@1.6.0':
    dependencies:
      magic-string: 0.30.10
      pathe: 1.1.2
      pretty-format: 29.7.0

  '@vitest/spy@1.6.0':
    dependencies:
      tinyspy: 2.2.1

  '@vitest/ui@1.6.0(vitest@1.6.0)':
    dependencies:
      '@vitest/utils': 1.6.0
      fast-glob: 3.3.2
      fflate: 0.8.2
      flatted: 3.3.1
      pathe: 1.1.2
      picocolors: 1.0.1
      sirv: 2.0.4
      vitest: 1.6.0(@types/node@20.14.9)(@vitest/ui@1.6.0)(jsdom@24.1.0)

  '@vitest/utils@1.6.0':
    dependencies:
      diff-sequences: 29.6.3
      estree-walker: 3.0.3
      loupe: 2.3.7
      pretty-format: 29.7.0

  '@webassemblyjs/ast@1.12.1':
    dependencies:
      '@webassemblyjs/helper-numbers': 1.11.6
      '@webassemblyjs/helper-wasm-bytecode': 1.11.6

  '@webassemblyjs/floating-point-hex-parser@1.11.6': {}

  '@webassemblyjs/helper-api-error@1.11.6': {}

  '@webassemblyjs/helper-buffer@1.12.1': {}

  '@webassemblyjs/helper-numbers@1.11.6':
    dependencies:
      '@webassemblyjs/floating-point-hex-parser': 1.11.6
      '@webassemblyjs/helper-api-error': 1.11.6
      '@xtuc/long': 4.2.2

  '@webassemblyjs/helper-wasm-bytecode@1.11.6': {}

  '@webassemblyjs/helper-wasm-section@1.12.1':
    dependencies:
      '@webassemblyjs/ast': 1.12.1
      '@webassemblyjs/helper-buffer': 1.12.1
      '@webassemblyjs/helper-wasm-bytecode': 1.11.6
      '@webassemblyjs/wasm-gen': 1.12.1

  '@webassemblyjs/ieee754@1.11.6':
    dependencies:
      '@xtuc/ieee754': 1.2.0

  '@webassemblyjs/leb128@1.11.6':
    dependencies:
      '@xtuc/long': 4.2.2

  '@webassemblyjs/utf8@1.11.6': {}

  '@webassemblyjs/wasm-edit@1.12.1':
    dependencies:
      '@webassemblyjs/ast': 1.12.1
      '@webassemblyjs/helper-buffer': 1.12.1
      '@webassemblyjs/helper-wasm-bytecode': 1.11.6
      '@webassemblyjs/helper-wasm-section': 1.12.1
      '@webassemblyjs/wasm-gen': 1.12.1
      '@webassemblyjs/wasm-opt': 1.12.1
      '@webassemblyjs/wasm-parser': 1.12.1
      '@webassemblyjs/wast-printer': 1.12.1

  '@webassemblyjs/wasm-gen@1.12.1':
    dependencies:
      '@webassemblyjs/ast': 1.12.1
      '@webassemblyjs/helper-wasm-bytecode': 1.11.6
      '@webassemblyjs/ieee754': 1.11.6
      '@webassemblyjs/leb128': 1.11.6
      '@webassemblyjs/utf8': 1.11.6

  '@webassemblyjs/wasm-opt@1.12.1':
    dependencies:
      '@webassemblyjs/ast': 1.12.1
      '@webassemblyjs/helper-buffer': 1.12.1
      '@webassemblyjs/wasm-gen': 1.12.1
      '@webassemblyjs/wasm-parser': 1.12.1

  '@webassemblyjs/wasm-parser@1.12.1':
    dependencies:
      '@webassemblyjs/ast': 1.12.1
      '@webassemblyjs/helper-api-error': 1.11.6
      '@webassemblyjs/helper-wasm-bytecode': 1.11.6
      '@webassemblyjs/ieee754': 1.11.6
      '@webassemblyjs/leb128': 1.11.6
      '@webassemblyjs/utf8': 1.11.6

  '@webassemblyjs/wast-printer@1.12.1':
    dependencies:
      '@webassemblyjs/ast': 1.12.1
      '@xtuc/long': 4.2.2

  '@xtuc/ieee754@1.2.0': {}

  '@xtuc/long@4.2.2': {}

  abbrev@2.0.0: {}

  accepts@1.3.8:
    dependencies:
      mime-types: 2.1.35
      negotiator: 0.6.3

  acorn-import-attributes@1.9.5(acorn@8.12.1):
    dependencies:
      acorn: 8.12.1

  acorn-jsx@5.3.2(acorn@8.12.1):
    dependencies:
      acorn: 8.12.1

  acorn-walk@8.3.3:
    dependencies:
      acorn: 8.12.1

  acorn@8.12.1: {}

  agent-base@7.1.1:
    dependencies:
      debug: 4.3.5
    transitivePeerDependencies:
      - supports-color

  ajv-keywords@3.5.2(ajv@6.12.6):
    dependencies:
      ajv: 6.12.6

  ajv@6.12.6:
    dependencies:
      fast-deep-equal: 3.1.3
      fast-json-stable-stringify: 2.1.0
      json-schema-traverse: 0.4.1
      uri-js: 4.4.1

  ansi-regex@5.0.1: {}

  ansi-regex@6.0.1: {}

  ansi-styles@3.2.1:
    dependencies:
      color-convert: 1.9.3

  ansi-styles@4.3.0:
    dependencies:
      color-convert: 2.0.1

  ansi-styles@5.2.0: {}

  ansi-styles@6.2.1: {}

  any-promise@1.3.0: {}

  anymatch@3.1.3:
    dependencies:
      normalize-path: 3.0.0
      picomatch: 2.3.1

  arg@5.0.2: {}

  argparse@2.0.1: {}

  aria-hidden@1.2.4:
    dependencies:
      tslib: 2.6.3

  aria-query@5.1.3:
    dependencies:
      deep-equal: 2.2.3

  aria-query@5.3.0:
    dependencies:
      dequal: 2.0.3

  array-buffer-byte-length@1.0.1:
    dependencies:
      call-bind: 1.0.7
      is-array-buffer: 3.0.4

  array-includes@3.1.8:
    dependencies:
      call-bind: 1.0.7
      define-properties: 1.2.1
      es-abstract: 1.23.3
      es-object-atoms: 1.0.0
      get-intrinsic: 1.2.4
      is-string: 1.0.7

  array-union@2.1.0: {}

  array.prototype.findlast@1.2.5:
    dependencies:
      call-bind: 1.0.7
      define-properties: 1.2.1
      es-abstract: 1.23.3
      es-errors: 1.3.0
      es-object-atoms: 1.0.0
      es-shim-unscopables: 1.0.2

  array.prototype.findlastindex@1.2.5:
    dependencies:
      call-bind: 1.0.7
      define-properties: 1.2.1
      es-abstract: 1.23.3
      es-errors: 1.3.0
      es-object-atoms: 1.0.0
      es-shim-unscopables: 1.0.2

  array.prototype.flat@1.3.2:
    dependencies:
      call-bind: 1.0.7
      define-properties: 1.2.1
      es-abstract: 1.23.3
      es-shim-unscopables: 1.0.2

  array.prototype.flatmap@1.3.2:
    dependencies:
      call-bind: 1.0.7
      define-properties: 1.2.1
      es-abstract: 1.23.3
      es-shim-unscopables: 1.0.2

  array.prototype.toreversed@1.1.2:
    dependencies:
      call-bind: 1.0.7
      define-properties: 1.2.1
      es-abstract: 1.23.3
      es-shim-unscopables: 1.0.2

  array.prototype.tosorted@1.1.4:
    dependencies:
      call-bind: 1.0.7
      define-properties: 1.2.1
      es-abstract: 1.23.3
      es-errors: 1.3.0
      es-shim-unscopables: 1.0.2

  arraybuffer.prototype.slice@1.0.3:
    dependencies:
      array-buffer-byte-length: 1.0.1
      call-bind: 1.0.7
      define-properties: 1.2.1
      es-abstract: 1.23.3
      es-errors: 1.3.0
      get-intrinsic: 1.2.4
      is-array-buffer: 3.0.4
      is-shared-array-buffer: 1.0.3

  assertion-error@1.1.0: {}

  ast-types-flow@0.0.8: {}

  asynckit@0.4.0: {}

  autoprefixer@10.4.14(postcss@8.4.38):
    dependencies:
      browserslist: 4.23.1
      caniuse-lite: 1.0.30001640
      fraction.js: 4.3.7
      normalize-range: 0.1.2
      picocolors: 1.0.1
      postcss: 8.4.38
      postcss-value-parser: 4.2.0

  available-typed-arrays@1.0.7:
    dependencies:
      possible-typed-array-names: 1.0.0

  axe-core@4.9.1: {}

  axobject-query@3.1.1:
    dependencies:
      deep-equal: 2.2.3

  balanced-match@1.0.2: {}

  base64-js@1.5.1: {}

  base64id@2.0.0: {}

  binary-extensions@2.3.0: {}

  bl@4.1.0:
    dependencies:
      buffer: 5.7.1
      inherits: 2.0.4
      readable-stream: 3.6.2

  brace-expansion@1.1.11:
    dependencies:
      balanced-match: 1.0.2
      concat-map: 0.0.1

  brace-expansion@2.0.1:
    dependencies:
      balanced-match: 1.0.2

  braces@3.0.3:
    dependencies:
      fill-range: 7.1.1

  browserslist@4.23.2:
    dependencies:
      caniuse-lite: 1.0.30001642
      electron-to-chromium: 1.4.830
      node-releases: 2.0.17
      update-browserslist-db: 1.1.0(browserslist@4.23.2)

  buffer-from@1.1.2: {}

  buffer@5.7.1:
    dependencies:
      base64-js: 1.5.1
      ieee754: 1.2.1

  builtin-modules@3.3.0: {}

  busboy@1.6.0:
    dependencies:
      streamsearch: 1.1.0

  cac@6.7.14: {}

  call-bind@1.0.7:
    dependencies:
      es-define-property: 1.0.0
      es-errors: 1.3.0
      function-bind: 1.1.2
      get-intrinsic: 1.2.4
      set-function-length: 1.2.2

  callsites@3.1.0: {}

  camelcase-css@2.0.1: {}

  caniuse-lite@1.0.30001642: {}

  chai@4.4.1:
    dependencies:
      assertion-error: 1.1.0
      check-error: 1.0.3
      deep-eql: 4.1.4
      get-func-name: 2.0.2
      loupe: 2.3.7
      pathval: 1.1.1
      type-detect: 4.0.8

  chalk@2.4.2:
    dependencies:
      ansi-styles: 3.2.1
      escape-string-regexp: 1.0.5
      supports-color: 5.5.0

  chalk@3.0.0:
    dependencies:
      ansi-styles: 4.3.0
      supports-color: 7.2.0

  chalk@4.1.2:
    dependencies:
      ansi-styles: 4.3.0
      supports-color: 7.2.0

  check-error@1.0.3:
    dependencies:
      get-func-name: 2.0.2

  chokidar@3.5.3:
    dependencies:
      anymatch: 3.1.3
      braces: 3.0.3
      glob-parent: 5.1.2
      is-binary-path: 2.1.0
      is-glob: 4.0.3
      normalize-path: 3.0.0
      readdirp: 3.6.0
    optionalDependencies:
      fsevents: 2.3.3

  chokidar@3.6.0:
    dependencies:
      anymatch: 3.1.3
      braces: 3.0.3
      glob-parent: 5.1.2
      is-binary-path: 2.1.0
      is-glob: 4.0.3
      normalize-path: 3.0.0
      readdirp: 3.6.0
    optionalDependencies:
      fsevents: 2.3.3

  chrome-trace-event@1.0.4: {}

  ci-info@4.0.0: {}

  class-variance-authority@0.7.0:
    dependencies:
      clsx: 2.0.0

  clean-regexp@1.0.0:
    dependencies:
      escape-string-regexp: 1.0.5

  cli-cursor@3.1.0:
    dependencies:
      restore-cursor: 3.1.0

  cli-spinners@2.9.2: {}

  client-only@0.0.1: {}

  clone@1.0.4: {}

  clsx@1.2.1: {}

  clsx@2.0.0: {}

  clsx@2.1.0: {}

  clsx@2.1.1: {}

  color-convert@1.9.3:
    dependencies:
      color-name: 1.1.3

  color-convert@2.0.1:
    dependencies:
      color-name: 1.1.4

  color-name@1.1.3: {}

  color-name@1.1.4: {}

  combined-stream@1.0.8:
    dependencies:
      delayed-stream: 1.0.0

  commander@10.0.1: {}

  commander@11.1.0: {}

  commander@2.20.3: {}

  commander@4.1.1: {}

  concat-map@0.0.1: {}

  confbox@0.1.7: {}

  config-chain@1.1.13:
    dependencies:
      ini: 1.3.8
      proto-list: 1.2.4

  convert-source-map@2.0.0: {}

  cookie@0.4.2: {}

  cookie@0.6.0: {}

  core-js-compat@3.37.1:
    dependencies:
      browserslist: 4.23.2

  cors@2.8.5:
    dependencies:
      object-assign: 4.1.1
      vary: 1.1.2

  cross-spawn@7.0.3:
    dependencies:
      path-key: 3.1.1
      shebang-command: 2.0.0
      which: 2.0.2

  css.escape@1.5.1: {}

  cssesc@3.0.0: {}

  cssstyle@4.0.1:
    dependencies:
      rrweb-cssom: 0.6.0

  csstype@3.1.3: {}

  damerau-levenshtein@1.0.8: {}

  data-urls@5.0.0:
    dependencies:
      whatwg-mimetype: 4.0.0
      whatwg-url: 14.0.0

  data-view-buffer@1.0.1:
    dependencies:
      call-bind: 1.0.7
      es-errors: 1.3.0
      is-data-view: 1.0.1

  data-view-byte-length@1.0.1:
    dependencies:
      call-bind: 1.0.7
      es-errors: 1.3.0
      is-data-view: 1.0.1

  data-view-byte-offset@1.0.0:
    dependencies:
      call-bind: 1.0.7
      es-errors: 1.3.0
      is-data-view: 1.0.1

  debounce@2.0.0: {}

  debug@3.2.7:
    dependencies:
      ms: 2.1.3

  debug@4.3.5:
    dependencies:
      ms: 2.1.2

  decimal.js@10.4.3: {}

  deep-eql@4.1.4:
    dependencies:
      type-detect: 4.0.8

  deep-equal@2.2.3:
    dependencies:
      array-buffer-byte-length: 1.0.1
      call-bind: 1.0.7
      es-get-iterator: 1.1.3
      get-intrinsic: 1.2.4
      is-arguments: 1.1.1
      is-array-buffer: 3.0.4
      is-date-object: 1.0.5
      is-regex: 1.1.4
      is-shared-array-buffer: 1.0.3
      isarray: 2.0.5
      object-is: 1.1.6
      object-keys: 1.1.1
      object.assign: 4.1.5
      regexp.prototype.flags: 1.5.2
      side-channel: 1.0.6
      which-boxed-primitive: 1.0.2
      which-collection: 1.0.2
      which-typed-array: 1.1.15

  deep-is@0.1.4: {}

  deepmerge@4.3.1: {}

  defaults@1.0.4:
    dependencies:
      clone: 1.0.4

  define-data-property@1.1.4:
    dependencies:
      es-define-property: 1.0.0
      es-errors: 1.3.0
      gopd: 1.0.1

  define-properties@1.2.1:
    dependencies:
      define-data-property: 1.1.4
      has-property-descriptors: 1.0.2
      object-keys: 1.1.1

  delayed-stream@1.0.0: {}

  dequal@2.0.3: {}

  detect-node-es@1.1.0: {}

  didyoumean@1.2.2: {}

  diff-sequences@29.6.3: {}

  dir-glob@3.0.1:
    dependencies:
      path-type: 4.0.0

  dlv@1.1.3: {}

  doctrine@2.1.0:
    dependencies:
      esutils: 2.0.3

  doctrine@3.0.0:
    dependencies:
      esutils: 2.0.3

  dom-accessibility-api@0.5.16: {}

  dom-accessibility-api@0.6.3: {}

  dom-serializer@2.0.0:
    dependencies:
      domelementtype: 2.3.0
      domhandler: 5.0.3
      entities: 4.5.0

  domelementtype@2.3.0: {}

  domhandler@5.0.3:
    dependencies:
      domelementtype: 2.3.0

  domutils@3.1.0:
    dependencies:
      dom-serializer: 2.0.0
      domelementtype: 2.3.0
      domhandler: 5.0.3

  dotenv@16.0.3: {}

  eastasianwidth@0.2.0: {}

  electron-to-chromium@1.4.817: {}

  emoji-regex@8.0.0: {}

  emoji-regex@9.2.2: {}

  engine.io-client@6.5.4:
    dependencies:
      '@socket.io/component-emitter': 3.1.2
      debug: 4.3.5
      engine.io-parser: 5.2.3
      ws: 8.17.1
      xmlhttprequest-ssl: 2.0.0
    transitivePeerDependencies:
      - bufferutil
      - supports-color
      - utf-8-validate

  engine.io-parser@5.2.3: {}

  engine.io@6.5.5:
    dependencies:
      '@types/cookie': 0.4.1
      '@types/cors': 2.8.17
      '@types/node': 20.14.9
      accepts: 1.3.8
      base64id: 2.0.0
      cookie: 0.4.2
      cors: 2.8.5
      debug: 4.3.5
      engine.io-parser: 5.2.3
      ws: 8.17.1
    transitivePeerDependencies:
      - bufferutil
      - supports-color
      - utf-8-validate

  enhanced-resolve@5.17.0:
    dependencies:
      graceful-fs: 4.2.11
      tapable: 2.2.1

  entities@4.5.0: {}

  error-ex@1.3.2:
    dependencies:
      is-arrayish: 0.2.1

  es-abstract@1.23.3:
    dependencies:
      array-buffer-byte-length: 1.0.1
      arraybuffer.prototype.slice: 1.0.3
      available-typed-arrays: 1.0.7
      call-bind: 1.0.7
      data-view-buffer: 1.0.1
      data-view-byte-length: 1.0.1
      data-view-byte-offset: 1.0.0
      es-define-property: 1.0.0
      es-errors: 1.3.0
      es-object-atoms: 1.0.0
      es-set-tostringtag: 2.0.3
      es-to-primitive: 1.2.1
      function.prototype.name: 1.1.6
      get-intrinsic: 1.2.4
      get-symbol-description: 1.0.2
      globalthis: 1.0.4
      gopd: 1.0.1
      has-property-descriptors: 1.0.2
      has-proto: 1.0.3
      has-symbols: 1.0.3
      hasown: 2.0.2
      internal-slot: 1.0.7
      is-array-buffer: 3.0.4
      is-callable: 1.2.7
      is-data-view: 1.0.1
      is-negative-zero: 2.0.3
      is-regex: 1.1.4
      is-shared-array-buffer: 1.0.3
      is-string: 1.0.7
      is-typed-array: 1.1.13
      is-weakref: 1.0.2
      object-inspect: 1.13.2
      object-keys: 1.1.1
      object.assign: 4.1.5
      regexp.prototype.flags: 1.5.2
      safe-array-concat: 1.1.2
      safe-regex-test: 1.0.3
      string.prototype.trim: 1.2.9
      string.prototype.trimend: 1.0.8
      string.prototype.trimstart: 1.0.8
      typed-array-buffer: 1.0.2
      typed-array-byte-length: 1.0.1
      typed-array-byte-offset: 1.0.2
      typed-array-length: 1.0.6
      unbox-primitive: 1.0.2
      which-typed-array: 1.1.15

  es-define-property@1.0.0:
    dependencies:
      get-intrinsic: 1.2.4

  es-errors@1.3.0: {}

  es-get-iterator@1.1.3:
    dependencies:
      call-bind: 1.0.7
      get-intrinsic: 1.2.4
      has-symbols: 1.0.3
      is-arguments: 1.1.1
      is-map: 2.0.3
      is-set: 2.0.3
      is-string: 1.0.7
      isarray: 2.0.5
      stop-iteration-iterator: 1.0.0

  es-iterator-helpers@1.0.19:
    dependencies:
      call-bind: 1.0.7
      define-properties: 1.2.1
      es-abstract: 1.23.3
      es-errors: 1.3.0
      es-set-tostringtag: 2.0.3
      function-bind: 1.1.2
      get-intrinsic: 1.2.4
      globalthis: 1.0.4
      has-property-descriptors: 1.0.2
      has-proto: 1.0.3
      has-symbols: 1.0.3
      internal-slot: 1.0.7
      iterator.prototype: 1.1.2
      safe-array-concat: 1.1.2

  es-module-lexer@1.5.4: {}

  es-object-atoms@1.0.0:
    dependencies:
      es-errors: 1.3.0

  es-set-tostringtag@2.0.3:
    dependencies:
      get-intrinsic: 1.2.4
      has-tostringtag: 1.0.2
      hasown: 2.0.2

  es-shim-unscopables@1.0.2:
    dependencies:
      hasown: 2.0.2

  es-to-primitive@1.2.1:
    dependencies:
      is-callable: 1.2.7
      is-date-object: 1.0.5
      is-symbol: 1.0.4

  esbuild@0.19.11:
    optionalDependencies:
      '@esbuild/aix-ppc64': 0.19.11
      '@esbuild/android-arm': 0.19.11
      '@esbuild/android-arm64': 0.19.11
      '@esbuild/android-x64': 0.19.11
      '@esbuild/darwin-arm64': 0.19.11
      '@esbuild/darwin-x64': 0.19.11
      '@esbuild/freebsd-arm64': 0.19.11
      '@esbuild/freebsd-x64': 0.19.11
      '@esbuild/linux-arm': 0.19.11
      '@esbuild/linux-arm64': 0.19.11
      '@esbuild/linux-ia32': 0.19.11
      '@esbuild/linux-loong64': 0.19.11
      '@esbuild/linux-mips64el': 0.19.11
      '@esbuild/linux-ppc64': 0.19.11
      '@esbuild/linux-riscv64': 0.19.11
      '@esbuild/linux-s390x': 0.19.11
      '@esbuild/linux-x64': 0.19.11
      '@esbuild/netbsd-x64': 0.19.11
      '@esbuild/openbsd-x64': 0.19.11
      '@esbuild/sunos-x64': 0.19.11
      '@esbuild/win32-arm64': 0.19.11
      '@esbuild/win32-ia32': 0.19.11
      '@esbuild/win32-x64': 0.19.11

  esbuild@0.21.5:
    optionalDependencies:
      '@esbuild/aix-ppc64': 0.21.5
      '@esbuild/android-arm': 0.21.5
      '@esbuild/android-arm64': 0.21.5
      '@esbuild/android-x64': 0.21.5
      '@esbuild/darwin-arm64': 0.21.5
      '@esbuild/darwin-x64': 0.21.5
      '@esbuild/freebsd-arm64': 0.21.5
      '@esbuild/freebsd-x64': 0.21.5
      '@esbuild/linux-arm': 0.21.5
      '@esbuild/linux-arm64': 0.21.5
      '@esbuild/linux-ia32': 0.21.5
      '@esbuild/linux-loong64': 0.21.5
      '@esbuild/linux-mips64el': 0.21.5
      '@esbuild/linux-ppc64': 0.21.5
      '@esbuild/linux-riscv64': 0.21.5
      '@esbuild/linux-s390x': 0.21.5
      '@esbuild/linux-x64': 0.21.5
      '@esbuild/netbsd-x64': 0.21.5
      '@esbuild/openbsd-x64': 0.21.5
      '@esbuild/sunos-x64': 0.21.5
      '@esbuild/win32-arm64': 0.21.5
      '@esbuild/win32-ia32': 0.21.5
      '@esbuild/win32-x64': 0.21.5

  escalade@3.1.2: {}

  escape-string-regexp@1.0.5: {}

  escape-string-regexp@4.0.0: {}

  eslint-config-next@14.2.4(eslint@8.57.0)(typescript@5.5.3):
    dependencies:
      '@next/eslint-plugin-next': 14.2.4
      '@rushstack/eslint-patch': 1.10.3
      '@typescript-eslint/parser': 7.2.0(eslint@8.57.0)(typescript@5.5.3)
      eslint: 8.57.0
      eslint-import-resolver-node: 0.3.9
      eslint-import-resolver-typescript: 3.6.1(@typescript-eslint/parser@7.2.0(eslint@8.57.0)(typescript@5.5.3))(eslint-import-resolver-node@0.3.9)(eslint-plugin-import@2.29.1)(eslint@8.57.0)
      eslint-plugin-import: 2.29.1(@typescript-eslint/parser@7.16.1(eslint@8.57.0)(typescript@5.5.3))(eslint@8.57.0)
      eslint-plugin-jsx-a11y: 6.9.0(eslint@8.57.0)
      eslint-plugin-react: 7.34.4(eslint@8.57.0)
      eslint-plugin-react-hooks: 4.6.2(eslint@8.57.0)
    optionalDependencies:
      typescript: 5.5.3
    transitivePeerDependencies:
      - eslint-import-resolver-webpack
      - supports-color

  eslint-config-prettier@9.0.0(eslint@8.57.0):
    dependencies:
      eslint: 8.57.0

  eslint-config-prettier@9.1.0(eslint@8.57.0):
    dependencies:
      eslint: 8.57.0

  eslint-config-turbo@1.10.12(eslint@8.57.0):
    dependencies:
      eslint: 8.57.0
      eslint-plugin-turbo: 1.10.12(eslint@8.57.0)

  eslint-import-resolver-node@0.3.9:
    dependencies:
      debug: 3.2.7
      is-core-module: 2.15.0
      resolve: 1.22.8
    transitivePeerDependencies:
      - supports-color

  eslint-import-resolver-typescript@3.6.1(@typescript-eslint/parser@7.2.0(eslint@8.57.0)(typescript@5.5.3))(eslint-import-resolver-node@0.3.9)(eslint-plugin-import@2.29.1)(eslint@8.57.0):
    dependencies:
      debug: 4.3.5
      enhanced-resolve: 5.17.0
      eslint: 8.57.0
      eslint-module-utils: 2.8.1(@typescript-eslint/parser@7.2.0(eslint@8.57.0)(typescript@5.5.3))(eslint-import-resolver-node@0.3.9)(eslint-import-resolver-typescript@3.6.1(@typescript-eslint/parser@7.2.0(eslint@8.57.0)(typescript@5.5.3))(eslint-import-resolver-node@0.3.9)(eslint-plugin-import@2.29.1)(eslint@8.57.0))(eslint@8.57.0)
      eslint-plugin-import: 2.29.1(@typescript-eslint/parser@7.16.1(eslint@8.57.0)(typescript@5.5.3))(eslint@8.57.0)
      fast-glob: 3.3.2
      get-tsconfig: 4.7.6
      is-core-module: 2.15.0
      is-glob: 4.0.3
    transitivePeerDependencies:
      - '@typescript-eslint/parser'
      - eslint-import-resolver-node
      - eslint-import-resolver-webpack
      - supports-color

  eslint-module-utils@2.8.1(@typescript-eslint/parser@7.16.1(eslint@8.57.0)(typescript@5.5.3))(eslint-import-resolver-node@0.3.9)(eslint@8.57.0):
    dependencies:
      debug: 3.2.7
    optionalDependencies:
      '@typescript-eslint/parser': 7.16.1(eslint@8.57.0)(typescript@5.5.3)
      eslint: 8.57.0
      eslint-import-resolver-node: 0.3.9
    transitivePeerDependencies:
      - supports-color

  eslint-module-utils@2.8.1(@typescript-eslint/parser@7.2.0(eslint@8.57.0)(typescript@5.5.3))(eslint-import-resolver-node@0.3.9)(eslint-import-resolver-typescript@3.6.1(@typescript-eslint/parser@7.2.0(eslint@8.57.0)(typescript@5.5.3))(eslint-import-resolver-node@0.3.9)(eslint-plugin-import@2.29.1)(eslint@8.57.0))(eslint@8.57.0):
    dependencies:
      debug: 3.2.7
    optionalDependencies:
      '@typescript-eslint/parser': 7.2.0(eslint@8.57.0)(typescript@5.5.3)
      eslint: 8.57.0
      eslint-import-resolver-node: 0.3.9
      eslint-import-resolver-typescript: 3.6.1(@typescript-eslint/parser@7.2.0(eslint@8.57.0)(typescript@5.5.3))(eslint-import-resolver-node@0.3.9)(eslint-plugin-import@2.29.1)(eslint@8.57.0)
    transitivePeerDependencies:
      - supports-color

  eslint-plugin-import@2.29.1(@typescript-eslint/parser@7.16.1(eslint@8.57.0)(typescript@5.5.3))(eslint@8.57.0):
    dependencies:
      array-includes: 3.1.8
      array.prototype.findlastindex: 1.2.5
      array.prototype.flat: 1.3.2
      array.prototype.flatmap: 1.3.2
      debug: 3.2.7
      doctrine: 2.1.0
      eslint: 8.57.0
      eslint-import-resolver-node: 0.3.9
      eslint-module-utils: 2.8.1(@typescript-eslint/parser@7.16.1(eslint@8.57.0)(typescript@5.5.3))(eslint-import-resolver-node@0.3.9)(eslint@8.57.0)
      hasown: 2.0.2
      is-core-module: 2.15.0
      is-glob: 4.0.3
      minimatch: 3.1.2
      object.fromentries: 2.0.8
      object.groupby: 1.0.3
      object.values: 1.2.0
      semver: 6.3.1
      tsconfig-paths: 3.15.0
    optionalDependencies:
      '@typescript-eslint/parser': 7.16.1(eslint@8.57.0)(typescript@5.5.3)
    transitivePeerDependencies:
      - eslint-import-resolver-typescript
      - eslint-import-resolver-webpack
      - supports-color

  eslint-plugin-jsx-a11y@6.9.0(eslint@8.57.0):
    dependencies:
      aria-query: 5.1.3
      array-includes: 3.1.8
      array.prototype.flatmap: 1.3.2
      ast-types-flow: 0.0.8
      axe-core: 4.9.1
      axobject-query: 3.1.1
      damerau-levenshtein: 1.0.8
      emoji-regex: 9.2.2
      es-iterator-helpers: 1.0.19
      eslint: 8.57.0
      hasown: 2.0.2
      jsx-ast-utils: 3.3.5
      language-tags: 1.0.9
      minimatch: 3.1.2
      object.fromentries: 2.0.8
      safe-regex-test: 1.0.3
      string.prototype.includes: 2.0.0

  eslint-plugin-prettier@5.1.3(eslint-config-prettier@9.1.0(eslint@8.57.0))(eslint@8.57.0)(prettier@3.3.2):
    dependencies:
      eslint: 8.57.0
      prettier: 3.3.3
      prettier-linter-helpers: 1.0.0
      synckit: 0.9.1
    optionalDependencies:
      '@types/eslint': 8.56.10
      eslint-config-prettier: 9.1.0(eslint@8.57.0)

  eslint-plugin-react-hooks@4.6.2(eslint@8.57.0):
    dependencies:
      eslint: 8.57.0

  eslint-plugin-react@7.34.4(eslint@8.57.0):
    dependencies:
      array-includes: 3.1.8
      array.prototype.findlast: 1.2.5
      array.prototype.flatmap: 1.3.2
      array.prototype.toreversed: 1.1.2
      array.prototype.tosorted: 1.1.4
      doctrine: 2.1.0
      es-iterator-helpers: 1.0.19
      eslint: 8.57.0
      estraverse: 5.3.0
      hasown: 2.0.2
      jsx-ast-utils: 3.3.5
      minimatch: 3.1.2
      object.entries: 1.1.8
      object.fromentries: 2.0.8
      object.values: 1.2.0
      prop-types: 15.8.1
      resolve: 2.0.0-next.5
      semver: 6.3.1
      string.prototype.matchall: 4.0.11
      string.prototype.repeat: 1.0.0

  eslint-plugin-testing-library@6.2.2(eslint@8.57.0)(typescript@5.5.3):
    dependencies:
      '@typescript-eslint/utils': 5.62.0(eslint@8.57.0)(typescript@5.5.3)
      eslint: 8.57.0
    transitivePeerDependencies:
      - supports-color
      - typescript

  eslint-plugin-turbo@1.10.12(eslint@8.57.0):
    dependencies:
      dotenv: 16.0.3
      eslint: 8.57.0

  eslint-plugin-unicorn@54.0.0(eslint@8.57.0):
    dependencies:
      '@babel/helper-validator-identifier': 7.24.7
      '@eslint-community/eslint-utils': 4.4.0(eslint@8.57.0)
      '@eslint/eslintrc': 3.1.0
      ci-info: 4.0.0
      clean-regexp: 1.0.0
      core-js-compat: 3.37.1
      eslint: 8.57.0
      esquery: 1.6.0
      indent-string: 4.0.0
      is-builtin-module: 3.2.1
      jsesc: 3.0.2
      pluralize: 8.0.0
      read-pkg-up: 7.0.1
      regexp-tree: 0.1.27
      regjsparser: 0.10.0
      semver: 7.6.3
      strip-indent: 3.0.0
    transitivePeerDependencies:
      - supports-color

  eslint-plugin-unused-imports@3.2.0(@typescript-eslint/eslint-plugin@7.16.1(@typescript-eslint/parser@7.16.1(eslint@8.57.0)(typescript@5.5.3))(eslint@8.57.0)(typescript@5.5.3))(eslint@8.57.0):
    dependencies:
      eslint: 8.57.0
      eslint-rule-composer: 0.3.0
    optionalDependencies:
      '@typescript-eslint/eslint-plugin': 7.16.1(@typescript-eslint/parser@7.16.1(eslint@8.57.0)(typescript@5.5.3))(eslint@8.57.0)(typescript@5.5.3)

  eslint-plugin-vitest@0.4.1(@typescript-eslint/eslint-plugin@7.15.0(@typescript-eslint/parser@7.15.0(eslint@8.57.0)(typescript@5.5.3))(eslint@8.57.0)(typescript@5.5.3))(eslint@8.57.0)(typescript@5.5.3)(vitest@1.6.0(@types/node@20.14.9)(@vitest/ui@1.6.0)(jsdom@24.1.0)):
    dependencies:
      '@typescript-eslint/utils': 7.16.1(eslint@8.57.0)(typescript@5.5.3)
      eslint: 8.57.0
    optionalDependencies:
      '@typescript-eslint/eslint-plugin': 7.15.0(@typescript-eslint/parser@7.15.0(eslint@8.57.0)(typescript@5.5.3))(eslint@8.57.0)(typescript@5.5.3)
      vitest: 1.6.0(@types/node@20.14.9)(@vitest/ui@1.6.0)(jsdom@24.1.0)
    transitivePeerDependencies:
      - supports-color
      - typescript

  eslint-rule-composer@0.3.0: {}

  eslint-scope@5.1.1:
    dependencies:
      esrecurse: 4.3.0
      estraverse: 4.3.0

  eslint-scope@7.2.2:
    dependencies:
      esrecurse: 4.3.0
      estraverse: 5.3.0

  eslint-visitor-keys@3.4.3: {}

  eslint-visitor-keys@4.0.0: {}

  eslint@8.57.0:
    dependencies:
      '@eslint-community/eslint-utils': 4.4.0(eslint@8.57.0)
      '@eslint-community/regexpp': 4.11.0
      '@eslint/eslintrc': 2.1.4
      '@eslint/js': 8.57.0
      '@humanwhocodes/config-array': 0.11.14
      '@humanwhocodes/module-importer': 1.0.1
      '@nodelib/fs.walk': 1.2.8
      '@ungap/structured-clone': 1.2.0
      ajv: 6.12.6
      chalk: 4.1.2
      cross-spawn: 7.0.3
      debug: 4.3.5
      doctrine: 3.0.0
      escape-string-regexp: 4.0.0
      eslint-scope: 7.2.2
      eslint-visitor-keys: 3.4.3
      espree: 9.6.1
      esquery: 1.6.0
      esutils: 2.0.3
      fast-deep-equal: 3.1.3
      file-entry-cache: 6.0.1
      find-up: 5.0.0
      glob-parent: 6.0.2
      globals: 13.24.0
      graphemer: 1.4.0
      ignore: 5.3.1
      imurmurhash: 0.1.4
      is-glob: 4.0.3
      is-path-inside: 3.0.3
      js-yaml: 4.1.0
      json-stable-stringify-without-jsonify: 1.0.1
      levn: 0.4.1
      lodash.merge: 4.6.2
      minimatch: 3.1.2
      natural-compare: 1.4.0
      optionator: 0.9.4
      strip-ansi: 6.0.1
      text-table: 0.2.0
    transitivePeerDependencies:
      - supports-color

  espree@10.1.0:
    dependencies:
      acorn: 8.12.1
      acorn-jsx: 5.3.2(acorn@8.12.1)
      eslint-visitor-keys: 4.0.0

  espree@9.6.1:
    dependencies:
      acorn: 8.12.1
      acorn-jsx: 5.3.2(acorn@8.12.1)
      eslint-visitor-keys: 3.4.3

  esquery@1.6.0:
    dependencies:
      estraverse: 5.3.0

  esrecurse@4.3.0:
    dependencies:
      estraverse: 5.3.0

  estraverse@4.3.0: {}

  estraverse@5.3.0: {}

  estree-walker@3.0.3:
    dependencies:
      '@types/estree': 1.0.5

  esutils@2.0.3: {}

  events@3.3.0: {}

  execa@8.0.1:
    dependencies:
      cross-spawn: 7.0.3
      get-stream: 8.0.1
      human-signals: 5.0.0
      is-stream: 3.0.0
      merge-stream: 2.0.0
      npm-run-path: 5.3.0
      onetime: 6.0.0
      signal-exit: 4.1.0
      strip-final-newline: 3.0.0

  fast-deep-equal@2.0.1: {}

  fast-deep-equal@3.1.3: {}

  fast-diff@1.3.0: {}

  fast-glob@3.3.2:
    dependencies:
      '@nodelib/fs.stat': 2.0.5
      '@nodelib/fs.walk': 1.2.8
      glob-parent: 5.1.2
      merge2: 1.4.1
      micromatch: 4.0.7

  fast-json-stable-stringify@2.1.0: {}

  fast-levenshtein@2.0.6: {}

  fastq@1.17.1:
    dependencies:
      reusify: 1.0.4

  fflate@0.8.2: {}

  file-entry-cache@6.0.1:
    dependencies:
      flat-cache: 3.2.0

  fill-range@7.1.1:
    dependencies:
      to-regex-range: 5.0.1

  find-up@4.1.0:
    dependencies:
      locate-path: 5.0.0
      path-exists: 4.0.0

  find-up@5.0.0:
    dependencies:
      locate-path: 6.0.0
      path-exists: 4.0.0

  flat-cache@3.2.0:
    dependencies:
      flatted: 3.3.1
      keyv: 4.5.4
      rimraf: 3.0.2

  flatted@3.3.1: {}

  for-each@0.3.3:
    dependencies:
      is-callable: 1.2.7

  foreground-child@3.2.1:
    dependencies:
      cross-spawn: 7.0.3
      signal-exit: 4.1.0

  form-data@4.0.0:
    dependencies:
      asynckit: 0.4.0
      combined-stream: 1.0.8
      mime-types: 2.1.35

  fraction.js@4.3.7: {}

  framer-motion@10.17.4(react-dom@18.3.1(react@18.3.1))(react@18.3.1):
    dependencies:
      tslib: 2.6.3
    optionalDependencies:
      '@emotion/is-prop-valid': 0.8.8
      react: 18.3.1
      react-dom: 18.3.1(react@18.3.1)

  fs.realpath@1.0.0: {}

  fsevents@2.3.3:
    optional: true

  function-bind@1.1.2: {}

  function.prototype.name@1.1.6:
    dependencies:
      call-bind: 1.0.7
      define-properties: 1.2.1
      es-abstract: 1.23.3
      functions-have-names: 1.2.3

  functions-have-names@1.2.3: {}

  gensync@1.0.0-beta.2: {}

  get-func-name@2.0.2: {}

  get-intrinsic@1.2.4:
    dependencies:
      es-errors: 1.3.0
      function-bind: 1.1.2
      has-proto: 1.0.3
      has-symbols: 1.0.3
      hasown: 2.0.2

  get-nonce@1.0.1: {}

  get-stream@8.0.1: {}

  get-symbol-description@1.0.2:
    dependencies:
      call-bind: 1.0.7
      es-errors: 1.3.0
      get-intrinsic: 1.2.4

  get-tsconfig@4.7.6:
    dependencies:
      resolve-pkg-maps: 1.0.0

  glob-parent@5.1.2:
    dependencies:
      is-glob: 4.0.3

  glob-parent@6.0.2:
    dependencies:
      is-glob: 4.0.3

  glob-to-regexp@0.4.1: {}

  glob@10.3.10:
    dependencies:
      foreground-child: 3.2.1
      jackspeak: 2.3.6
      minimatch: 9.0.5
      minipass: 7.1.2
      path-scurry: 1.11.1

  glob@10.4.2:
    dependencies:
      foreground-child: 3.2.1
      jackspeak: 3.4.3
      minimatch: 9.0.5
      minipass: 7.1.2
      package-json-from-dist: 1.0.0
      path-scurry: 1.11.1

  glob@7.2.3:
    dependencies:
      fs.realpath: 1.0.0
      inflight: 1.0.6
      inherits: 2.0.4
      minimatch: 3.1.2
      once: 1.4.0
      path-is-absolute: 1.0.1

  globals@11.12.0: {}

  globals@13.24.0:
    dependencies:
      type-fest: 0.20.2

  globals@14.0.0: {}

  globalthis@1.0.4:
    dependencies:
      define-properties: 1.2.1
      gopd: 1.0.1

  globby@11.1.0:
    dependencies:
      array-union: 2.1.0
      dir-glob: 3.0.1
      fast-glob: 3.3.2
      ignore: 5.3.1
      merge2: 1.4.1
      slash: 3.0.0

  gopd@1.0.1:
    dependencies:
      get-intrinsic: 1.2.4

  graceful-fs@4.2.11: {}

  graphemer@1.4.0: {}

  has-bigints@1.0.2: {}

  has-flag@3.0.0: {}

  has-flag@4.0.0: {}

  has-property-descriptors@1.0.2:
    dependencies:
      es-define-property: 1.0.0

  has-proto@1.0.3: {}

  has-symbols@1.0.3: {}

  has-tostringtag@1.0.2:
    dependencies:
      has-symbols: 1.0.3

  hasown@2.0.2:
    dependencies:
      function-bind: 1.1.2

  hosted-git-info@2.8.9: {}

  html-encoding-sniffer@4.0.0:
    dependencies:
      whatwg-encoding: 3.1.1

  html-escaper@2.0.2: {}

  html-to-text@9.0.5:
    dependencies:
      '@selderee/plugin-htmlparser2': 0.11.0
      deepmerge: 4.3.1
      dom-serializer: 2.0.0
      htmlparser2: 8.0.2
      selderee: 0.11.0

  htmlparser2@8.0.2:
    dependencies:
      domelementtype: 2.3.0
      domhandler: 5.0.3
      domutils: 3.1.0
      entities: 4.5.0

  http-proxy-agent@7.0.2:
    dependencies:
      agent-base: 7.1.1
      debug: 4.3.5
    transitivePeerDependencies:
      - supports-color

  https-proxy-agent@7.0.5:
    dependencies:
      agent-base: 7.1.1
      debug: 4.3.5
    transitivePeerDependencies:
      - supports-color

  human-signals@5.0.0: {}

  iconv-lite@0.6.3:
    dependencies:
      safer-buffer: 2.1.2

  ieee754@1.2.1: {}

  ignore@5.3.1: {}

  import-fresh@3.3.0:
    dependencies:
      parent-module: 1.0.1
      resolve-from: 4.0.0

  imurmurhash@0.1.4: {}

  indent-string@4.0.0: {}

  inflight@1.0.6:
    dependencies:
      once: 1.4.0
      wrappy: 1.0.2

  inherits@2.0.4: {}

  ini@1.3.8: {}

  internal-slot@1.0.7:
    dependencies:
      es-errors: 1.3.0
      hasown: 2.0.2
      side-channel: 1.0.6

  invariant@2.2.4:
    dependencies:
      loose-envify: 1.4.0

  is-arguments@1.1.1:
    dependencies:
      call-bind: 1.0.7
      has-tostringtag: 1.0.2

  is-array-buffer@3.0.4:
    dependencies:
      call-bind: 1.0.7
      get-intrinsic: 1.2.4

  is-arrayish@0.2.1: {}

  is-async-function@2.0.0:
    dependencies:
      has-tostringtag: 1.0.2

  is-bigint@1.0.4:
    dependencies:
      has-bigints: 1.0.2

  is-binary-path@2.1.0:
    dependencies:
      binary-extensions: 2.3.0

  is-boolean-object@1.1.2:
    dependencies:
      call-bind: 1.0.7
      has-tostringtag: 1.0.2

  is-builtin-module@3.2.1:
    dependencies:
      builtin-modules: 3.3.0

  is-callable@1.2.7: {}

  is-core-module@2.15.0:
    dependencies:
      hasown: 2.0.2

  is-data-view@1.0.1:
    dependencies:
      is-typed-array: 1.1.13

  is-date-object@1.0.5:
    dependencies:
      has-tostringtag: 1.0.2

  is-extglob@2.1.1: {}

  is-finalizationregistry@1.0.2:
    dependencies:
      call-bind: 1.0.7

  is-fullwidth-code-point@3.0.0: {}

  is-generator-function@1.0.10:
    dependencies:
      has-tostringtag: 1.0.2

  is-glob@4.0.3:
    dependencies:
      is-extglob: 2.1.1

  is-interactive@1.0.0: {}

  is-map@2.0.3: {}

  is-negative-zero@2.0.3: {}

  is-number-object@1.0.7:
    dependencies:
      has-tostringtag: 1.0.2

  is-number@7.0.0: {}

  is-path-inside@3.0.3: {}

  is-potential-custom-element-name@1.0.1: {}

  is-regex@1.1.4:
    dependencies:
      call-bind: 1.0.7
      has-tostringtag: 1.0.2

  is-set@2.0.3: {}

  is-shared-array-buffer@1.0.3:
    dependencies:
      call-bind: 1.0.7

  is-stream@3.0.0: {}

  is-string@1.0.7:
    dependencies:
      has-tostringtag: 1.0.2

  is-symbol@1.0.4:
    dependencies:
      has-symbols: 1.0.3

  is-typed-array@1.1.13:
    dependencies:
      which-typed-array: 1.1.15

  is-unicode-supported@0.1.0: {}

  is-weakmap@2.0.2: {}

  is-weakref@1.0.2:
    dependencies:
      call-bind: 1.0.7

  is-weakset@2.0.3:
    dependencies:
      call-bind: 1.0.7
      get-intrinsic: 1.2.4

  isarray@2.0.5: {}

  isexe@2.0.0: {}

  istanbul-lib-coverage@3.2.2: {}

  istanbul-lib-instrument@6.0.3:
    dependencies:
      '@babel/core': 7.24.9
      '@babel/parser': 7.24.8
      '@istanbuljs/schema': 0.1.3
      istanbul-lib-coverage: 3.2.2
      semver: 7.6.3
    transitivePeerDependencies:
      - supports-color

  istanbul-lib-report@3.0.1:
    dependencies:
      istanbul-lib-coverage: 3.2.2
      make-dir: 4.0.0
      supports-color: 7.2.0

  istanbul-lib-source-maps@5.0.6:
    dependencies:
      '@jridgewell/trace-mapping': 0.3.25
      debug: 4.3.5
      istanbul-lib-coverage: 3.2.2
    transitivePeerDependencies:
      - supports-color

  istanbul-reports@3.1.7:
    dependencies:
      html-escaper: 2.0.2
      istanbul-lib-report: 3.0.1

  iterator.prototype@1.1.2:
    dependencies:
      define-properties: 1.2.1
      get-intrinsic: 1.2.4
      has-symbols: 1.0.3
      reflect.getprototypeof: 1.0.6
      set-function-name: 2.0.2

  jackspeak@2.3.6:
    dependencies:
      '@isaacs/cliui': 8.0.2
    optionalDependencies:
      '@pkgjs/parseargs': 0.11.0

  jackspeak@3.4.3:
    dependencies:
      '@isaacs/cliui': 8.0.2
    optionalDependencies:
      '@pkgjs/parseargs': 0.11.0

  jest-worker@27.5.1:
    dependencies:
      '@types/node': 20.14.9
      merge-stream: 2.0.0
      supports-color: 8.1.1

  jiti@1.21.6: {}

  jose@5.6.3: {}

  js-beautify@1.15.1:
    dependencies:
      config-chain: 1.1.13
      editorconfig: 1.0.4
      glob: 10.4.2
      js-cookie: 3.0.5
      nopt: 7.2.1

  js-cookie@3.0.5: {}

  js-tokens@4.0.0: {}

  js-tokens@9.0.0: {}

  js-yaml@4.1.0:
    dependencies:
      argparse: 2.0.1

  jsdom@24.1.0:
    dependencies:
      cssstyle: 4.0.1
      data-urls: 5.0.0
      decimal.js: 10.4.3
      form-data: 4.0.0
      html-encoding-sniffer: 4.0.0
      http-proxy-agent: 7.0.2
      https-proxy-agent: 7.0.5
      is-potential-custom-element-name: 1.0.1
      nwsapi: 2.2.12
      parse5: 7.1.2
      rrweb-cssom: 0.7.1
      saxes: 6.0.0
      symbol-tree: 3.2.4
      tough-cookie: 4.1.4
      w3c-xmlserializer: 5.0.0
      webidl-conversions: 7.0.0
      whatwg-encoding: 3.1.1
      whatwg-mimetype: 4.0.0
      whatwg-url: 14.0.0
      ws: 8.18.0
      xml-name-validator: 5.0.0
    transitivePeerDependencies:
      - bufferutil
      - supports-color
      - utf-8-validate

  jsesc@0.5.0: {}

  jsesc@2.5.2: {}

  jsesc@3.0.2: {}

  json-buffer@3.0.1: {}

  json-parse-even-better-errors@2.3.1: {}

  json-schema-traverse@0.4.1: {}

  json-stable-stringify-without-jsonify@1.0.1: {}

  json5@1.0.2:
    dependencies:
      minimist: 1.2.8

  json5@2.2.3: {}

  jsx-ast-utils@3.3.5:
    dependencies:
      array-includes: 3.1.8
      array.prototype.flat: 1.3.2
      object.assign: 4.1.5
      object.values: 1.2.0

  keyv@4.5.4:
    dependencies:
      json-buffer: 3.0.1

  language-subtag-registry@0.3.23: {}

  language-tags@1.0.9:
    dependencies:
      language-subtag-registry: 0.3.23

  leac@0.6.0: {}

  levn@0.4.1:
    dependencies:
      prelude-ls: 1.2.1
      type-check: 0.4.0

  lilconfig@2.1.0: {}

  lilconfig@3.1.2: {}

  lines-and-columns@1.2.4: {}

  loader-runner@4.3.0: {}

  local-pkg@0.5.0:
    dependencies:
      mlly: 1.7.1
      pkg-types: 1.1.3

  locate-path@5.0.0:
    dependencies:
      p-locate: 4.1.0

  locate-path@6.0.0:
    dependencies:
      p-locate: 5.0.0

  lodash.merge@4.6.2: {}

  lodash@4.17.21: {}

  log-symbols@4.1.0:
    dependencies:
      chalk: 4.1.2
      is-unicode-supported: 0.1.0

  loose-envify@1.4.0:
    dependencies:
      js-tokens: 4.0.0

  loupe@2.3.7:
    dependencies:
      get-func-name: 2.0.2

  lru-cache@10.4.3: {}

  lru-cache@5.1.1:
    dependencies:
      yallist: 3.1.1

  lucide-react@0.400.0(react@18.3.1):
    dependencies:
      react: 18.3.1

  lz-string@1.5.0: {}

  magic-string@0.30.10:
    dependencies:
      '@jridgewell/sourcemap-codec': 1.5.0

  magicast@0.3.4:
    dependencies:
      '@babel/parser': 7.24.8
      '@babel/types': 7.24.9
      source-map-js: 1.2.0

  make-dir@4.0.0:
    dependencies:
      semver: 7.6.3

  marked@7.0.4: {}

  md-to-react-email@5.0.2(react@18.3.1):
    dependencies:
      marked: 7.0.4
      react: 18.3.1

  merge-stream@2.0.0: {}

  merge2@1.4.1: {}

  micromatch@4.0.7:
    dependencies:
      braces: 3.0.3
      picomatch: 2.3.1

  mime-db@1.52.0: {}

  mime-types@2.1.35:
    dependencies:
      mime-db: 1.52.0

  mimic-fn@2.1.0: {}

  mimic-fn@4.0.0: {}

  min-indent@1.0.1: {}

  minimatch@3.1.2:
    dependencies:
      brace-expansion: 1.1.11

  minimatch@9.0.1:
    dependencies:
      brace-expansion: 2.0.1

  minimatch@9.0.3:
    dependencies:
      brace-expansion: 2.0.1

  minimatch@9.0.5:
    dependencies:
      brace-expansion: 2.0.1

  minimist@1.2.8: {}

  minipass@7.1.2: {}

  mlly@1.7.1:
    dependencies:
      acorn: 8.12.1
      pathe: 1.1.2
      pkg-types: 1.1.3
      ufo: 1.5.4

  mrmime@2.0.0: {}

  ms@2.1.2: {}

  ms@2.1.3: {}

  mz@2.7.0:
    dependencies:
      any-promise: 1.3.0
      object-assign: 4.1.1
      thenify-all: 1.6.0

  nanoid@3.3.7: {}

  natural-compare@1.4.0: {}

  next@14.2.4(@babel/core@7.24.7)(react-dom@18.3.1(react@18.3.1))(react@18.3.1):
    dependencies:
      '@next/env': 14.2.4
      '@swc/helpers': 0.5.5
      busboy: 1.6.0
      caniuse-lite: 1.0.30001642
      graceful-fs: 4.2.11
      postcss: 8.4.31
      react: 18.3.1
      react-dom: 18.3.1(react@18.3.1)
      styled-jsx: 5.1.1(@babel/core@7.24.7)(react@18.3.1)
    optionalDependencies:
      '@next/swc-darwin-arm64': 14.2.4
      '@next/swc-darwin-x64': 14.2.4
      '@next/swc-linux-arm64-gnu': 14.2.4
      '@next/swc-linux-arm64-musl': 14.2.4
      '@next/swc-linux-x64-gnu': 14.2.4
      '@next/swc-linux-x64-musl': 14.2.4
      '@next/swc-win32-arm64-msvc': 14.2.4
      '@next/swc-win32-ia32-msvc': 14.2.4
      '@next/swc-win32-x64-msvc': 14.2.4
    transitivePeerDependencies:
      - '@babel/core'
      - babel-plugin-macros

  node-releases@2.0.17: {}

  nopt@7.2.1:
    dependencies:
      abbrev: 2.0.0

  normalize-package-data@2.5.0:
    dependencies:
      hosted-git-info: 2.8.9
      resolve: 1.22.8
      semver: 5.7.2
      validate-npm-package-license: 3.0.4

  normalize-path@3.0.0: {}

  normalize-range@0.1.2: {}

  npm-run-path@5.3.0:
    dependencies:
      path-key: 4.0.0

  nwsapi@2.2.10: {}

  object-assign@4.1.1: {}

  object-hash@3.0.0: {}

  object-inspect@1.13.2: {}

  object-is@1.1.6:
    dependencies:
      call-bind: 1.0.7
      define-properties: 1.2.1

  object-keys@1.1.1: {}

  object.assign@4.1.5:
    dependencies:
      call-bind: 1.0.7
      define-properties: 1.2.1
      has-symbols: 1.0.3
      object-keys: 1.1.1

  object.entries@1.1.8:
    dependencies:
      call-bind: 1.0.7
      define-properties: 1.2.1
      es-object-atoms: 1.0.0

  object.fromentries@2.0.8:
    dependencies:
      call-bind: 1.0.7
      define-properties: 1.2.1
      es-abstract: 1.23.3
      es-object-atoms: 1.0.0

  object.groupby@1.0.3:
    dependencies:
      call-bind: 1.0.7
      define-properties: 1.2.1
      es-abstract: 1.23.3

  object.values@1.2.0:
    dependencies:
      call-bind: 1.0.7
      define-properties: 1.2.1
      es-object-atoms: 1.0.0

  once@1.4.0:
    dependencies:
      wrappy: 1.0.2

  onetime@5.1.2:
    dependencies:
      mimic-fn: 2.1.0

  onetime@6.0.0:
    dependencies:
      mimic-fn: 4.0.0

  optionator@0.9.4:
    dependencies:
      deep-is: 0.1.4
      fast-levenshtein: 2.0.6
      levn: 0.4.1
      prelude-ls: 1.2.1
      type-check: 0.4.0
      word-wrap: 1.2.5

  ora@5.4.1:
    dependencies:
      bl: 4.1.0
      chalk: 4.1.2
      cli-cursor: 3.1.0
      cli-spinners: 2.9.2
      is-interactive: 1.0.0
      is-unicode-supported: 0.1.0
      log-symbols: 4.1.0
      strip-ansi: 6.0.1
      wcwidth: 1.0.1

  p-limit@2.3.0:
    dependencies:
      p-try: 2.2.0

  p-limit@3.1.0:
    dependencies:
      yocto-queue: 0.1.0

  p-limit@5.0.0:
    dependencies:
      yocto-queue: 1.1.1

  p-locate@4.1.0:
    dependencies:
      p-limit: 2.3.0

  p-locate@5.0.0:
    dependencies:
      p-limit: 3.1.0

  p-try@2.2.0: {}

  package-json-from-dist@1.0.0: {}

  parent-module@1.0.1:
    dependencies:
      callsites: 3.1.0

  parse-json@5.2.0:
    dependencies:
      '@babel/code-frame': 7.24.7
      error-ex: 1.3.2
      json-parse-even-better-errors: 2.3.1
      lines-and-columns: 1.2.4

  parse5@7.1.2:
    dependencies:
      entities: 4.5.0

  parseley@0.12.1:
    dependencies:
      leac: 0.6.0
      peberminta: 0.9.0

  path-exists@4.0.0: {}

  path-is-absolute@1.0.1: {}

  path-key@3.1.1: {}

  path-key@4.0.0: {}

  path-parse@1.0.7: {}

  path-scurry@1.11.1:
    dependencies:
      lru-cache: 10.4.3
      minipass: 7.1.2

  path-type@4.0.0: {}

  pathe@1.1.2: {}

  pathval@1.1.1: {}

  peberminta@0.9.0: {}

  picocolors@1.0.1: {}

  picomatch@2.3.1: {}

  pify@2.3.0: {}

  pirates@4.0.6: {}

  pkg-types@1.1.3:
    dependencies:
      confbox: 0.1.7
      mlly: 1.7.1
      pathe: 1.1.2

  pluralize@8.0.0: {}

  possible-typed-array-names@1.0.0: {}

  postcss-import@15.1.0(postcss@8.4.39):
    dependencies:
      postcss: 8.4.39
      postcss-value-parser: 4.2.0
      read-cache: 1.0.0
      resolve: 1.22.8

  postcss-js@4.0.1(postcss@8.4.39):
    dependencies:
      camelcase-css: 2.0.1
      postcss: 8.4.39

  postcss-load-config@4.0.2(postcss@8.4.39):
    dependencies:
      lilconfig: 3.1.2
      yaml: 2.4.5
    optionalDependencies:
      postcss: 8.4.39

  postcss-nested@6.0.1(postcss@8.4.39):
    dependencies:
      postcss: 8.4.39
      postcss-selector-parser: 6.1.1

  postcss-selector-parser@6.1.1:
    dependencies:
      cssesc: 3.0.0
      util-deprecate: 1.0.2

  postcss-value-parser@4.2.0: {}

  postcss@8.4.31:
    dependencies:
      nanoid: 3.3.7
      picocolors: 1.0.1
      source-map-js: 1.2.0

  postcss@8.4.38:
    dependencies:
      nanoid: 3.3.7
      picocolors: 1.0.1
      source-map-js: 1.2.0

  postcss@8.4.39:
    dependencies:
      nanoid: 3.3.7
      picocolors: 1.0.1
      source-map-js: 1.2.0

  preact-render-to-string@5.2.3(preact@10.11.3):
    dependencies:
      preact: 10.11.3
      pretty-format: 3.8.0

  preact@10.11.3: {}

  prelude-ls@1.2.1: {}

  prettier-linter-helpers@1.0.0:
    dependencies:
      fast-diff: 1.3.0

  prettier@3.3.2: {}

  pretty-format@27.5.1:
    dependencies:
      ansi-regex: 5.0.1
      ansi-styles: 5.2.0
      react-is: 17.0.2

  pretty-format@29.7.0:
    dependencies:
      '@jest/schemas': 29.6.3
      ansi-styles: 5.2.0
      react-is: 18.3.1

  pretty-format@3.8.0: {}

  prism-react-renderer@2.1.0(react@18.3.1):
    dependencies:
      '@types/prismjs': 1.26.4
      clsx: 1.2.1
      react: 18.3.1

  prismjs@1.29.0: {}

  prop-types@15.8.1:
    dependencies:
      loose-envify: 1.4.0
      object-assign: 4.1.1
      react-is: 16.13.1

  proto-list@1.2.4: {}

  psl@1.9.0: {}

  punycode@2.3.1: {}

  querystringify@2.2.0: {}

  queue-microtask@1.2.3: {}

  randombytes@2.1.0:
    dependencies:
      safe-buffer: 5.2.1

  react-dom@18.3.1(react@18.3.1):
    dependencies:
      loose-envify: 1.4.0
      react: 18.3.1
      scheduler: 0.23.2

  react-email@2.1.5(@swc/helpers@0.5.5)(eslint@8.57.0):
    dependencies:
      '@babel/core': 7.24.5
      '@babel/parser': 7.24.5
      '@radix-ui/colors': 1.0.1
      '@radix-ui/react-collapsible': 1.1.0(@types/react-dom@18.3.0)(@types/react@18.2.47)(react-dom@18.3.1(react@18.3.1))(react@18.3.1)
      '@radix-ui/react-popover': 1.1.1(@types/react-dom@18.3.0)(@types/react@18.2.47)(react-dom@18.3.1(react@18.3.1))(react@18.3.1)
      '@radix-ui/react-slot': 1.1.0(@types/react@18.2.47)(react@18.3.1)
      '@radix-ui/react-toggle-group': 1.1.0(@types/react-dom@18.3.0)(@types/react@18.2.47)(react-dom@18.3.1(react@18.3.1))(react@18.3.1)
      '@radix-ui/react-tooltip': 1.1.1(@types/react-dom@18.3.0)(@types/react@18.2.47)(react-dom@18.3.1(react@18.3.1))(react@18.3.1)
      '@swc/core': 1.3.101(@swc/helpers@0.5.5)
      '@types/react': 18.2.47
      '@types/react-dom': 18.3.0
      '@types/webpack': 5.28.5(@swc/core@1.3.101(@swc/helpers@0.5.5))(esbuild@0.19.11)
      autoprefixer: 10.4.14(postcss@8.4.38)
      chalk: 4.1.2
      chokidar: 3.5.3
      clsx: 2.1.0
      commander: 11.1.0
      debounce: 2.0.0
      esbuild: 0.19.11
      eslint-config-prettier: 9.0.0(eslint@8.57.0)
      eslint-config-turbo: 1.10.12(eslint@8.57.0)
      framer-motion: 10.17.4(react-dom@18.3.1(react@18.3.1))(react@18.3.1)
      glob: 10.3.4
      log-symbols: 4.1.0
      mime-types: 2.1.35
      next: 14.1.4(@babel/core@7.24.5)(react-dom@18.3.1(react@18.3.1))(react@18.3.1)
      normalize-path: 3.0.0
      ora: 5.4.1
      postcss: 8.4.38
      prism-react-renderer: 2.1.0(react@18.3.1)
      react: 18.3.1
      react-dom: 18.3.1(react@18.3.1)
      socket.io: 4.7.3
      socket.io-client: 4.7.3
      sonner: 1.3.1(react-dom@18.3.1(react@18.3.1))(react@18.3.1)
      source-map-js: 1.0.2
      stacktrace-parser: 0.1.10
      tailwind-merge: 2.2.0
      tailwindcss: 3.4.0
      typescript: 5.1.6
    transitivePeerDependencies:
      - '@opentelemetry/api'
      - '@swc/helpers'
      - babel-plugin-macros
      - bufferutil
      - eslint
      - sass
      - supports-color
      - ts-node
      - uglify-js
      - utf-8-validate
      - webpack-cli

  react-is@16.13.1: {}

  react-is@17.0.2: {}

  react-is@18.3.1: {}

  react-promise-suspense@0.3.4:
    dependencies:
      fast-deep-equal: 2.0.1

  react-refresh@0.14.2: {}

  react-remove-scroll-bar@2.3.6(@types/react@18.2.47)(react@18.3.1):
    dependencies:
      react: 18.3.1
      react-style-singleton: 2.2.1(@types/react@18.2.47)(react@18.3.1)
      tslib: 2.6.3
    optionalDependencies:
      '@types/react': 18.2.47

  react-remove-scroll@2.5.7(@types/react@18.2.47)(react@18.3.1):
    dependencies:
      react: 18.3.1
      react-remove-scroll-bar: 2.3.6(@types/react@18.2.47)(react@18.3.1)
      react-style-singleton: 2.2.1(@types/react@18.2.47)(react@18.3.1)
      tslib: 2.6.3
      use-callback-ref: 1.3.2(@types/react@18.2.47)(react@18.3.1)
      use-sidecar: 1.1.2(@types/react@18.2.47)(react@18.3.1)
    optionalDependencies:
      '@types/react': 18.2.47

  react-style-singleton@2.2.1(@types/react@18.2.47)(react@18.3.1):
    dependencies:
      get-nonce: 1.0.1
      invariant: 2.2.4
      react: 18.3.1
      tslib: 2.6.3
    optionalDependencies:
      '@types/react': 18.2.47

  react@18.3.1:
    dependencies:
      loose-envify: 1.4.0

  read-cache@1.0.0:
    dependencies:
      pify: 2.3.0

  read-pkg-up@7.0.1:
    dependencies:
      find-up: 4.1.0
      read-pkg: 5.2.0
      type-fest: 0.8.1

  read-pkg@5.2.0:
    dependencies:
      '@types/normalize-package-data': 2.4.4
      normalize-package-data: 2.5.0
      parse-json: 5.2.0
      type-fest: 0.6.0

  readable-stream@3.6.2:
    dependencies:
      inherits: 2.0.4
      string_decoder: 1.3.0
      util-deprecate: 1.0.2

  readdirp@3.6.0:
    dependencies:
      picomatch: 2.3.1

  redent@3.0.0:
    dependencies:
      indent-string: 4.0.0
      strip-indent: 3.0.0

  reflect.getprototypeof@1.0.6:
    dependencies:
      call-bind: 1.0.7
      define-properties: 1.2.1
      es-abstract: 1.23.3
      es-errors: 1.3.0
      get-intrinsic: 1.2.4
      globalthis: 1.0.4
      which-builtin-type: 1.1.3

  regenerator-runtime@0.14.1: {}

  regexp-tree@0.1.27: {}

  regexp.prototype.flags@1.5.2:
    dependencies:
      call-bind: 1.0.7
      define-properties: 1.2.1
      es-errors: 1.3.0
      set-function-name: 2.0.2

  regjsparser@0.10.0:
    dependencies:
      jsesc: 0.5.0

  requires-port@1.0.0: {}

  resolve-from@4.0.0: {}

  resolve-pkg-maps@1.0.0: {}

  resolve@1.22.8:
    dependencies:
      is-core-module: 2.15.0
      path-parse: 1.0.7
      supports-preserve-symlinks-flag: 1.0.0

  resolve@2.0.0-next.5:
    dependencies:
      is-core-module: 2.15.0
      path-parse: 1.0.7
      supports-preserve-symlinks-flag: 1.0.0

  restore-cursor@3.1.0:
    dependencies:
      onetime: 5.1.2
      signal-exit: 3.0.7

  reusify@1.0.4: {}

  rimraf@3.0.2:
    dependencies:
      glob: 7.2.3

  rollup@4.18.1:
    dependencies:
      '@types/estree': 1.0.5
    optionalDependencies:
      '@rollup/rollup-android-arm-eabi': 4.18.1
      '@rollup/rollup-android-arm64': 4.18.1
      '@rollup/rollup-darwin-arm64': 4.18.1
      '@rollup/rollup-darwin-x64': 4.18.1
      '@rollup/rollup-linux-arm-gnueabihf': 4.18.1
      '@rollup/rollup-linux-arm-musleabihf': 4.18.1
      '@rollup/rollup-linux-arm64-gnu': 4.18.1
      '@rollup/rollup-linux-arm64-musl': 4.18.1
      '@rollup/rollup-linux-powerpc64le-gnu': 4.18.1
      '@rollup/rollup-linux-riscv64-gnu': 4.18.1
      '@rollup/rollup-linux-s390x-gnu': 4.18.1
      '@rollup/rollup-linux-x64-gnu': 4.18.1
      '@rollup/rollup-linux-x64-musl': 4.18.1
      '@rollup/rollup-win32-arm64-msvc': 4.18.1
      '@rollup/rollup-win32-ia32-msvc': 4.18.1
      '@rollup/rollup-win32-x64-msvc': 4.18.1
      fsevents: 2.3.3

  rrweb-cssom@0.6.0: {}

  rrweb-cssom@0.7.1: {}

  run-parallel@1.2.0:
    dependencies:
      queue-microtask: 1.2.3

  safe-array-concat@1.1.2:
    dependencies:
      call-bind: 1.0.7
      get-intrinsic: 1.2.4
      has-symbols: 1.0.3
      isarray: 2.0.5

  safe-buffer@5.2.1: {}

  safe-regex-test@1.0.3:
    dependencies:
      call-bind: 1.0.7
      es-errors: 1.3.0
      is-regex: 1.1.4

  safer-buffer@2.1.2: {}

  saxes@6.0.0:
    dependencies:
      xmlchars: 2.2.0

  scheduler@0.23.2:
    dependencies:
      loose-envify: 1.4.0

  schema-utils@3.3.0:
    dependencies:
      '@types/json-schema': 7.0.15
      ajv: 6.12.6
      ajv-keywords: 3.5.2(ajv@6.12.6)

  selderee@0.11.0:
    dependencies:
      parseley: 0.12.1

  semver@5.7.2: {}

  semver@6.3.1: {}

  semver@7.6.3: {}

  serialize-javascript@6.0.2:
    dependencies:
      randombytes: 2.1.0

  set-function-length@1.2.2:
    dependencies:
      define-data-property: 1.1.4
      es-errors: 1.3.0
      function-bind: 1.1.2
      get-intrinsic: 1.2.4
      gopd: 1.0.1
      has-property-descriptors: 1.0.2

  set-function-name@2.0.2:
    dependencies:
      define-data-property: 1.1.4
      es-errors: 1.3.0
      functions-have-names: 1.2.3
      has-property-descriptors: 1.0.2

  shebang-command@2.0.0:
    dependencies:
      shebang-regex: 3.0.0

  shebang-regex@3.0.0: {}

  side-channel@1.0.6:
    dependencies:
      call-bind: 1.0.7
      es-errors: 1.3.0
      get-intrinsic: 1.2.4
      object-inspect: 1.13.2

  siginfo@2.0.0: {}

  signal-exit@3.0.7: {}

  signal-exit@4.1.0: {}

  sirv@2.0.4:
    dependencies:
      '@polka/url': 1.0.0-next.25
      mrmime: 2.0.0
      totalist: 3.0.1

  slash@3.0.0: {}

  socket.io-adapter@2.5.5:
    dependencies:
      debug: 4.3.5
      ws: 8.17.1
    transitivePeerDependencies:
      - bufferutil
      - supports-color
      - utf-8-validate

  socket.io-client@4.7.3:
    dependencies:
      '@socket.io/component-emitter': 3.1.2
      debug: 4.3.5
      engine.io-client: 6.5.4
      socket.io-parser: 4.2.4
    transitivePeerDependencies:
      - bufferutil
      - supports-color
      - utf-8-validate

  socket.io-parser@4.2.4:
    dependencies:
      '@socket.io/component-emitter': 3.1.2
      debug: 4.3.5
    transitivePeerDependencies:
      - supports-color

  socket.io@4.7.3:
    dependencies:
      accepts: 1.3.8
      base64id: 2.0.0
      cors: 2.8.5
      debug: 4.3.5
      engine.io: 6.5.5
      socket.io-adapter: 2.5.5
      socket.io-parser: 4.2.4
    transitivePeerDependencies:
      - bufferutil
      - supports-color
      - utf-8-validate

  sonner@1.3.1(react-dom@18.3.1(react@18.3.1))(react@18.3.1):
    dependencies:
      react: 18.3.1
      react-dom: 18.3.1(react@18.3.1)

  source-map-js@1.0.2: {}

  source-map-js@1.2.0: {}

  source-map-support@0.5.21:
    dependencies:
      buffer-from: 1.1.2
      source-map: 0.6.1

  source-map@0.6.1: {}

  spdx-correct@3.2.0:
    dependencies:
      spdx-expression-parse: 3.0.1
      spdx-license-ids: 3.0.18

  spdx-exceptions@2.5.0: {}

  spdx-expression-parse@3.0.1:
    dependencies:
      spdx-exceptions: 2.5.0
      spdx-license-ids: 3.0.18

  spdx-license-ids@3.0.18: {}

  stackback@0.0.2: {}

  stacktrace-parser@0.1.10:
    dependencies:
      type-fest: 0.7.1

  std-env@3.7.0: {}

  stop-iteration-iterator@1.0.0:
    dependencies:
      internal-slot: 1.0.7

  streamsearch@1.1.0: {}

  string-width@4.2.3:
    dependencies:
      emoji-regex: 8.0.0
      is-fullwidth-code-point: 3.0.0
      strip-ansi: 6.0.1

  string-width@5.1.2:
    dependencies:
      eastasianwidth: 0.2.0
      emoji-regex: 9.2.2
      strip-ansi: 7.1.0

  string.prototype.includes@2.0.0:
    dependencies:
      define-properties: 1.2.1
      es-abstract: 1.23.3

  string.prototype.matchall@4.0.11:
    dependencies:
      call-bind: 1.0.7
      define-properties: 1.2.1
      es-abstract: 1.23.3
      es-errors: 1.3.0
      es-object-atoms: 1.0.0
      get-intrinsic: 1.2.4
      gopd: 1.0.1
      has-symbols: 1.0.3
      internal-slot: 1.0.7
      regexp.prototype.flags: 1.5.2
      set-function-name: 2.0.2
      side-channel: 1.0.6

  string.prototype.repeat@1.0.0:
    dependencies:
      define-properties: 1.2.1
      es-abstract: 1.23.3

  string.prototype.trim@1.2.9:
    dependencies:
      call-bind: 1.0.7
      define-properties: 1.2.1
      es-abstract: 1.23.3
      es-object-atoms: 1.0.0

  string.prototype.trimend@1.0.8:
    dependencies:
      call-bind: 1.0.7
      define-properties: 1.2.1
      es-object-atoms: 1.0.0

  string.prototype.trimstart@1.0.8:
    dependencies:
      call-bind: 1.0.7
      define-properties: 1.2.1
      es-object-atoms: 1.0.0

  string_decoder@1.3.0:
    dependencies:
      safe-buffer: 5.2.1

  strip-ansi@6.0.1:
    dependencies:
      ansi-regex: 5.0.1

  strip-ansi@7.1.0:
    dependencies:
      ansi-regex: 6.0.1

  strip-bom@3.0.0: {}

  strip-final-newline@3.0.0: {}

  strip-indent@3.0.0:
    dependencies:
      min-indent: 1.0.1

  strip-json-comments@3.1.1: {}

  strip-literal@2.1.0:
    dependencies:
      js-tokens: 9.0.0

  styled-jsx@5.1.1(@babel/core@7.24.7)(react@18.3.1):
    dependencies:
      client-only: 0.0.1
      react: 18.3.1
    optionalDependencies:
      '@babel/core': 7.24.7

  sucrase@3.35.0:
    dependencies:
      '@jridgewell/gen-mapping': 0.3.5
      commander: 4.1.1
      glob: 10.4.5
      lines-and-columns: 1.2.4
      mz: 2.7.0
      pirates: 4.0.6
      ts-interface-checker: 0.1.13

  supports-color@5.5.0:
    dependencies:
      has-flag: 3.0.0

  supports-color@7.2.0:
    dependencies:
      has-flag: 4.0.0

  supports-color@8.1.1:
    dependencies:
      has-flag: 4.0.0

  supports-preserve-symlinks-flag@1.0.0: {}

  swiper@11.1.5: {}

  symbol-tree@3.2.4: {}

  synckit@0.9.1:
    dependencies:
      '@pkgr/core': 0.1.1
      tslib: 2.6.3

  tailwind-merge@2.3.0:
    dependencies:
      '@babel/runtime': 7.24.7

  tailwindcss-animate@1.0.7(tailwindcss@3.4.6):
    dependencies:
      tailwindcss: 3.4.6

  tailwindcss@3.4.4:
    dependencies:
      '@alloc/quick-lru': 5.2.0
      arg: 5.0.2
      chokidar: 3.6.0
      didyoumean: 1.2.2
      dlv: 1.1.3
      fast-glob: 3.3.2
      glob-parent: 6.0.2
      is-glob: 4.0.3
      jiti: 1.21.6
      lilconfig: 2.1.0
      micromatch: 4.0.7
      normalize-path: 3.0.0
      object-hash: 3.0.0
      picocolors: 1.0.1
      postcss: 8.4.39
      postcss-import: 15.1.0(postcss@8.4.39)
      postcss-js: 4.0.1(postcss@8.4.39)
      postcss-load-config: 4.0.2(postcss@8.4.39)
      postcss-nested: 6.0.1(postcss@8.4.39)
      postcss-selector-parser: 6.1.1
      resolve: 1.22.8
      sucrase: 3.35.0
    transitivePeerDependencies:
      - ts-node

  tapable@2.2.1: {}

  terser-webpack-plugin@5.3.10(@swc/core@1.3.101(@swc/helpers@0.5.5))(esbuild@0.19.11)(webpack@5.93.0):
    dependencies:
      '@jridgewell/trace-mapping': 0.3.25
      jest-worker: 27.5.1
      schema-utils: 3.3.0
      serialize-javascript: 6.0.2
      terser: 5.31.3
      webpack: 5.93.0(@swc/core@1.3.101(@swc/helpers@0.5.5))(esbuild@0.19.11)
    optionalDependencies:
      '@swc/core': 1.3.101(@swc/helpers@0.5.5)
      esbuild: 0.19.11

  terser@5.31.3:
    dependencies:
      '@jridgewell/source-map': 0.3.6
      acorn: 8.12.1
      commander: 2.20.3
      source-map-support: 0.5.21

  test-exclude@6.0.0:
    dependencies:
      '@istanbuljs/schema': 0.1.3
      glob: 7.2.3
      minimatch: 3.1.2

  text-table@0.2.0: {}

  thenify-all@1.6.0:
    dependencies:
      thenify: 3.3.1

  thenify@3.3.1:
    dependencies:
      any-promise: 1.3.0

  tinybench@2.8.0: {}

  tinypool@0.8.4: {}

  tinyspy@2.2.1: {}

  to-fast-properties@2.0.0: {}

  to-regex-range@5.0.1:
    dependencies:
      is-number: 7.0.0

  totalist@3.0.1: {}

  tough-cookie@4.1.4:
    dependencies:
      psl: 1.9.0
      punycode: 2.3.1
      universalify: 0.2.0
      url-parse: 1.5.10

  tr46@5.0.0:
    dependencies:
      punycode: 2.3.1

  ts-api-utils@1.3.0(typescript@5.5.3):
    dependencies:
      typescript: 5.5.3

  ts-interface-checker@0.1.13: {}

  tsconfig-paths@3.15.0:
    dependencies:
      '@types/json5': 0.0.29
      json5: 1.0.2
      minimist: 1.2.8
      strip-bom: 3.0.0

  tslib@1.14.1: {}

  tslib@2.6.3: {}

  tsutils@3.21.0(typescript@5.5.3):
    dependencies:
      tslib: 1.14.1
      typescript: 5.5.3

  type-check@0.4.0:
    dependencies:
      prelude-ls: 1.2.1

  type-detect@4.0.8: {}

  type-fest@0.20.2: {}

  type-fest@0.6.0: {}

  type-fest@0.7.1: {}

  type-fest@0.8.1: {}

  typed-array-buffer@1.0.2:
    dependencies:
      call-bind: 1.0.7
      es-errors: 1.3.0
      is-typed-array: 1.1.13

  typed-array-byte-length@1.0.1:
    dependencies:
      call-bind: 1.0.7
      for-each: 0.3.3
      gopd: 1.0.1
      has-proto: 1.0.3
      is-typed-array: 1.1.13

  typed-array-byte-offset@1.0.2:
    dependencies:
      available-typed-arrays: 1.0.7
      call-bind: 1.0.7
      for-each: 0.3.3
      gopd: 1.0.1
      has-proto: 1.0.3
      is-typed-array: 1.1.13

  typed-array-length@1.0.6:
    dependencies:
      call-bind: 1.0.7
      for-each: 0.3.3
      gopd: 1.0.1
      has-proto: 1.0.3
      is-typed-array: 1.1.13
      possible-typed-array-names: 1.0.0

  typescript@5.1.6: {}

  typescript@5.5.3: {}

  ufo@1.5.4: {}

  unbox-primitive@1.0.2:
    dependencies:
      call-bind: 1.0.7
      has-bigints: 1.0.2
      has-symbols: 1.0.3
      which-boxed-primitive: 1.0.2

  undici-types@5.26.5: {}

  universalify@0.2.0: {}

  update-browserslist-db@1.1.0(browserslist@4.23.2):
    dependencies:
      browserslist: 4.23.2
      escalade: 3.1.2
      picocolors: 1.0.1

  uri-js@4.4.1:
    dependencies:
      punycode: 2.3.1

  url-parse@1.5.10:
    dependencies:
      querystringify: 2.2.0
      requires-port: 1.0.0

  use-callback-ref@1.3.2(@types/react@18.2.47)(react@18.3.1):
    dependencies:
      react: 18.3.1
      tslib: 2.6.3
    optionalDependencies:
      '@types/react': 18.2.47

  use-sidecar@1.1.2(@types/react@18.2.47)(react@18.3.1):
    dependencies:
      detect-node-es: 1.1.0
      react: 18.3.1
      tslib: 2.6.3
    optionalDependencies:
      '@types/react': 18.2.47

  util-deprecate@1.0.2: {}

  validate-npm-package-license@3.0.4:
    dependencies:
      spdx-correct: 3.2.0
      spdx-expression-parse: 3.0.1

  vite-node@1.6.0(@types/node@20.14.9):
    dependencies:
      cac: 6.7.14
      debug: 4.3.5
      pathe: 1.1.2
      picocolors: 1.0.1
      vite: 5.3.3(@types/node@20.14.9)
    transitivePeerDependencies:
      - '@types/node'
      - less
      - lightningcss
      - sass
      - stylus
      - sugarss
      - supports-color
      - terser

  vite@5.3.3(@types/node@20.14.9):
    dependencies:
      esbuild: 0.21.5
      postcss: 8.4.39
      rollup: 4.18.1
    optionalDependencies:
      '@types/node': 20.14.11
      fsevents: 2.3.3
      terser: 5.31.3

  vitest@1.6.0(@types/node@20.14.9)(@vitest/ui@1.6.0)(jsdom@24.1.0):
    dependencies:
      '@vitest/expect': 1.6.0
      '@vitest/runner': 1.6.0
      '@vitest/snapshot': 1.6.0
      '@vitest/spy': 1.6.0
      '@vitest/utils': 1.6.0
      acorn-walk: 8.3.3
      chai: 4.4.1
      debug: 4.3.5
      execa: 8.0.1
      local-pkg: 0.5.0
      magic-string: 0.30.10
      pathe: 1.1.2
      picocolors: 1.0.1
      std-env: 3.7.0
      strip-literal: 2.1.0
      tinybench: 2.8.0
      tinypool: 0.8.4
      vite: 5.3.3(@types/node@20.14.9)
      vite-node: 1.6.0(@types/node@20.14.9)
      why-is-node-running: 2.2.2
    optionalDependencies:
      '@types/node': 20.14.11
      '@vitest/ui': 1.6.0(vitest@1.6.0)
      jsdom: 24.1.0
    transitivePeerDependencies:
      - less
      - lightningcss
      - sass
      - stylus
      - sugarss
      - supports-color
      - terser

  w3c-xmlserializer@5.0.0:
    dependencies:
      xml-name-validator: 5.0.0

  watchpack@2.4.1:
    dependencies:
      glob-to-regexp: 0.4.1
      graceful-fs: 4.2.11

  wcwidth@1.0.1:
    dependencies:
      defaults: 1.0.4

  webidl-conversions@7.0.0: {}

  webpack-sources@3.2.3: {}

  webpack@5.93.0(@swc/core@1.3.101(@swc/helpers@0.5.5))(esbuild@0.19.11):
    dependencies:
      '@types/eslint-scope': 3.7.7
      '@types/estree': 1.0.5
      '@webassemblyjs/ast': 1.12.1
      '@webassemblyjs/wasm-edit': 1.12.1
      '@webassemblyjs/wasm-parser': 1.12.1
      acorn: 8.12.1
      acorn-import-attributes: 1.9.5(acorn@8.12.1)
      browserslist: 4.23.1
      chrome-trace-event: 1.0.4
      enhanced-resolve: 5.17.0
      es-module-lexer: 1.5.4
      eslint-scope: 5.1.1
      events: 3.3.0
      glob-to-regexp: 0.4.1
      graceful-fs: 4.2.11
      json-parse-even-better-errors: 2.3.1
      loader-runner: 4.3.0
      mime-types: 2.1.35
      neo-async: 2.6.2
      schema-utils: 3.3.0
      tapable: 2.2.1
      terser-webpack-plugin: 5.3.10(@swc/core@1.3.101(@swc/helpers@0.5.5))(esbuild@0.19.11)(webpack@5.93.0)
      watchpack: 2.4.1
      webpack-sources: 3.2.3
    transitivePeerDependencies:
      - '@swc/core'
      - esbuild
      - uglify-js

  whatwg-encoding@3.1.1:
    dependencies:
      iconv-lite: 0.6.3

  whatwg-mimetype@4.0.0: {}

  whatwg-url@14.0.0:
    dependencies:
      tr46: 5.0.0
      webidl-conversions: 7.0.0

  which-boxed-primitive@1.0.2:
    dependencies:
      is-bigint: 1.0.4
      is-boolean-object: 1.1.2
      is-number-object: 1.0.7
      is-string: 1.0.7
      is-symbol: 1.0.4

  which-builtin-type@1.1.3:
    dependencies:
      function.prototype.name: 1.1.6
      has-tostringtag: 1.0.2
      is-async-function: 2.0.0
      is-date-object: 1.0.5
      is-finalizationregistry: 1.0.2
      is-generator-function: 1.0.10
      is-regex: 1.1.4
      is-weakref: 1.0.2
      isarray: 2.0.5
      which-boxed-primitive: 1.0.2
      which-collection: 1.0.2
      which-typed-array: 1.1.15

  which-collection@1.0.2:
    dependencies:
      is-map: 2.0.3
      is-set: 2.0.3
      is-weakmap: 2.0.2
      is-weakset: 2.0.3

  which-typed-array@1.1.15:
    dependencies:
      available-typed-arrays: 1.0.7
      call-bind: 1.0.7
      for-each: 0.3.3
      gopd: 1.0.1
      has-tostringtag: 1.0.2

  which@2.0.2:
    dependencies:
      isexe: 2.0.0

  why-is-node-running@2.3.0:
    dependencies:
      siginfo: 2.0.0
      stackback: 0.0.2

  word-wrap@1.2.5: {}

  wrap-ansi@7.0.0:
    dependencies:
      ansi-styles: 4.3.0
      string-width: 4.2.3
      strip-ansi: 6.0.1

  wrap-ansi@8.1.0:
    dependencies:
      ansi-styles: 6.2.1
      string-width: 5.1.2
      strip-ansi: 7.1.0

  wrappy@1.0.2: {}

  ws@8.17.1: {}

  ws@8.18.0: {}

  xml-name-validator@5.0.0: {}

  xmlchars@2.2.0: {}

  xmlhttprequest-ssl@2.0.0: {}

  yallist@3.1.1: {}

  yaml@2.4.5: {}

  yocto-queue@0.1.0: {}

  yocto-queue@1.1.1: {}

  zod@3.23.8: {}<|MERGE_RESOLUTION|>--- conflicted
+++ resolved
@@ -3180,18 +3180,9 @@
       '@types/react':
         optional: true
 
-<<<<<<< HEAD
   react@18.3.1:
     resolution: {integrity: sha512-wS+hAgJShR0KhEvPJArfuPVN1+Hz1t0Y6n5jLrGQbkb4urgPE/0Rve+1kMB1v/oWgHgm4WIcV+i7F2pTVj+2iQ==}
     engines: {node: '>=0.10.0'}
-=======
-  swiper@11.1.5:
-    resolution: {integrity: sha512-JJQWFXdxiMGC2j6ZGTYat5Z7NN9JORJBgHp0/joX9uPod+cRj0wr5H5VnWSNIz9JeAamQvYKaG7aFrGHIF9OEg==}
-    engines: {node: '>= 4.7.0'}
-
-  symbol-tree@3.2.4:
-    resolution: {integrity: sha512-9QNk5KwDF+Bvz+PyObkmSYjI5ksVUYtjW7AU22r2NKcfLJcXp96hkDWU3+XndOsUb+AQ9QhfzfCT2O+CNWT5Tw==}
->>>>>>> 5084ec57
 
   read-cache@1.0.0:
     resolution: {integrity: sha512-Owdv/Ft7IjOgm/i0xvNDZ1LrRANRfew4b2prF3OWMQLxLfu3bS8FVhCsrSCMK4lR56Y9ya+AThoTpDCTxCmpRA==}
@@ -3520,6 +3511,10 @@
   supports-preserve-symlinks-flag@1.0.0:
     resolution: {integrity: sha512-ot0WnXS9fgdkgIcePe6RHNk1WA8+muPa6cSjeR3V8K27q9BB1rTE3R1p7Hv0z1ZyAc8s6Vvv8DIyWf681MAt0w==}
     engines: {node: '>= 0.4'}
+
+  swiper@11.1.5:
+    resolution: {integrity: sha512-JJQWFXdxiMGC2j6ZGTYat5Z7NN9JORJBgHp0/joX9uPod+cRj0wr5H5VnWSNIz9JeAamQvYKaG7aFrGHIF9OEg==}
+    engines: {node: '>= 4.7.0'}
 
   symbol-tree@3.2.4:
     resolution: {integrity: sha512-9QNk5KwDF+Bvz+PyObkmSYjI5ksVUYtjW7AU22r2NKcfLJcXp96hkDWU3+XndOsUb+AQ9QhfzfCT2O+CNWT5Tw==}
