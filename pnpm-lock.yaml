lockfileVersion: '9.0'

settings:
  autoInstallPeers: true
  excludeLinksFromLockfile: false

importers:

  .:
    dependencies:
      '@hookform/resolvers':
        specifier: ^3.9.0
        version: 3.9.0(react-hook-form@7.52.1(react@18.3.1))
      '@radix-ui/react-accordion':
        specifier: ^1.2.0
        version: 1.2.0(@types/react-dom@18.3.0)(@types/react@18.3.3)(react-dom@18.3.1(react@18.3.1))(react@18.3.1)
      '@radix-ui/react-alert-dialog':
        specifier: ^1.1.1
        version: 1.1.1(@types/react-dom@18.3.0)(@types/react@18.3.3)(react-dom@18.3.1(react@18.3.1))(react@18.3.1)
      '@radix-ui/react-avatar':
        specifier: ^1.1.0
        version: 1.1.0(@types/react-dom@18.3.0)(@types/react@18.3.3)(react-dom@18.3.1(react@18.3.1))(react@18.3.1)
      '@radix-ui/react-dialog':
        specifier: ^1.1.1
        version: 1.1.1(@types/react-dom@18.3.0)(@types/react@18.3.3)(react-dom@18.3.1(react@18.3.1))(react@18.3.1)
      '@radix-ui/react-dropdown-menu':
        specifier: ^2.1.1
        version: 2.1.1(@types/react-dom@18.3.0)(@types/react@18.3.3)(react-dom@18.3.1(react@18.3.1))(react@18.3.1)
      '@radix-ui/react-label':
        specifier: ^2.1.0
        version: 2.1.0(@types/react-dom@18.3.0)(@types/react@18.3.3)(react-dom@18.3.1(react@18.3.1))(react@18.3.1)
      '@radix-ui/react-popover':
        specifier: ^1.1.1
        version: 1.1.1(@types/react-dom@18.3.0)(@types/react@18.3.3)(react-dom@18.3.1(react@18.3.1))(react@18.3.1)
      '@radix-ui/react-select':
        specifier: ^2.1.1
        version: 2.1.1(@types/react-dom@18.3.0)(@types/react@18.3.3)(react-dom@18.3.1(react@18.3.1))(react@18.3.1)
      '@radix-ui/react-slot':
        specifier: ^1.1.0
        version: 1.1.0(@types/react@18.3.3)(react@18.3.1)
      '@radix-ui/react-switch':
        specifier: ^1.1.0
        version: 1.1.0(@types/react-dom@18.3.0)(@types/react@18.3.3)(react-dom@18.3.1(react@18.3.1))(react@18.3.1)
      '@radix-ui/react-tabs':
        specifier: ^1.1.0
        version: 1.1.0(@types/react-dom@18.3.0)(@types/react@18.3.3)(react-dom@18.3.1(react@18.3.1))(react@18.3.1)
      '@radix-ui/react-toast':
        specifier: ^1.2.1
        version: 1.2.1(@types/react-dom@18.3.0)(@types/react@18.3.3)(react-dom@18.3.1(react@18.3.1))(react@18.3.1)
      '@radix-ui/react-toolbar':
        specifier: ^1.1.0
        version: 1.1.0(@types/react-dom@18.3.0)(@types/react@18.3.3)(react-dom@18.3.1(react@18.3.1))(react@18.3.1)
      '@radix-ui/react-tooltip':
        specifier: ^1.1.2
        version: 1.1.2(@types/react-dom@18.3.0)(@types/react@18.3.3)(react-dom@18.3.1(react@18.3.1))(react@18.3.1)
      '@react-email/components':
        specifier: 0.0.21
        version: 0.0.21(@types/react@18.3.3)(react-dom@18.3.1(react@18.3.1))(react@18.3.1)
      '@t3-oss/env-nextjs':
        specifier: ^0.10.1
        version: 0.10.1(typescript@5.5.3)(zod@3.23.8)
      class-variance-authority:
        specifier: ^0.7.0
        version: 0.7.0
      clsx:
        specifier: ^2.1.1
        version: 2.1.1
      framer-motion:
        specifier: ^11.3.8
        version: 11.3.8(@emotion/is-prop-valid@0.8.8)(react-dom@18.3.1(react@18.3.1))(react@18.3.1)
      input-otp:
        specifier: ^1.2.4
        version: 1.2.4(react-dom@18.3.1(react@18.3.1))(react@18.3.1)
      lucide-react:
        specifier: ^0.400.0
        version: 0.400.0(react@18.3.1)
      next:
        specifier: 14.2.5
        version: 14.2.5(@babel/core@7.24.5)(react-dom@18.3.1(react@18.3.1))(react@18.3.1)
      next-auth:
        specifier: 5.0.0-beta.19
        version: 5.0.0-beta.19(next@14.2.5(@babel/core@7.24.5)(react-dom@18.3.1(react@18.3.1))(react@18.3.1))(react@18.3.1)
      react:
        specifier: ^18
        version: 18.3.1
      react-day-picker:
        specifier: ^8.10.1
        version: 8.10.1(date-fns@3.6.0)(react@18.3.1)
      react-dom:
        specifier: ^18
        version: 18.3.1(react@18.3.1)
      react-email:
        specifier: 2.1.5
        version: 2.1.5(@swc/helpers@0.5.5)(eslint@8.57.0)
      react-hook-form:
        specifier: ^7.52.1
        version: 7.52.1(react@18.3.1)
      react-paginate:
        specifier: ^8.2.0
        version: 8.2.0(react@18.3.1)
      recharts:
        specifier: ^2.12.7
        version: 2.12.7(react-dom@18.3.1(react@18.3.1))(react@18.3.1)
      swiper:
        specifier: ^11.1.5
        version: 11.1.5
      tailwind-merge:
        specifier: ^2.3.0
        version: 2.4.0
      tailwindcss-animate:
        specifier: ^1.0.7
        version: 1.0.7(tailwindcss@3.4.6)
      zod:
        specifier: ^3.23.8
        version: 3.23.8
      zustand:
        specifier: ^4.5.4
        version: 4.5.4(@types/react@18.3.3)(react@18.3.1)
    devDependencies:
      '@ianvs/prettier-plugin-sort-imports':
        specifier: ^4.3.0
        version: 4.3.1(prettier@3.3.3)
      '@mertasan/tailwindcss-variables':
        specifier: ^2.7.0
        version: 2.7.0(autoprefixer@10.4.14(postcss@8.4.39))(postcss@8.4.39)
      '@testing-library/dom':
        specifier: ^10.3.1
        version: 10.3.2
      '@testing-library/jest-dom':
        specifier: ^6.4.6
        version: 6.4.6(vitest@1.6.0(@types/node@20.14.11)(@vitest/ui@1.6.0)(jsdom@24.1.0)(terser@5.31.3))
      '@testing-library/react':
        specifier: ^16.0.0
        version: 16.0.0(@testing-library/dom@10.3.2)(@types/react-dom@18.3.0)(@types/react@18.3.3)(react-dom@18.3.1(react@18.3.1))(react@18.3.1)
      '@testing-library/user-event':
        specifier: ^14.5.2
        version: 14.5.2(@testing-library/dom@10.3.2)
      '@types/node':
        specifier: ^20
        version: 20.14.11
      '@types/prop-types':
        specifier: ^15.7.12
        version: 15.7.12
      '@types/react':
        specifier: ^18
        version: 18.3.3
      '@types/react-dom':
        specifier: ^18
        version: 18.3.0
      '@typescript-eslint/eslint-plugin':
        specifier: ^7.15.0
        version: 7.16.1(@typescript-eslint/parser@7.16.1(eslint@8.57.0)(typescript@5.5.3))(eslint@8.57.0)(typescript@5.5.3)
      '@typescript-eslint/parser':
        specifier: ^7.15.0
        version: 7.16.1(eslint@8.57.0)(typescript@5.5.3)
      '@vitejs/plugin-react':
        specifier: ^4.3.1
        version: 4.3.1(vite@5.3.4(@types/node@20.14.11)(terser@5.31.3))
      '@vitest/coverage-istanbul':
        specifier: ^1.6.0
        version: 1.6.0(vitest@1.6.0(@types/node@20.14.11)(@vitest/ui@1.6.0)(jsdom@24.1.0)(terser@5.31.3))
      '@vitest/coverage-v8':
        specifier: ^1.6.0
        version: 1.6.0(vitest@1.6.0(@types/node@20.14.11)(@vitest/ui@1.6.0)(jsdom@24.1.0)(terser@5.31.3))
      '@vitest/ui':
        specifier: ^1.6.0
        version: 1.6.0(vitest@1.6.0)
      eslint:
        specifier: ^8.57.0
        version: 8.57.0
      eslint-config-next:
        specifier: 14.2.4
        version: 14.2.4(eslint@8.57.0)(typescript@5.5.3)
      eslint-config-prettier:
        specifier: ^9.1.0
        version: 9.1.0(eslint@8.57.0)
      eslint-plugin-prettier:
        specifier: ^5.1.3
        version: 5.2.1(@types/eslint@8.56.10)(eslint-config-prettier@9.1.0(eslint@8.57.0))(eslint@8.57.0)(prettier@3.3.3)
      eslint-plugin-react:
        specifier: ^7.34.4
        version: 7.34.4(eslint@8.57.0)
      eslint-plugin-react-hooks:
        specifier: ^4.6.2
        version: 4.6.2(eslint@8.57.0)
      eslint-plugin-testing-library:
        specifier: ^6.2.2
        version: 6.2.2(eslint@8.57.0)(typescript@5.5.3)
      eslint-plugin-unicorn:
        specifier: ^54.0.0
        version: 54.0.0(eslint@8.57.0)
      eslint-plugin-unused-imports:
        specifier: ^3.2.0
        version: 3.2.0(@typescript-eslint/eslint-plugin@7.16.1(@typescript-eslint/parser@7.16.1(eslint@8.57.0)(typescript@5.5.3))(eslint@8.57.0)(typescript@5.5.3))(eslint@8.57.0)
      eslint-plugin-vitest:
        specifier: ^0.4.1
        version: 0.4.1(@typescript-eslint/eslint-plugin@7.16.1(@typescript-eslint/parser@7.16.1(eslint@8.57.0)(typescript@5.5.3))(eslint@8.57.0)(typescript@5.5.3))(eslint@8.57.0)(typescript@5.5.3)(vitest@1.6.0(@types/node@20.14.11)(@vitest/ui@1.6.0)(jsdom@24.1.0)(terser@5.31.3))
      jsdom:
        specifier: ^24.1.0
        version: 24.1.0
      postcss:
        specifier: ^8
        version: 8.4.39
      prettier:
        specifier: ^3.3.2
        version: 3.3.3
      prettier-plugin-tailwindcss:
        specifier: ^0.6.5
        version: 0.6.5(@ianvs/prettier-plugin-sort-imports@4.3.1(prettier@3.3.3))(prettier@3.3.3)
      tailwindcss:
        specifier: ^3.4.1
        version: 3.4.6
      typescript:
        specifier: ^5
        version: 5.5.3
      vitest:
        specifier: ^1.6.0
        version: 1.6.0(@types/node@20.14.11)(@vitest/ui@1.6.0)(jsdom@24.1.0)(terser@5.31.3)

packages:

  '@adobe/css-tools@4.4.0':
    resolution: {integrity: sha512-Ff9+ksdQQB3rMncgqDK78uLznstjyfIf2Arnh22pW8kBpLs6rpKDwgnZT46hin5Hl1WzazzK64DOrhSwYpS7bQ==}

  '@alloc/quick-lru@5.2.0':
    resolution: {integrity: sha512-UrcABB+4bUrFABwbluTIBErXwvbsU/V7TZWfmbgJfbkwiBuziS9gxdODUyuiecfdGQ85jglMW6juS3+z5TsKLw==}
    engines: {node: '>=10'}

  '@ampproject/remapping@2.3.0':
    resolution: {integrity: sha512-30iZtAPgz+LTIYoeivqYo853f02jBYSd5uGnGpkFV0M3xOt9aN73erkgYAmZU43x4VfqcnLxW9Kpg3R5LC4YYw==}
    engines: {node: '>=6.0.0'}

  '@auth/core@0.32.0':
    resolution: {integrity: sha512-3+ssTScBd+1fd0/fscAyQN1tSygXzuhysuVVzB942ggU4mdfiTbv36P0ccVnExKWYJKvu3E2r3/zxXCCAmTOrg==}
    peerDependencies:
      '@simplewebauthn/browser': ^9.0.1
      '@simplewebauthn/server': ^9.0.2
      nodemailer: ^6.8.0
    peerDependenciesMeta:
      '@simplewebauthn/browser':
        optional: true
      '@simplewebauthn/server':
        optional: true
      nodemailer:
        optional: true

  '@babel/code-frame@7.24.7':
    resolution: {integrity: sha512-BcYH1CVJBO9tvyIZ2jVeXgSIMvGZ2FDRvDdOIVQyuklNKSsx+eppDEBq/g47Ayw+RqNFE+URvOShmf+f/qwAlA==}
    engines: {node: '>=6.9.0'}

  '@babel/compat-data@7.24.9':
    resolution: {integrity: sha512-e701mcfApCJqMMueQI0Fb68Amflj83+dvAvHawoBpAz+GDjCIyGHzNwnefjsWJ3xiYAqqiQFoWbspGYBdb2/ng==}
    engines: {node: '>=6.9.0'}

  '@babel/core@7.24.5':
    resolution: {integrity: sha512-tVQRucExLQ02Boi4vdPp49svNGcfL2GhdTCT9aldhXgCJVAI21EtRfBettiuLUwce/7r6bFdgs6JFkcdTiFttA==}
    engines: {node: '>=6.9.0'}

  '@babel/core@7.24.9':
    resolution: {integrity: sha512-5e3FI4Q3M3Pbr21+5xJwCv6ZT6KmGkI0vw3Tozy5ODAQFTIWe37iT8Cr7Ice2Ntb+M3iSKCEWMB1MBgKrW3whg==}
    engines: {node: '>=6.9.0'}

  '@babel/generator@7.24.10':
    resolution: {integrity: sha512-o9HBZL1G2129luEUlG1hB4N/nlYNWHnpwlND9eOMclRqqu1YDy2sSYVCFUZwl8I1Gxh+QSRrP2vD7EpUmFVXxg==}
    engines: {node: '>=6.9.0'}

  '@babel/helper-compilation-targets@7.24.8':
    resolution: {integrity: sha512-oU+UoqCHdp+nWVDkpldqIQL/i/bvAv53tRqLG/s+cOXxe66zOYLU7ar/Xs3LdmBihrUMEUhwu6dMZwbNOYDwvw==}
    engines: {node: '>=6.9.0'}

  '@babel/helper-environment-visitor@7.24.7':
    resolution: {integrity: sha512-DoiN84+4Gnd0ncbBOM9AZENV4a5ZiL39HYMyZJGZ/AZEykHYdJw0wW3kdcsh9/Kn+BRXHLkkklZ51ecPKmI1CQ==}
    engines: {node: '>=6.9.0'}

  '@babel/helper-function-name@7.24.7':
    resolution: {integrity: sha512-FyoJTsj/PEUWu1/TYRiXTIHc8lbw+TDYkZuoE43opPS5TrI7MyONBE1oNvfguEXAD9yhQRrVBnXdXzSLQl9XnA==}
    engines: {node: '>=6.9.0'}

  '@babel/helper-hoist-variables@7.24.7':
    resolution: {integrity: sha512-MJJwhkoGy5c4ehfoRyrJ/owKeMl19U54h27YYftT0o2teQ3FJ3nQUf/I3LlJsX4l3qlw7WRXUmiyajvHXoTubQ==}
    engines: {node: '>=6.9.0'}

  '@babel/helper-module-imports@7.24.7':
    resolution: {integrity: sha512-8AyH3C+74cgCVVXow/myrynrAGv+nTVg5vKu2nZph9x7RcRwzmh0VFallJuFTZ9mx6u4eSdXZfcOzSqTUm0HCA==}
    engines: {node: '>=6.9.0'}

  '@babel/helper-module-transforms@7.24.9':
    resolution: {integrity: sha512-oYbh+rtFKj/HwBQkFlUzvcybzklmVdVV3UU+mN7n2t/q3yGHbuVdNxyFvSBO1tfvjyArpHNcWMAzsSPdyI46hw==}
    engines: {node: '>=6.9.0'}
    peerDependencies:
      '@babel/core': ^7.0.0

  '@babel/helper-plugin-utils@7.24.8':
    resolution: {integrity: sha512-FFWx5142D8h2Mgr/iPVGH5G7w6jDn4jUSpZTyDnQO0Yn7Ks2Kuz6Pci8H6MPCoUJegd/UZQ3tAvfLCxQSnWWwg==}
    engines: {node: '>=6.9.0'}

  '@babel/helper-simple-access@7.24.7':
    resolution: {integrity: sha512-zBAIvbCMh5Ts+b86r/CjU+4XGYIs+R1j951gxI3KmmxBMhCg4oQMsv6ZXQ64XOm/cvzfU1FmoCyt6+owc5QMYg==}
    engines: {node: '>=6.9.0'}

  '@babel/helper-split-export-declaration@7.24.7':
    resolution: {integrity: sha512-oy5V7pD+UvfkEATUKvIjvIAH/xCzfsFVw7ygW2SI6NClZzquT+mwdTfgfdbUiceh6iQO0CHtCPsyze/MZ2YbAA==}
    engines: {node: '>=6.9.0'}

  '@babel/helper-string-parser@7.24.8':
    resolution: {integrity: sha512-pO9KhhRcuUyGnJWwyEgnRJTSIZHiT+vMD0kPeD+so0l7mxkMT19g3pjY9GTnHySck/hDzq+dtW/4VgnMkippsQ==}
    engines: {node: '>=6.9.0'}

  '@babel/helper-validator-identifier@7.24.7':
    resolution: {integrity: sha512-rR+PBcQ1SMQDDyF6X0wxtG8QyLCgUB0eRAGguqRLfkCA87l7yAP7ehq8SNj96OOGTO8OBV70KhuFYcIkHXOg0w==}
    engines: {node: '>=6.9.0'}

  '@babel/helper-validator-option@7.24.8':
    resolution: {integrity: sha512-xb8t9tD1MHLungh/AIoWYN+gVHaB9kwlu8gffXGSt3FFEIT7RjS+xWbc2vUD1UTZdIpKj/ab3rdqJ7ufngyi2Q==}
    engines: {node: '>=6.9.0'}

  '@babel/helpers@7.24.8':
    resolution: {integrity: sha512-gV2265Nkcz7weJJfvDoAEVzC1e2OTDpkGbEsebse8koXUJUXPsCMi7sRo/+SPMuMZ9MtUPnGwITTnQnU5YjyaQ==}
    engines: {node: '>=6.9.0'}

  '@babel/highlight@7.24.7':
    resolution: {integrity: sha512-EStJpq4OuY8xYfhGVXngigBJRWxftKX9ksiGDnmlY3o7B/V7KIAc9X4oiK87uPJSc/vs5L869bem5fhZa8caZw==}
    engines: {node: '>=6.9.0'}

  '@babel/parser@7.24.5':
    resolution: {integrity: sha512-EOv5IK8arwh3LI47dz1b0tKUb/1uhHAnHJOrjgtQMIpu1uXd9mlFrJg9IUgGUgZ41Ch0K8REPTYpO7B76b4vJg==}
    engines: {node: '>=6.0.0'}
    hasBin: true

  '@babel/parser@7.24.8':
    resolution: {integrity: sha512-WzfbgXOkGzZiXXCqk43kKwZjzwx4oulxZi3nq2TYL9mOjQv6kYwul9mz6ID36njuL7Xkp6nJEfok848Zj10j/w==}
    engines: {node: '>=6.0.0'}
    hasBin: true

  '@babel/plugin-transform-react-jsx-self@7.24.7':
    resolution: {integrity: sha512-fOPQYbGSgH0HUp4UJO4sMBFjY6DuWq+2i8rixyUMb3CdGixs/gccURvYOAhajBdKDoGajFr3mUq5rH3phtkGzw==}
    engines: {node: '>=6.9.0'}
    peerDependencies:
      '@babel/core': ^7.0.0-0

  '@babel/plugin-transform-react-jsx-source@7.24.7':
    resolution: {integrity: sha512-J2z+MWzZHVOemyLweMqngXrgGC42jQ//R0KdxqkIz/OrbVIIlhFI3WigZ5fO+nwFvBlncr4MGapd8vTyc7RPNQ==}
    engines: {node: '>=6.9.0'}
    peerDependencies:
      '@babel/core': ^7.0.0-0

  '@babel/runtime@7.24.8':
    resolution: {integrity: sha512-5F7SDGs1T72ZczbRwbGO9lQi0NLjQxzl6i4lJxLxfW9U5UluCSyEJeniWvnhl3/euNiqQVbo8zruhsDfid0esA==}
    engines: {node: '>=6.9.0'}

  '@babel/template@7.24.7':
    resolution: {integrity: sha512-jYqfPrU9JTF0PmPy1tLYHW4Mp4KlgxJD9l2nP9fD6yT/ICi554DmrWBAEYpIelzjHf1msDP3PxJIRt/nFNfBig==}
    engines: {node: '>=6.9.0'}

  '@babel/traverse@7.24.8':
    resolution: {integrity: sha512-t0P1xxAPzEDcEPmjprAQq19NWum4K0EQPjMwZQZbHt+GiZqvjCHjj755Weq1YRPVzBI+3zSfvScfpnuIecVFJQ==}
    engines: {node: '>=6.9.0'}

  '@babel/types@7.24.9':
    resolution: {integrity: sha512-xm8XrMKz0IlUdocVbYJe0Z9xEgidU7msskG8BbhnTPK/HZ2z/7FP7ykqPgrUH+C+r414mNfNWam1f2vqOjqjYQ==}
    engines: {node: '>=6.9.0'}

  '@bcoe/v8-coverage@0.2.3':
    resolution: {integrity: sha512-0hYQ8SB4Db5zvZB4axdMHGwEaQjkZzFjQiN9LVYvIFB2nSUHW9tYpxWriPrWDASIxiaXax83REcLxuSdnGPZtw==}

  '@emotion/is-prop-valid@0.8.8':
    resolution: {integrity: sha512-u5WtneEAr5IDG2Wv65yhunPSMLIpuKsbuOktRojfrEiEvRyC85LgPMZI63cr7NUqT8ZIGdSVg8ZKGxIug4lXcA==}

  '@emotion/memoize@0.7.4':
    resolution: {integrity: sha512-Ja/Vfqe3HpuzRsG1oBtWTHk2PGZ7GR+2Vz5iYGelAw8dx32K0y7PjVuxK6z1nMpZOqAFsRUPCkK1YjJ56qJlgw==}

  '@esbuild/aix-ppc64@0.19.11':
    resolution: {integrity: sha512-FnzU0LyE3ySQk7UntJO4+qIiQgI7KoODnZg5xzXIrFJlKd2P2gwHsHY4927xj9y5PJmJSzULiUCWmv7iWnNa7g==}
    engines: {node: '>=12'}
    cpu: [ppc64]
    os: [aix]

  '@esbuild/aix-ppc64@0.21.5':
    resolution: {integrity: sha512-1SDgH6ZSPTlggy1yI6+Dbkiz8xzpHJEVAlF/AM1tHPLsf5STom9rwtjE4hKAF20FfXXNTFqEYXyJNWh1GiZedQ==}
    engines: {node: '>=12'}
    cpu: [ppc64]
    os: [aix]

  '@esbuild/android-arm64@0.19.11':
    resolution: {integrity: sha512-aiu7K/5JnLj//KOnOfEZ0D90obUkRzDMyqd/wNAUQ34m4YUPVhRZpnqKV9uqDGxT7cToSDnIHsGooyIczu9T+Q==}
    engines: {node: '>=12'}
    cpu: [arm64]
    os: [android]

  '@esbuild/android-arm64@0.21.5':
    resolution: {integrity: sha512-c0uX9VAUBQ7dTDCjq+wdyGLowMdtR/GoC2U5IYk/7D1H1JYC0qseD7+11iMP2mRLN9RcCMRcjC4YMclCzGwS/A==}
    engines: {node: '>=12'}
    cpu: [arm64]
    os: [android]

  '@esbuild/android-arm@0.19.11':
    resolution: {integrity: sha512-5OVapq0ClabvKvQ58Bws8+wkLCV+Rxg7tUVbo9xu034Nm536QTII4YzhaFriQ7rMrorfnFKUsArD2lqKbFY4vw==}
    engines: {node: '>=12'}
    cpu: [arm]
    os: [android]

  '@esbuild/android-arm@0.21.5':
    resolution: {integrity: sha512-vCPvzSjpPHEi1siZdlvAlsPxXl7WbOVUBBAowWug4rJHb68Ox8KualB+1ocNvT5fjv6wpkX6o/iEpbDrf68zcg==}
    engines: {node: '>=12'}
    cpu: [arm]
    os: [android]

  '@esbuild/android-x64@0.19.11':
    resolution: {integrity: sha512-eccxjlfGw43WYoY9QgB82SgGgDbibcqyDTlk3l3C0jOVHKxrjdc9CTwDUQd0vkvYg5um0OH+GpxYvp39r+IPOg==}
    engines: {node: '>=12'}
    cpu: [x64]
    os: [android]

  '@esbuild/android-x64@0.21.5':
    resolution: {integrity: sha512-D7aPRUUNHRBwHxzxRvp856rjUHRFW1SdQATKXH2hqA0kAZb1hKmi02OpYRacl0TxIGz/ZmXWlbZgjwWYaCakTA==}
    engines: {node: '>=12'}
    cpu: [x64]
    os: [android]

  '@esbuild/darwin-arm64@0.19.11':
    resolution: {integrity: sha512-ETp87DRWuSt9KdDVkqSoKoLFHYTrkyz2+65fj9nfXsaV3bMhTCjtQfw3y+um88vGRKRiF7erPrh/ZuIdLUIVxQ==}
    engines: {node: '>=12'}
    cpu: [arm64]
    os: [darwin]

  '@esbuild/darwin-arm64@0.21.5':
    resolution: {integrity: sha512-DwqXqZyuk5AiWWf3UfLiRDJ5EDd49zg6O9wclZ7kUMv2WRFr4HKjXp/5t8JZ11QbQfUS6/cRCKGwYhtNAY88kQ==}
    engines: {node: '>=12'}
    cpu: [arm64]
    os: [darwin]

  '@esbuild/darwin-x64@0.19.11':
    resolution: {integrity: sha512-fkFUiS6IUK9WYUO/+22omwetaSNl5/A8giXvQlcinLIjVkxwTLSktbF5f/kJMftM2MJp9+fXqZ5ezS7+SALp4g==}
    engines: {node: '>=12'}
    cpu: [x64]
    os: [darwin]

  '@esbuild/darwin-x64@0.21.5':
    resolution: {integrity: sha512-se/JjF8NlmKVG4kNIuyWMV/22ZaerB+qaSi5MdrXtd6R08kvs2qCN4C09miupktDitvh8jRFflwGFBQcxZRjbw==}
    engines: {node: '>=12'}
    cpu: [x64]
    os: [darwin]

  '@esbuild/freebsd-arm64@0.19.11':
    resolution: {integrity: sha512-lhoSp5K6bxKRNdXUtHoNc5HhbXVCS8V0iZmDvyWvYq9S5WSfTIHU2UGjcGt7UeS6iEYp9eeymIl5mJBn0yiuxA==}
    engines: {node: '>=12'}
    cpu: [arm64]
    os: [freebsd]

  '@esbuild/freebsd-arm64@0.21.5':
    resolution: {integrity: sha512-5JcRxxRDUJLX8JXp/wcBCy3pENnCgBR9bN6JsY4OmhfUtIHe3ZW0mawA7+RDAcMLrMIZaf03NlQiX9DGyB8h4g==}
    engines: {node: '>=12'}
    cpu: [arm64]
    os: [freebsd]

  '@esbuild/freebsd-x64@0.19.11':
    resolution: {integrity: sha512-JkUqn44AffGXitVI6/AbQdoYAq0TEullFdqcMY/PCUZ36xJ9ZJRtQabzMA+Vi7r78+25ZIBosLTOKnUXBSi1Kw==}
    engines: {node: '>=12'}
    cpu: [x64]
    os: [freebsd]

  '@esbuild/freebsd-x64@0.21.5':
    resolution: {integrity: sha512-J95kNBj1zkbMXtHVH29bBriQygMXqoVQOQYA+ISs0/2l3T9/kj42ow2mpqerRBxDJnmkUDCaQT/dfNXWX/ZZCQ==}
    engines: {node: '>=12'}
    cpu: [x64]
    os: [freebsd]

  '@esbuild/linux-arm64@0.19.11':
    resolution: {integrity: sha512-LneLg3ypEeveBSMuoa0kwMpCGmpu8XQUh+mL8XXwoYZ6Be2qBnVtcDI5azSvh7vioMDhoJFZzp9GWp9IWpYoUg==}
    engines: {node: '>=12'}
    cpu: [arm64]
    os: [linux]

  '@esbuild/linux-arm64@0.21.5':
    resolution: {integrity: sha512-ibKvmyYzKsBeX8d8I7MH/TMfWDXBF3db4qM6sy+7re0YXya+K1cem3on9XgdT2EQGMu4hQyZhan7TeQ8XkGp4Q==}
    engines: {node: '>=12'}
    cpu: [arm64]
    os: [linux]

  '@esbuild/linux-arm@0.19.11':
    resolution: {integrity: sha512-3CRkr9+vCV2XJbjwgzjPtO8T0SZUmRZla+UL1jw+XqHZPkPgZiyWvbDvl9rqAN8Zl7qJF0O/9ycMtjU67HN9/Q==}
    engines: {node: '>=12'}
    cpu: [arm]
    os: [linux]

  '@esbuild/linux-arm@0.21.5':
    resolution: {integrity: sha512-bPb5AHZtbeNGjCKVZ9UGqGwo8EUu4cLq68E95A53KlxAPRmUyYv2D6F0uUI65XisGOL1hBP5mTronbgo+0bFcA==}
    engines: {node: '>=12'}
    cpu: [arm]
    os: [linux]

  '@esbuild/linux-ia32@0.19.11':
    resolution: {integrity: sha512-caHy++CsD8Bgq2V5CodbJjFPEiDPq8JJmBdeyZ8GWVQMjRD0sU548nNdwPNvKjVpamYYVL40AORekgfIubwHoA==}
    engines: {node: '>=12'}
    cpu: [ia32]
    os: [linux]

  '@esbuild/linux-ia32@0.21.5':
    resolution: {integrity: sha512-YvjXDqLRqPDl2dvRODYmmhz4rPeVKYvppfGYKSNGdyZkA01046pLWyRKKI3ax8fbJoK5QbxblURkwK/MWY18Tg==}
    engines: {node: '>=12'}
    cpu: [ia32]
    os: [linux]

  '@esbuild/linux-loong64@0.19.11':
    resolution: {integrity: sha512-ppZSSLVpPrwHccvC6nQVZaSHlFsvCQyjnvirnVjbKSHuE5N24Yl8F3UwYUUR1UEPaFObGD2tSvVKbvR+uT1Nrg==}
    engines: {node: '>=12'}
    cpu: [loong64]
    os: [linux]

  '@esbuild/linux-loong64@0.21.5':
    resolution: {integrity: sha512-uHf1BmMG8qEvzdrzAqg2SIG/02+4/DHB6a9Kbya0XDvwDEKCoC8ZRWI5JJvNdUjtciBGFQ5PuBlpEOXQj+JQSg==}
    engines: {node: '>=12'}
    cpu: [loong64]
    os: [linux]

  '@esbuild/linux-mips64el@0.19.11':
    resolution: {integrity: sha512-B5x9j0OgjG+v1dF2DkH34lr+7Gmv0kzX6/V0afF41FkPMMqaQ77pH7CrhWeR22aEeHKaeZVtZ6yFwlxOKPVFyg==}
    engines: {node: '>=12'}
    cpu: [mips64el]
    os: [linux]

  '@esbuild/linux-mips64el@0.21.5':
    resolution: {integrity: sha512-IajOmO+KJK23bj52dFSNCMsz1QP1DqM6cwLUv3W1QwyxkyIWecfafnI555fvSGqEKwjMXVLokcV5ygHW5b3Jbg==}
    engines: {node: '>=12'}
    cpu: [mips64el]
    os: [linux]

  '@esbuild/linux-ppc64@0.19.11':
    resolution: {integrity: sha512-MHrZYLeCG8vXblMetWyttkdVRjQlQUb/oMgBNurVEnhj4YWOr4G5lmBfZjHYQHHN0g6yDmCAQRR8MUHldvvRDA==}
    engines: {node: '>=12'}
    cpu: [ppc64]
    os: [linux]

  '@esbuild/linux-ppc64@0.21.5':
    resolution: {integrity: sha512-1hHV/Z4OEfMwpLO8rp7CvlhBDnjsC3CttJXIhBi+5Aj5r+MBvy4egg7wCbe//hSsT+RvDAG7s81tAvpL2XAE4w==}
    engines: {node: '>=12'}
    cpu: [ppc64]
    os: [linux]

  '@esbuild/linux-riscv64@0.19.11':
    resolution: {integrity: sha512-f3DY++t94uVg141dozDu4CCUkYW+09rWtaWfnb3bqe4w5NqmZd6nPVBm+qbz7WaHZCoqXqHz5p6CM6qv3qnSSQ==}
    engines: {node: '>=12'}
    cpu: [riscv64]
    os: [linux]

  '@esbuild/linux-riscv64@0.21.5':
    resolution: {integrity: sha512-2HdXDMd9GMgTGrPWnJzP2ALSokE/0O5HhTUvWIbD3YdjME8JwvSCnNGBnTThKGEB91OZhzrJ4qIIxk/SBmyDDA==}
    engines: {node: '>=12'}
    cpu: [riscv64]
    os: [linux]

  '@esbuild/linux-s390x@0.19.11':
    resolution: {integrity: sha512-A5xdUoyWJHMMlcSMcPGVLzYzpcY8QP1RtYzX5/bS4dvjBGVxdhuiYyFwp7z74ocV7WDc0n1harxmpq2ePOjI0Q==}
    engines: {node: '>=12'}
    cpu: [s390x]
    os: [linux]

  '@esbuild/linux-s390x@0.21.5':
    resolution: {integrity: sha512-zus5sxzqBJD3eXxwvjN1yQkRepANgxE9lgOW2qLnmr8ikMTphkjgXu1HR01K4FJg8h1kEEDAqDcZQtbrRnB41A==}
    engines: {node: '>=12'}
    cpu: [s390x]
    os: [linux]

  '@esbuild/linux-x64@0.19.11':
    resolution: {integrity: sha512-grbyMlVCvJSfxFQUndw5mCtWs5LO1gUlwP4CDi4iJBbVpZcqLVT29FxgGuBJGSzyOxotFG4LoO5X+M1350zmPA==}
    engines: {node: '>=12'}
    cpu: [x64]
    os: [linux]

  '@esbuild/linux-x64@0.21.5':
    resolution: {integrity: sha512-1rYdTpyv03iycF1+BhzrzQJCdOuAOtaqHTWJZCWvijKD2N5Xu0TtVC8/+1faWqcP9iBCWOmjmhoH94dH82BxPQ==}
    engines: {node: '>=12'}
    cpu: [x64]
    os: [linux]

  '@esbuild/netbsd-x64@0.19.11':
    resolution: {integrity: sha512-13jvrQZJc3P230OhU8xgwUnDeuC/9egsjTkXN49b3GcS5BKvJqZn86aGM8W9pd14Kd+u7HuFBMVtrNGhh6fHEQ==}
    engines: {node: '>=12'}
    cpu: [x64]
    os: [netbsd]

  '@esbuild/netbsd-x64@0.21.5':
    resolution: {integrity: sha512-Woi2MXzXjMULccIwMnLciyZH4nCIMpWQAs049KEeMvOcNADVxo0UBIQPfSmxB3CWKedngg7sWZdLvLczpe0tLg==}
    engines: {node: '>=12'}
    cpu: [x64]
    os: [netbsd]

  '@esbuild/openbsd-x64@0.19.11':
    resolution: {integrity: sha512-ysyOGZuTp6SNKPE11INDUeFVVQFrhcNDVUgSQVDzqsqX38DjhPEPATpid04LCoUr2WXhQTEZ8ct/EgJCUDpyNw==}
    engines: {node: '>=12'}
    cpu: [x64]
    os: [openbsd]

  '@esbuild/openbsd-x64@0.21.5':
    resolution: {integrity: sha512-HLNNw99xsvx12lFBUwoT8EVCsSvRNDVxNpjZ7bPn947b8gJPzeHWyNVhFsaerc0n3TsbOINvRP2byTZ5LKezow==}
    engines: {node: '>=12'}
    cpu: [x64]
    os: [openbsd]

  '@esbuild/sunos-x64@0.19.11':
    resolution: {integrity: sha512-Hf+Sad9nVwvtxy4DXCZQqLpgmRTQqyFyhT3bZ4F2XlJCjxGmRFF0Shwn9rzhOYRB61w9VMXUkxlBy56dk9JJiQ==}
    engines: {node: '>=12'}
    cpu: [x64]
    os: [sunos]

  '@esbuild/sunos-x64@0.21.5':
    resolution: {integrity: sha512-6+gjmFpfy0BHU5Tpptkuh8+uw3mnrvgs+dSPQXQOv3ekbordwnzTVEb4qnIvQcYXq6gzkyTnoZ9dZG+D4garKg==}
    engines: {node: '>=12'}
    cpu: [x64]
    os: [sunos]

  '@esbuild/win32-arm64@0.19.11':
    resolution: {integrity: sha512-0P58Sbi0LctOMOQbpEOvOL44Ne0sqbS0XWHMvvrg6NE5jQ1xguCSSw9jQeUk2lfrXYsKDdOe6K+oZiwKPilYPQ==}
    engines: {node: '>=12'}
    cpu: [arm64]
    os: [win32]

  '@esbuild/win32-arm64@0.21.5':
    resolution: {integrity: sha512-Z0gOTd75VvXqyq7nsl93zwahcTROgqvuAcYDUr+vOv8uHhNSKROyU961kgtCD1e95IqPKSQKH7tBTslnS3tA8A==}
    engines: {node: '>=12'}
    cpu: [arm64]
    os: [win32]

  '@esbuild/win32-ia32@0.19.11':
    resolution: {integrity: sha512-6YOrWS+sDJDmshdBIQU+Uoyh7pQKrdykdefC1avn76ss5c+RN6gut3LZA4E2cH5xUEp5/cA0+YxRaVtRAb0xBg==}
    engines: {node: '>=12'}
    cpu: [ia32]
    os: [win32]

  '@esbuild/win32-ia32@0.21.5':
    resolution: {integrity: sha512-SWXFF1CL2RVNMaVs+BBClwtfZSvDgtL//G/smwAc5oVK/UPu2Gu9tIaRgFmYFFKrmg3SyAjSrElf0TiJ1v8fYA==}
    engines: {node: '>=12'}
    cpu: [ia32]
    os: [win32]

  '@esbuild/win32-x64@0.19.11':
    resolution: {integrity: sha512-vfkhltrjCAb603XaFhqhAF4LGDi2M4OrCRrFusyQ+iTLQ/o60QQXxc9cZC/FFpihBI9N1Grn6SMKVJ4KP7Fuiw==}
    engines: {node: '>=12'}
    cpu: [x64]
    os: [win32]

  '@esbuild/win32-x64@0.21.5':
    resolution: {integrity: sha512-tQd/1efJuzPC6rCFwEvLtci/xNFcTZknmXs98FYDfGE4wP9ClFV98nyKrzJKVPMhdDnjzLhdUyMX4PsQAPjwIw==}
    engines: {node: '>=12'}
    cpu: [x64]
    os: [win32]

  '@eslint-community/eslint-utils@4.4.0':
    resolution: {integrity: sha512-1/sA4dwrzBAyeUoQ6oxahHKmrZvsnLCg4RfxW3ZFGGmQkSNQPFNLV9CUEFQP1x9EYXHTo5p6xdhZM1Ne9p/AfA==}
    engines: {node: ^12.22.0 || ^14.17.0 || >=16.0.0}
    peerDependencies:
      eslint: ^6.0.0 || ^7.0.0 || >=8.0.0

  '@eslint-community/regexpp@4.11.0':
    resolution: {integrity: sha512-G/M/tIiMrTAxEWRfLfQJMmGNX28IxBg4PBz8XqQhqUHLFI6TL2htpIB1iQCj144V5ee/JaKyT9/WZ0MGZWfA7A==}
    engines: {node: ^12.0.0 || ^14.0.0 || >=16.0.0}

  '@eslint/eslintrc@2.1.4':
    resolution: {integrity: sha512-269Z39MS6wVJtsoUl10L60WdkhJVdPG24Q4eZTH3nnF6lpvSShEK3wQjDX9JRWAUPvPh7COouPpU9IrqaZFvtQ==}
    engines: {node: ^12.22.0 || ^14.17.0 || >=16.0.0}

  '@eslint/eslintrc@3.1.0':
    resolution: {integrity: sha512-4Bfj15dVJdoy3RfZmmo86RK1Fwzn6SstsvK9JS+BaVKqC6QQQQyXekNaC+g+LKNgkQ+2VhGAzm6hO40AhMR3zQ==}
    engines: {node: ^18.18.0 || ^20.9.0 || >=21.1.0}

  '@eslint/js@8.57.0':
    resolution: {integrity: sha512-Ys+3g2TaW7gADOJzPt83SJtCDhMjndcDMFVQ/Tj9iA1BfJzFKD9mAUXT3OenpuPHbI6P/myECxRJrofUsDx/5g==}
    engines: {node: ^12.22.0 || ^14.17.0 || >=16.0.0}

  '@floating-ui/core@1.6.4':
    resolution: {integrity: sha512-a4IowK4QkXl4SCWTGUR0INAfEOX3wtsYw3rKK5InQEHMGObkR8Xk44qYQD9P4r6HHw0iIfK6GUKECmY8sTkqRA==}

  '@floating-ui/dom@1.6.7':
    resolution: {integrity: sha512-wmVfPG5o2xnKDU4jx/m4w5qva9FWHcnZ8BvzEe90D/RpwsJaTAVYPEPdQ8sbr/N8zZTAHlZUTQdqg8ZUbzHmng==}

  '@floating-ui/react-dom@2.1.1':
    resolution: {integrity: sha512-4h84MJt3CHrtG18mGsXuLCHMrug49d7DFkU0RMIyshRveBeyV2hmV/pDaF2Uxtu8kgq5r46llp5E5FQiR0K2Yg==}
    peerDependencies:
      react: '>=16.8.0'
      react-dom: '>=16.8.0'

  '@floating-ui/utils@0.2.4':
    resolution: {integrity: sha512-dWO2pw8hhi+WrXq1YJy2yCuWoL20PddgGaqTgVe4cOS9Q6qklXCiA1tJEqX6BEwRNSCP84/afac9hd4MS+zEUA==}

  '@hookform/resolvers@3.9.0':
    resolution: {integrity: sha512-bU0Gr4EepJ/EQsH/IwEzYLsT/PEj5C0ynLQ4m+GSHS+xKH4TfSelhluTgOaoc4kA5s7eCsQbM4wvZLzELmWzUg==}
    peerDependencies:
      react-hook-form: ^7.0.0

  '@humanwhocodes/config-array@0.11.14':
    resolution: {integrity: sha512-3T8LkOmg45BV5FICb15QQMsyUSWrQ8AygVfC7ZG32zOalnqrilm018ZVCw0eapXux8FtA33q8PSRSstjee3jSg==}
    engines: {node: '>=10.10.0'}
    deprecated: Use @eslint/config-array instead

  '@humanwhocodes/module-importer@1.0.1':
    resolution: {integrity: sha512-bxveV4V8v5Yb4ncFTT3rPSgZBOpCkjfK0y4oVVVJwIuDVBRMDXrPyXRL988i5ap9m9bnyEEjWfm5WkBmtffLfA==}
    engines: {node: '>=12.22'}

  '@humanwhocodes/object-schema@2.0.3':
    resolution: {integrity: sha512-93zYdMES/c1D69yZiKDBj0V24vqNzB/koF26KPaagAfd3P/4gUlh3Dys5ogAK+Exi9QyzlD8x/08Zt7wIKcDcA==}
    deprecated: Use @eslint/object-schema instead

  '@ianvs/prettier-plugin-sort-imports@4.3.1':
    resolution: {integrity: sha512-ZHwbyjkANZOjaBm3ZosADD2OUYGFzQGxfy67HmGZU94mHqe7g1LCMA7YYKB1Cq+UTPCBqlAYapY0KXAjKEw8Sg==}
    peerDependencies:
      '@vue/compiler-sfc': 2.7.x || 3.x
      prettier: 2 || 3
    peerDependenciesMeta:
      '@vue/compiler-sfc':
        optional: true

  '@isaacs/cliui@8.0.2':
    resolution: {integrity: sha512-O8jcjabXaleOG9DQ0+ARXWZBTfnP4WNAqzuiJK7ll44AmxGKv/J2M4TPjxjY3znBCfvBXFzucm1twdyFybFqEA==}
    engines: {node: '>=12'}

  '@istanbuljs/schema@0.1.3':
    resolution: {integrity: sha512-ZXRY4jNvVgSVQ8DL3LTcakaAtXwTVUxE81hslsyD2AtoXW/wVob10HkOJ1X/pAlcI7D+2YoZKg5do8G/w6RYgA==}
    engines: {node: '>=8'}

  '@jest/schemas@29.6.3':
    resolution: {integrity: sha512-mo5j5X+jIZmJQveBKeS/clAueipV7KgiX1vMgCxam1RNYiqE1w62n0/tJJnHtjW8ZHcQco5gY85jA3mi0L+nSA==}
    engines: {node: ^14.15.0 || ^16.10.0 || >=18.0.0}

  '@jridgewell/gen-mapping@0.3.5':
    resolution: {integrity: sha512-IzL8ZoEDIBRWEzlCcRhOaCupYyN5gdIK+Q6fbFdPDg6HqX6jpkItn7DFIpW9LQzXG6Df9sA7+OKnq0qlz/GaQg==}
    engines: {node: '>=6.0.0'}

  '@jridgewell/resolve-uri@3.1.2':
    resolution: {integrity: sha512-bRISgCIjP20/tbWSPWMEi54QVPRZExkuD9lJL+UIxUKtwVJA8wW1Trb1jMs1RFXo1CBTNZ/5hpC9QvmKWdopKw==}
    engines: {node: '>=6.0.0'}

  '@jridgewell/set-array@1.2.1':
    resolution: {integrity: sha512-R8gLRTZeyp03ymzP/6Lil/28tGeGEzhx1q2k703KGWRAI1VdvPIXdG70VJc2pAMw3NA6JKL5hhFu1sJX0Mnn/A==}
    engines: {node: '>=6.0.0'}

  '@jridgewell/source-map@0.3.6':
    resolution: {integrity: sha512-1ZJTZebgqllO79ue2bm3rIGud/bOe0pP5BjSRCRxxYkEZS8STV7zN84UBbiYu7jy+eCKSnVIUgoWWE/tt+shMQ==}

  '@jridgewell/sourcemap-codec@1.5.0':
    resolution: {integrity: sha512-gv3ZRaISU3fjPAgNsriBRqGWQL6quFx04YMPW/zD8XMLsU32mhCCbfbO6KZFLjvYpCZ8zyDEgqsgf+PwPaM7GQ==}

  '@jridgewell/trace-mapping@0.3.25':
    resolution: {integrity: sha512-vNk6aEwybGtawWmy/PzwnGDOjCkLWSD2wqvjGGAgOAwCGWySYXfYoxt00IJkTF+8Lb57DwOb3Aa0o9CApepiYQ==}

  '@mertasan/tailwindcss-variables@2.7.0':
    resolution: {integrity: sha512-rKPhxi/0r6XWP0+OjPmsfrloX/TtQmvONj2Pr3Nl8BNBznQVP3M9sphguDBUDC0AiKYx2xgup3XzAhlIDLPLIA==}
    engines: {node: '>=12.13.0'}
    peerDependencies:
      autoprefixer: ^10.0.2
      postcss: ^8.0.9

  '@next/env@14.1.4':
    resolution: {integrity: sha512-e7X7bbn3Z6DWnDi75UWn+REgAbLEqxI8Tq2pkFOFAMpWAWApz/YCUhtWMWn410h8Q2fYiYL7Yg5OlxMOCfFjJQ==}

  '@next/env@14.2.5':
    resolution: {integrity: sha512-/zZGkrTOsraVfYjGP8uM0p6r0BDT6xWpkjdVbcz66PJVSpwXX3yNiRycxAuDfBKGWBrZBXRuK/YVlkNgxHGwmA==}

  '@next/eslint-plugin-next@14.2.4':
    resolution: {integrity: sha512-svSFxW9f3xDaZA3idQmlFw7SusOuWTpDTAeBlO3AEPDltrraV+lqs7mAc6A27YdnpQVVIA3sODqUAAHdWhVWsA==}

  '@next/swc-darwin-arm64@14.1.4':
    resolution: {integrity: sha512-ubmUkbmW65nIAOmoxT1IROZdmmJMmdYvXIe8211send9ZYJu+SqxSnJM4TrPj9wmL6g9Atvj0S/2cFmMSS99jg==}
    engines: {node: '>= 10'}
    cpu: [arm64]
    os: [darwin]

  '@next/swc-darwin-arm64@14.2.5':
    resolution: {integrity: sha512-/9zVxJ+K9lrzSGli1///ujyRfon/ZneeZ+v4ptpiPoOU+GKZnm8Wj8ELWU1Pm7GHltYRBklmXMTUqM/DqQ99FQ==}
    engines: {node: '>= 10'}
    cpu: [arm64]
    os: [darwin]

  '@next/swc-darwin-x64@14.1.4':
    resolution: {integrity: sha512-b0Xo1ELj3u7IkZWAKcJPJEhBop117U78l70nfoQGo4xUSvv0PJSTaV4U9xQBLvZlnjsYkc8RwQN1HoH/oQmLlQ==}
    engines: {node: '>= 10'}
    cpu: [x64]
    os: [darwin]

  '@next/swc-darwin-x64@14.2.5':
    resolution: {integrity: sha512-vXHOPCwfDe9qLDuq7U1OYM2wUY+KQ4Ex6ozwsKxp26BlJ6XXbHleOUldenM67JRyBfVjv371oneEvYd3H2gNSA==}
    engines: {node: '>= 10'}
    cpu: [x64]
    os: [darwin]

  '@next/swc-linux-arm64-gnu@14.1.4':
    resolution: {integrity: sha512-457G0hcLrdYA/u1O2XkRMsDKId5VKe3uKPvrKVOyuARa6nXrdhJOOYU9hkKKyQTMru1B8qEP78IAhf/1XnVqKA==}
    engines: {node: '>= 10'}
    cpu: [arm64]
    os: [linux]

  '@next/swc-linux-arm64-gnu@14.2.5':
    resolution: {integrity: sha512-vlhB8wI+lj8q1ExFW8lbWutA4M2ZazQNvMWuEDqZcuJJc78iUnLdPPunBPX8rC4IgT6lIx/adB+Cwrl99MzNaA==}
    engines: {node: '>= 10'}
    cpu: [arm64]
    os: [linux]

  '@next/swc-linux-arm64-musl@14.1.4':
    resolution: {integrity: sha512-l/kMG+z6MB+fKA9KdtyprkTQ1ihlJcBh66cf0HvqGP+rXBbOXX0dpJatjZbHeunvEHoBBS69GYQG5ry78JMy3g==}
    engines: {node: '>= 10'}
    cpu: [arm64]
    os: [linux]

  '@next/swc-linux-arm64-musl@14.2.5':
    resolution: {integrity: sha512-NpDB9NUR2t0hXzJJwQSGu1IAOYybsfeB+LxpGsXrRIb7QOrYmidJz3shzY8cM6+rO4Aojuef0N/PEaX18pi9OA==}
    engines: {node: '>= 10'}
    cpu: [arm64]
    os: [linux]

  '@next/swc-linux-x64-gnu@14.1.4':
    resolution: {integrity: sha512-BapIFZ3ZRnvQ1uWbmqEGJuPT9cgLwvKtxhK/L2t4QYO7l+/DxXuIGjvp1x8rvfa/x1FFSsipERZK70pewbtJtw==}
    engines: {node: '>= 10'}
    cpu: [x64]
    os: [linux]

  '@next/swc-linux-x64-gnu@14.2.5':
    resolution: {integrity: sha512-8XFikMSxWleYNryWIjiCX+gU201YS+erTUidKdyOVYi5qUQo/gRxv/3N1oZFCgqpesN6FPeqGM72Zve+nReVXQ==}
    engines: {node: '>= 10'}
    cpu: [x64]
    os: [linux]

  '@next/swc-linux-x64-musl@14.1.4':
    resolution: {integrity: sha512-mqVxTwk4XuBl49qn2A5UmzFImoL1iLm0KQQwtdRJRKl21ylQwwGCxJtIYo2rbfkZHoSKlh/YgztY0qH3wG1xIg==}
    engines: {node: '>= 10'}
    cpu: [x64]
    os: [linux]

  '@next/swc-linux-x64-musl@14.2.5':
    resolution: {integrity: sha512-6QLwi7RaYiQDcRDSU/os40r5o06b5ue7Jsk5JgdRBGGp8l37RZEh9JsLSM8QF0YDsgcosSeHjglgqi25+m04IQ==}
    engines: {node: '>= 10'}
    cpu: [x64]
    os: [linux]

  '@next/swc-win32-arm64-msvc@14.1.4':
    resolution: {integrity: sha512-xzxF4ErcumXjO2Pvg/wVGrtr9QQJLk3IyQX1ddAC/fi6/5jZCZ9xpuL9Tzc4KPWMFq8GGWFVDMshZOdHGdkvag==}
    engines: {node: '>= 10'}
    cpu: [arm64]
    os: [win32]

  '@next/swc-win32-arm64-msvc@14.2.5':
    resolution: {integrity: sha512-1GpG2VhbspO+aYoMOQPQiqc/tG3LzmsdBH0LhnDS3JrtDx2QmzXe0B6mSZZiN3Bq7IOMXxv1nlsjzoS1+9mzZw==}
    engines: {node: '>= 10'}
    cpu: [arm64]
    os: [win32]

  '@next/swc-win32-ia32-msvc@14.1.4':
    resolution: {integrity: sha512-WZiz8OdbkpRw6/IU/lredZWKKZopUMhcI2F+XiMAcPja0uZYdMTZQRoQ0WZcvinn9xZAidimE7tN9W5v9Yyfyw==}
    engines: {node: '>= 10'}
    cpu: [ia32]
    os: [win32]

  '@next/swc-win32-ia32-msvc@14.2.5':
    resolution: {integrity: sha512-Igh9ZlxwvCDsu6438FXlQTHlRno4gFpJzqPjSIBZooD22tKeI4fE/YMRoHVJHmrQ2P5YL1DoZ0qaOKkbeFWeMg==}
    engines: {node: '>= 10'}
    cpu: [ia32]
    os: [win32]

  '@next/swc-win32-x64-msvc@14.1.4':
    resolution: {integrity: sha512-4Rto21sPfw555sZ/XNLqfxDUNeLhNYGO2dlPqsnuCg8N8a2a9u1ltqBOPQ4vj1Gf7eJC0W2hHG2eYUHuiXgY2w==}
    engines: {node: '>= 10'}
    cpu: [x64]
    os: [win32]

  '@next/swc-win32-x64-msvc@14.2.5':
    resolution: {integrity: sha512-tEQ7oinq1/CjSG9uSTerca3v4AZ+dFa+4Yu6ihaG8Ud8ddqLQgFGcnwYls13H5X5CPDPZJdYxyeMui6muOLd4g==}
    engines: {node: '>= 10'}
    cpu: [x64]
    os: [win32]

  '@nodelib/fs.scandir@2.1.5':
    resolution: {integrity: sha512-vq24Bq3ym5HEQm2NKCr3yXDwjc7vTsEThRDnkp2DK9p1uqLR+DHurm/NOTo0KG7HYHU7eppKZj3MyqYuMBf62g==}
    engines: {node: '>= 8'}

  '@nodelib/fs.stat@2.0.5':
    resolution: {integrity: sha512-RkhPPp2zrqDAQA/2jNhnztcPAlv64XdhIp7a7454A5ovI7Bukxgt7MX7udwAu3zg1DcpPU0rz3VV1SeaqvY4+A==}
    engines: {node: '>= 8'}

  '@nodelib/fs.walk@1.2.8':
    resolution: {integrity: sha512-oGB+UxlgWcgQkgwo8GcEGwemoTFt3FIO9ababBmaGwXIoBKZ+GTy0pP185beGg7Llih/NSHSV2XAs1lnznocSg==}
    engines: {node: '>= 8'}

  '@one-ini/wasm@0.1.1':
    resolution: {integrity: sha512-XuySG1E38YScSJoMlqovLru4KTUNSjgVTIjyh7qMX6aNN5HY5Ct5LhRJdxO79JtTzKfzV/bnWpz+zquYrISsvw==}

  '@panva/hkdf@1.2.1':
    resolution: {integrity: sha512-6oclG6Y3PiDFcoyk8srjLfVKyMfVCKJ27JwNPViuXziFpmdz+MZnZN/aKY0JGXgYuO/VghU0jcOAZgWXZ1Dmrw==}

  '@pkgjs/parseargs@0.11.0':
    resolution: {integrity: sha512-+1VkjdD0QBLPodGrJUeqarH8VAIvQODIbwh9XpP5Syisf7YoQgsJKPNFoqqLQlu+VQ/tVSshMR6loPMn8U+dPg==}
    engines: {node: '>=14'}

  '@pkgr/core@0.1.1':
    resolution: {integrity: sha512-cq8o4cWH0ibXh9VGi5P20Tu9XF/0fFXl9EUinr9QfTM7a7p0oTA4iJRCQWppXR1Pg8dSM0UCItCkPwsk9qWWYA==}
    engines: {node: ^12.20.0 || ^14.18.0 || >=16.0.0}

  '@polka/url@1.0.0-next.25':
    resolution: {integrity: sha512-j7P6Rgr3mmtdkeDGTe0E/aYyWEWVtc5yFXtHCRHs28/jptDEWfaVOc5T7cblqy1XKPPfCxJc/8DwQ5YgLOZOVQ==}

  '@radix-ui/colors@1.0.1':
    resolution: {integrity: sha512-xySw8f0ZVsAEP+e7iLl3EvcBXX7gsIlC1Zso/sPBW9gIWerBTgz6axrjU+MZ39wD+WFi5h5zdWpsg3+hwt2Qsg==}

  '@radix-ui/number@1.1.0':
    resolution: {integrity: sha512-V3gRzhVNU1ldS5XhAPTom1fOIo4ccrjjJgmE+LI2h/WaFpHmx0MQApT+KZHnx8abG6Avtfcz4WoEciMnpFT3HQ==}

  '@radix-ui/primitive@1.1.0':
    resolution: {integrity: sha512-4Z8dn6Upk0qk4P74xBhZ6Hd/w0mPEzOOLxy4xiPXOXqjF7jZS0VAKk7/x/H6FyY2zCkYJqePf1G5KmkmNJ4RBA==}

  '@radix-ui/react-accordion@1.2.0':
    resolution: {integrity: sha512-HJOzSX8dQqtsp/3jVxCU3CXEONF7/2jlGAB28oX8TTw1Dz8JYbEI1UcL8355PuLBE41/IRRMvCw7VkiK/jcUOQ==}
    peerDependencies:
      '@types/react': '*'
      '@types/react-dom': '*'
      react: ^16.8 || ^17.0 || ^18.0 || ^19.0 || ^19.0.0-rc
      react-dom: ^16.8 || ^17.0 || ^18.0 || ^19.0 || ^19.0.0-rc
    peerDependenciesMeta:
      '@types/react':
        optional: true
      '@types/react-dom':
        optional: true

  '@radix-ui/react-alert-dialog@1.1.1':
    resolution: {integrity: sha512-wmCoJwj7byuVuiLKqDLlX7ClSUU0vd9sdCeM+2Ls+uf13+cpSJoMgwysHq1SGVVkJj5Xn0XWi1NoRCdkMpr6Mw==}
    peerDependencies:
      '@types/react': '*'
      '@types/react-dom': '*'
      react: ^16.8 || ^17.0 || ^18.0 || ^19.0 || ^19.0.0-rc
      react-dom: ^16.8 || ^17.0 || ^18.0 || ^19.0 || ^19.0.0-rc
    peerDependenciesMeta:
      '@types/react':
        optional: true
      '@types/react-dom':
        optional: true

  '@radix-ui/react-arrow@1.1.0':
    resolution: {integrity: sha512-FmlW1rCg7hBpEBwFbjHwCW6AmWLQM6g/v0Sn8XbP9NvmSZ2San1FpQeyPtufzOMSIx7Y4dzjlHoifhp+7NkZhw==}
    peerDependencies:
      '@types/react': '*'
      '@types/react-dom': '*'
      react: ^16.8 || ^17.0 || ^18.0 || ^19.0 || ^19.0.0-rc
      react-dom: ^16.8 || ^17.0 || ^18.0 || ^19.0 || ^19.0.0-rc
    peerDependenciesMeta:
      '@types/react':
        optional: true
      '@types/react-dom':
        optional: true

  '@radix-ui/react-avatar@1.1.0':
    resolution: {integrity: sha512-Q/PbuSMk/vyAd/UoIShVGZ7StHHeRFYU7wXmi5GV+8cLXflZAEpHL/F697H1klrzxKXNtZ97vWiC0q3RKUH8UA==}
    peerDependencies:
      '@types/react': '*'
      '@types/react-dom': '*'
      react: ^16.8 || ^17.0 || ^18.0 || ^19.0 || ^19.0.0-rc
      react-dom: ^16.8 || ^17.0 || ^18.0 || ^19.0 || ^19.0.0-rc
    peerDependenciesMeta:
      '@types/react':
        optional: true
      '@types/react-dom':
        optional: true

  '@radix-ui/react-collapsible@1.1.0':
    resolution: {integrity: sha512-zQY7Epa8sTL0mq4ajSJpjgn2YmCgyrG7RsQgLp3C0LQVkG7+Tf6Pv1CeNWZLyqMjhdPkBa5Lx7wYBeSu7uCSTA==}
    peerDependencies:
      '@types/react': '*'
      '@types/react-dom': '*'
      react: ^16.8 || ^17.0 || ^18.0 || ^19.0 || ^19.0.0-rc
      react-dom: ^16.8 || ^17.0 || ^18.0 || ^19.0 || ^19.0.0-rc
    peerDependenciesMeta:
      '@types/react':
        optional: true
      '@types/react-dom':
        optional: true

  '@radix-ui/react-collection@1.1.0':
    resolution: {integrity: sha512-GZsZslMJEyo1VKm5L1ZJY8tGDxZNPAoUeQUIbKeJfoi7Q4kmig5AsgLMYYuyYbfjd8fBmFORAIwYAkXMnXZgZw==}
    peerDependencies:
      '@types/react': '*'
      '@types/react-dom': '*'
      react: ^16.8 || ^17.0 || ^18.0 || ^19.0 || ^19.0.0-rc
      react-dom: ^16.8 || ^17.0 || ^18.0 || ^19.0 || ^19.0.0-rc
    peerDependenciesMeta:
      '@types/react':
        optional: true
      '@types/react-dom':
        optional: true

  '@radix-ui/react-compose-refs@1.0.1':
    resolution: {integrity: sha512-fDSBgd44FKHa1FRMU59qBMPFcl2PZE+2nmqunj+BWFyYYjnhIDWL2ItDs3rrbJDQOtzt5nIebLCQc4QRfz6LJw==}
    peerDependencies:
      '@types/react': '*'
      react: ^16.8 || ^17.0 || ^18.0
    peerDependenciesMeta:
      '@types/react':
        optional: true

  '@radix-ui/react-compose-refs@1.1.0':
    resolution: {integrity: sha512-b4inOtiaOnYf9KWyO3jAeeCG6FeyfY6ldiEPanbUjWd+xIk5wZeHa8yVwmrJ2vderhu/BQvzCrJI0lHd+wIiqw==}
    peerDependencies:
      '@types/react': '*'
      react: ^16.8 || ^17.0 || ^18.0 || ^19.0 || ^19.0.0-rc
    peerDependenciesMeta:
      '@types/react':
        optional: true

  '@radix-ui/react-context@1.1.0':
    resolution: {integrity: sha512-OKrckBy+sMEgYM/sMmqmErVn0kZqrHPJze+Ql3DzYsDDp0hl0L62nx/2122/Bvps1qz645jlcu2tD9lrRSdf8A==}
    peerDependencies:
      '@types/react': '*'
      react: ^16.8 || ^17.0 || ^18.0 || ^19.0 || ^19.0.0-rc
    peerDependenciesMeta:
      '@types/react':
        optional: true

  '@radix-ui/react-dialog@1.1.1':
    resolution: {integrity: sha512-zysS+iU4YP3STKNS6USvFVqI4qqx8EpiwmT5TuCApVEBca+eRCbONi4EgzfNSuVnOXvC5UPHHMjs8RXO6DH9Bg==}
    peerDependencies:
      '@types/react': '*'
      '@types/react-dom': '*'
      react: ^16.8 || ^17.0 || ^18.0 || ^19.0 || ^19.0.0-rc
      react-dom: ^16.8 || ^17.0 || ^18.0 || ^19.0 || ^19.0.0-rc
    peerDependenciesMeta:
      '@types/react':
        optional: true
      '@types/react-dom':
        optional: true

  '@radix-ui/react-dialog@1.1.1':
    resolution: {integrity: sha512-zysS+iU4YP3STKNS6USvFVqI4qqx8EpiwmT5TuCApVEBca+eRCbONi4EgzfNSuVnOXvC5UPHHMjs8RXO6DH9Bg==}
    peerDependencies:
      '@types/react': '*'
      '@types/react-dom': '*'
      react: ^16.8 || ^17.0 || ^18.0 || ^19.0 || ^19.0.0-rc
      react-dom: ^16.8 || ^17.0 || ^18.0 || ^19.0 || ^19.0.0-rc
    peerDependenciesMeta:
      '@types/react':
        optional: true
      '@types/react-dom':
        optional: true

  '@radix-ui/react-direction@1.1.0':
    resolution: {integrity: sha512-BUuBvgThEiAXh2DWu93XsT+a3aWrGqolGlqqw5VU1kG7p/ZH2cuDlM1sRLNnY3QcBS69UIz2mcKhMxDsdewhjg==}
    peerDependencies:
      '@types/react': '*'
      react: ^16.8 || ^17.0 || ^18.0 || ^19.0 || ^19.0.0-rc
    peerDependenciesMeta:
      '@types/react':
        optional: true

  '@radix-ui/react-dismissable-layer@1.1.0':
    resolution: {integrity: sha512-/UovfmmXGptwGcBQawLzvn2jOfM0t4z3/uKffoBlj724+n3FvBbZ7M0aaBOmkp6pqFYpO4yx8tSVJjx3Fl2jig==}
    peerDependencies:
      '@types/react': '*'
      '@types/react-dom': '*'
      react: ^16.8 || ^17.0 || ^18.0 || ^19.0 || ^19.0.0-rc
      react-dom: ^16.8 || ^17.0 || ^18.0 || ^19.0 || ^19.0.0-rc
    peerDependenciesMeta:
      '@types/react':
        optional: true
      '@types/react-dom':
        optional: true

  '@radix-ui/react-dropdown-menu@2.1.1':
    resolution: {integrity: sha512-y8E+x9fBq9qvteD2Zwa4397pUVhYsh9iq44b5RD5qu1GMJWBCBuVg1hMyItbc6+zH00TxGRqd9Iot4wzf3OoBQ==}
    peerDependencies:
      '@types/react': '*'
      '@types/react-dom': '*'
      react: ^16.8 || ^17.0 || ^18.0 || ^19.0 || ^19.0.0-rc
      react-dom: ^16.8 || ^17.0 || ^18.0 || ^19.0 || ^19.0.0-rc
    peerDependenciesMeta:
      '@types/react':
        optional: true
      '@types/react-dom':
        optional: true

  '@radix-ui/react-focus-guards@1.1.0':
    resolution: {integrity: sha512-w6XZNUPVv6xCpZUqb/yN9DL6auvpGX3C/ee6Hdi16v2UUy25HV2Q5bcflsiDyT/g5RwbPQ/GIT1vLkeRb+ITBw==}
    peerDependencies:
      '@types/react': '*'
      react: ^16.8 || ^17.0 || ^18.0 || ^19.0 || ^19.0.0-rc
    peerDependenciesMeta:
      '@types/react':
        optional: true

  '@radix-ui/react-focus-scope@1.1.0':
    resolution: {integrity: sha512-200UD8zylvEyL8Bx+z76RJnASR2gRMuxlgFCPAe/Q/679a/r0eK3MBVYMb7vZODZcffZBdob1EGnky78xmVvcA==}
    peerDependencies:
      '@types/react': '*'
      '@types/react-dom': '*'
      react: ^16.8 || ^17.0 || ^18.0 || ^19.0 || ^19.0.0-rc
      react-dom: ^16.8 || ^17.0 || ^18.0 || ^19.0 || ^19.0.0-rc
    peerDependenciesMeta:
      '@types/react':
        optional: true
      '@types/react-dom':
        optional: true

  '@radix-ui/react-id@1.1.0':
    resolution: {integrity: sha512-EJUrI8yYh7WOjNOqpoJaf1jlFIH2LvtgAl+YcFqNCa+4hj64ZXmPkAKOFs/ukjz3byN6bdb/AVUqHkI8/uWWMA==}
    peerDependencies:
      '@types/react': '*'
      react: ^16.8 || ^17.0 || ^18.0 || ^19.0 || ^19.0.0-rc
    peerDependenciesMeta:
      '@types/react':
        optional: true

  '@radix-ui/react-label@2.1.0':
    resolution: {integrity: sha512-peLblDlFw/ngk3UWq0VnYaOLy6agTZZ+MUO/WhVfm14vJGML+xH4FAl2XQGLqdefjNb7ApRg6Yn7U42ZhmYXdw==}
    peerDependencies:
      '@types/react': '*'
      '@types/react-dom': '*'
      react: ^16.8 || ^17.0 || ^18.0 || ^19.0 || ^19.0.0-rc
      react-dom: ^16.8 || ^17.0 || ^18.0 || ^19.0 || ^19.0.0-rc
    peerDependenciesMeta:
      '@types/react':
        optional: true
      '@types/react-dom':
        optional: true

  '@radix-ui/react-menu@2.1.1':
    resolution: {integrity: sha512-oa3mXRRVjHi6DZu/ghuzdylyjaMXLymx83irM7hTxutQbD+7IhPKdMdRHD26Rm+kHRrWcrUkkRPv5pd47a2xFQ==}
    peerDependencies:
      '@types/react': '*'
      '@types/react-dom': '*'
      react: ^16.8 || ^17.0 || ^18.0 || ^19.0 || ^19.0.0-rc
      react-dom: ^16.8 || ^17.0 || ^18.0 || ^19.0 || ^19.0.0-rc
    peerDependenciesMeta:
      '@types/react':
        optional: true
      '@types/react-dom':
        optional: true

  '@radix-ui/react-popover@1.1.1':
    resolution: {integrity: sha512-3y1A3isulwnWhvTTwmIreiB8CF4L+qRjZnK1wYLO7pplddzXKby/GnZ2M7OZY3qgnl6p9AodUIHRYGXNah8Y7g==}
    peerDependencies:
      '@types/react': '*'
      '@types/react-dom': '*'
      react: ^16.8 || ^17.0 || ^18.0 || ^19.0 || ^19.0.0-rc
      react-dom: ^16.8 || ^17.0 || ^18.0 || ^19.0 || ^19.0.0-rc
    peerDependenciesMeta:
      '@types/react':
        optional: true
      '@types/react-dom':
        optional: true

  '@radix-ui/react-popper@1.2.0':
    resolution: {integrity: sha512-ZnRMshKF43aBxVWPWvbj21+7TQCvhuULWJ4gNIKYpRlQt5xGRhLx66tMp8pya2UkGHTSlhpXwmjqltDYHhw7Vg==}
    peerDependencies:
      '@types/react': '*'
      '@types/react-dom': '*'
      react: ^16.8 || ^17.0 || ^18.0 || ^19.0 || ^19.0.0-rc
      react-dom: ^16.8 || ^17.0 || ^18.0 || ^19.0 || ^19.0.0-rc
    peerDependenciesMeta:
      '@types/react':
        optional: true
      '@types/react-dom':
        optional: true

  '@radix-ui/react-portal@1.1.1':
    resolution: {integrity: sha512-A3UtLk85UtqhzFqtoC8Q0KvR2GbXF3mtPgACSazajqq6A41mEQgo53iPzY4i6BwDxlIFqWIhiQ2G729n+2aw/g==}
    peerDependencies:
      '@types/react': '*'
      '@types/react-dom': '*'
      react: ^16.8 || ^17.0 || ^18.0 || ^19.0 || ^19.0.0-rc
      react-dom: ^16.8 || ^17.0 || ^18.0 || ^19.0 || ^19.0.0-rc
    peerDependenciesMeta:
      '@types/react':
        optional: true
      '@types/react-dom':
        optional: true

  '@radix-ui/react-presence@1.1.0':
    resolution: {integrity: sha512-Gq6wuRN/asf9H/E/VzdKoUtT8GC9PQc9z40/vEr0VCJ4u5XvvhWIrSsCB6vD2/cH7ugTdSfYq9fLJCcM00acrQ==}
    peerDependencies:
      '@types/react': '*'
      '@types/react-dom': '*'
      react: ^16.8 || ^17.0 || ^18.0 || ^19.0 || ^19.0.0-rc
      react-dom: ^16.8 || ^17.0 || ^18.0 || ^19.0 || ^19.0.0-rc
    peerDependenciesMeta:
      '@types/react':
        optional: true
      '@types/react-dom':
        optional: true

  '@radix-ui/react-primitive@2.0.0':
    resolution: {integrity: sha512-ZSpFm0/uHa8zTvKBDjLFWLo8dkr4MBsiDLz0g3gMUwqgLHz9rTaRRGYDgvZPtBJgYCBKXkS9fzmoySgr8CO6Cw==}
    peerDependencies:
      '@types/react': '*'
      '@types/react-dom': '*'
      react: ^16.8 || ^17.0 || ^18.0 || ^19.0 || ^19.0.0-rc
      react-dom: ^16.8 || ^17.0 || ^18.0 || ^19.0 || ^19.0.0-rc
    peerDependenciesMeta:
      '@types/react':
        optional: true
      '@types/react-dom':
        optional: true

  '@radix-ui/react-roving-focus@1.1.0':
    resolution: {integrity: sha512-EA6AMGeq9AEeQDeSH0aZgG198qkfHSbvWTf1HvoDmOB5bBG/qTxjYMWUKMnYiV6J/iP/J8MEFSuB2zRU2n7ODA==}
    peerDependencies:
      '@types/react': '*'
      '@types/react-dom': '*'
      react: ^16.8 || ^17.0 || ^18.0 || ^19.0 || ^19.0.0-rc
      react-dom: ^16.8 || ^17.0 || ^18.0 || ^19.0 || ^19.0.0-rc
    peerDependenciesMeta:
      '@types/react':
        optional: true
      '@types/react-dom':
        optional: true

  '@radix-ui/react-select@2.1.1':
    resolution: {integrity: sha512-8iRDfyLtzxlprOo9IicnzvpsO1wNCkuwzzCM+Z5Rb5tNOpCdMvcc2AkzX0Fz+Tz9v6NJ5B/7EEgyZveo4FBRfQ==}
    peerDependencies:
      '@types/react': '*'
      '@types/react-dom': '*'
      react: ^16.8 || ^17.0 || ^18.0 || ^19.0 || ^19.0.0-rc
      react-dom: ^16.8 || ^17.0 || ^18.0 || ^19.0 || ^19.0.0-rc
    peerDependenciesMeta:
      '@types/react':
        optional: true
      '@types/react-dom':
        optional: true

  '@radix-ui/react-separator@1.1.0':
    resolution: {integrity: sha512-3uBAs+egzvJBDZAzvb/n4NxxOYpnspmWxO2u5NbZ8Y6FM/NdrGSF9bop3Cf6F6C71z1rTSn8KV0Fo2ZVd79lGA==}
    peerDependencies:
      '@types/react': '*'
      '@types/react-dom': '*'
      react: ^16.8 || ^17.0 || ^18.0 || ^19.0 || ^19.0.0-rc
      react-dom: ^16.8 || ^17.0 || ^18.0 || ^19.0 || ^19.0.0-rc
    peerDependenciesMeta:
      '@types/react':
        optional: true
      '@types/react-dom':
        optional: true

  '@radix-ui/react-slot@1.0.2':
    resolution: {integrity: sha512-YeTpuq4deV+6DusvVUW4ivBgnkHwECUu0BiN43L5UCDFgdhsRUWAghhTF5MbvNTPzmiFOx90asDSUjWuCNapwg==}
    peerDependencies:
      '@types/react': '*'
      react: ^16.8 || ^17.0 || ^18.0
    peerDependenciesMeta:
      '@types/react':
        optional: true

  '@radix-ui/react-slot@1.1.0':
    resolution: {integrity: sha512-FUCf5XMfmW4dtYl69pdS4DbxKy8nj4M7SafBgPllysxmdachynNflAdp/gCsnYWNDnge6tI9onzMp5ARYc1KNw==}
    peerDependencies:
      '@types/react': '*'
      react: ^16.8 || ^17.0 || ^18.0 || ^19.0 || ^19.0.0-rc
    peerDependenciesMeta:
      '@types/react':
        optional: true

  '@radix-ui/react-switch@1.1.0':
    resolution: {integrity: sha512-OBzy5WAj641k0AOSpKQtreDMe+isX0MQJ1IVyF03ucdF3DunOnROVrjWs8zsXUxC3zfZ6JL9HFVCUlMghz9dJw==}
    peerDependencies:
      '@types/react': '*'
      '@types/react-dom': '*'
      react: ^16.8 || ^17.0 || ^18.0 || ^19.0 || ^19.0.0-rc
      react-dom: ^16.8 || ^17.0 || ^18.0 || ^19.0 || ^19.0.0-rc
    peerDependenciesMeta:
      '@types/react':
        optional: true
      '@types/react-dom':
        optional: true

  '@radix-ui/react-tabs@1.1.0':
    resolution: {integrity: sha512-bZgOKB/LtZIij75FSuPzyEti/XBhJH52ExgtdVqjCIh+Nx/FW+LhnbXtbCzIi34ccyMsyOja8T0thCzoHFXNKA==}
    peerDependencies:
      '@types/react': '*'
      '@types/react-dom': '*'
      react: ^16.8 || ^17.0 || ^18.0 || ^19.0 || ^19.0.0-rc
      react-dom: ^16.8 || ^17.0 || ^18.0 || ^19.0 || ^19.0.0-rc
    peerDependenciesMeta:
      '@types/react':
        optional: true
      '@types/react-dom':
        optional: true

  '@radix-ui/react-toast@1.2.1':
    resolution: {integrity: sha512-5trl7piMXcZiCq7MW6r8YYmu0bK5qDpTWz+FdEPdKyft2UixkspheYbjbrLXVN5NGKHFbOP7lm8eD0biiSqZqg==}
    peerDependencies:
      '@types/react': '*'
      '@types/react-dom': '*'
      react: ^16.8 || ^17.0 || ^18.0 || ^19.0 || ^19.0.0-rc
      react-dom: ^16.8 || ^17.0 || ^18.0 || ^19.0 || ^19.0.0-rc
    peerDependenciesMeta:
      '@types/react':
        optional: true
      '@types/react-dom':
        optional: true

  '@radix-ui/react-toggle-group@1.1.0':
    resolution: {integrity: sha512-PpTJV68dZU2oqqgq75Uzto5o/XfOVgkrJ9rulVmfTKxWp3HfUjHE6CP/WLRR4AzPX9HWxw7vFow2me85Yu+Naw==}
    peerDependencies:
      '@types/react': '*'
      '@types/react-dom': '*'
      react: ^16.8 || ^17.0 || ^18.0 || ^19.0 || ^19.0.0-rc
      react-dom: ^16.8 || ^17.0 || ^18.0 || ^19.0 || ^19.0.0-rc
    peerDependenciesMeta:
      '@types/react':
        optional: true
      '@types/react-dom':
        optional: true

  '@radix-ui/react-toggle@1.1.0':
    resolution: {integrity: sha512-gwoxaKZ0oJ4vIgzsfESBuSgJNdc0rv12VhHgcqN0TEJmmZixXG/2XpsLK8kzNWYcnaoRIEEQc0bEi3dIvdUpjw==}
    peerDependencies:
      '@types/react': '*'
      '@types/react-dom': '*'
      react: ^16.8 || ^17.0 || ^18.0 || ^19.0 || ^19.0.0-rc
      react-dom: ^16.8 || ^17.0 || ^18.0 || ^19.0 || ^19.0.0-rc
    peerDependenciesMeta:
      '@types/react':
        optional: true
      '@types/react-dom':
        optional: true

  '@radix-ui/react-toolbar@1.1.0':
    resolution: {integrity: sha512-ZUKknxhMTL/4hPh+4DuaTot9aO7UD6Kupj4gqXCsBTayX1pD1L+0C2/2VZKXb4tIifQklZ3pf2hG9T+ns+FclQ==}
    peerDependencies:
      '@types/react': '*'
      '@types/react-dom': '*'
      react: ^16.8 || ^17.0 || ^18.0 || ^19.0 || ^19.0.0-rc
      react-dom: ^16.8 || ^17.0 || ^18.0 || ^19.0 || ^19.0.0-rc
    peerDependenciesMeta:
      '@types/react':
        optional: true
      '@types/react-dom':
        optional: true

  '@radix-ui/react-tooltip@1.1.1':
    resolution: {integrity: sha512-LLE8nzNE4MzPMw3O2zlVlkLFid3y9hMUs7uCbSHyKSo+tCN4yMCf+ZCCcfrYgsOC0TiHBPQ1mtpJ2liY3ZT3SQ==}
    peerDependencies:
      '@types/react': '*'
      '@types/react-dom': '*'
      react: ^16.8 || ^17.0 || ^18.0 || ^19.0 || ^19.0.0-rc
      react-dom: ^16.8 || ^17.0 || ^18.0 || ^19.0 || ^19.0.0-rc
    peerDependenciesMeta:
      '@types/react':
        optional: true
      '@types/react-dom':
        optional: true

  '@radix-ui/react-tooltip@1.1.2':
    resolution: {integrity: sha512-9XRsLwe6Yb9B/tlnYCPVUd/TFS4J7HuOZW345DCeC6vKIxQGMZdx21RK4VoZauPD5frgkXTYVS5y90L+3YBn4w==}
    peerDependencies:
      '@types/react': '*'
      '@types/react-dom': '*'
      react: ^16.8 || ^17.0 || ^18.0 || ^19.0 || ^19.0.0-rc
      react-dom: ^16.8 || ^17.0 || ^18.0 || ^19.0 || ^19.0.0-rc
    peerDependenciesMeta:
      '@types/react':
        optional: true
      '@types/react-dom':
        optional: true

  '@radix-ui/react-use-callback-ref@1.1.0':
    resolution: {integrity: sha512-CasTfvsy+frcFkbXtSJ2Zu9JHpN8TYKxkgJGWbjiZhFivxaeW7rMeZt7QELGVLaYVfFMsKHjb7Ak0nMEe+2Vfw==}
    peerDependencies:
      '@types/react': '*'
      react: ^16.8 || ^17.0 || ^18.0 || ^19.0 || ^19.0.0-rc
    peerDependenciesMeta:
      '@types/react':
        optional: true

  '@radix-ui/react-use-controllable-state@1.1.0':
    resolution: {integrity: sha512-MtfMVJiSr2NjzS0Aa90NPTnvTSg6C/JLCV7ma0W6+OMV78vd8OyRpID+Ng9LxzsPbLeuBnWBA1Nq30AtBIDChw==}
    peerDependencies:
      '@types/react': '*'
      react: ^16.8 || ^17.0 || ^18.0 || ^19.0 || ^19.0.0-rc
    peerDependenciesMeta:
      '@types/react':
        optional: true

  '@radix-ui/react-use-escape-keydown@1.1.0':
    resolution: {integrity: sha512-L7vwWlR1kTTQ3oh7g1O0CBF3YCyyTj8NmhLR+phShpyA50HCfBFKVJTpshm9PzLiKmehsrQzTYTpX9HvmC9rhw==}
    peerDependencies:
      '@types/react': '*'
      react: ^16.8 || ^17.0 || ^18.0 || ^19.0 || ^19.0.0-rc
    peerDependenciesMeta:
      '@types/react':
        optional: true

  '@radix-ui/react-use-layout-effect@1.1.0':
    resolution: {integrity: sha512-+FPE0rOdziWSrH9athwI1R0HDVbWlEhd+FR+aSDk4uWGmSJ9Z54sdZVDQPZAinJhJXwfT+qnj969mCsT2gfm5w==}
    peerDependencies:
      '@types/react': '*'
      react: ^16.8 || ^17.0 || ^18.0 || ^19.0 || ^19.0.0-rc
    peerDependenciesMeta:
      '@types/react':
        optional: true

  '@radix-ui/react-use-previous@1.1.0':
    resolution: {integrity: sha512-Z/e78qg2YFnnXcW88A4JmTtm4ADckLno6F7OXotmkQfeuCVaKuYzqAATPhVzl3delXE7CxIV8shofPn3jPc5Og==}
    peerDependencies:
      '@types/react': '*'
      react: ^16.8 || ^17.0 || ^18.0 || ^19.0 || ^19.0.0-rc
    peerDependenciesMeta:
      '@types/react':
        optional: true

  '@radix-ui/react-use-rect@1.1.0':
    resolution: {integrity: sha512-0Fmkebhr6PiseyZlYAOtLS+nb7jLmpqTrJyv61Pe68MKYW6OWdRE2kI70TaYY27u7H0lajqM3hSMMLFq18Z7nQ==}
    peerDependencies:
      '@types/react': '*'
      react: ^16.8 || ^17.0 || ^18.0 || ^19.0 || ^19.0.0-rc
    peerDependenciesMeta:
      '@types/react':
        optional: true

  '@radix-ui/react-use-size@1.1.0':
    resolution: {integrity: sha512-XW3/vWuIXHa+2Uwcc2ABSfcCledmXhhQPlGbfcRXbiUQI5Icjcg19BGCZVKKInYbvUCut/ufbbLLPFC5cbb1hw==}
    peerDependencies:
      '@types/react': '*'
      react: ^16.8 || ^17.0 || ^18.0 || ^19.0 || ^19.0.0-rc
    peerDependenciesMeta:
      '@types/react':
        optional: true

  '@radix-ui/react-visually-hidden@1.1.0':
    resolution: {integrity: sha512-N8MDZqtgCgG5S3aV60INAB475osJousYpZ4cTJ2cFbMpdHS5Y6loLTH8LPtkj2QN0x93J30HT/M3qJXM0+lyeQ==}
    peerDependencies:
      '@types/react': '*'
      '@types/react-dom': '*'
      react: ^16.8 || ^17.0 || ^18.0 || ^19.0 || ^19.0.0-rc
      react-dom: ^16.8 || ^17.0 || ^18.0 || ^19.0 || ^19.0.0-rc
    peerDependenciesMeta:
      '@types/react':
        optional: true
      '@types/react-dom':
        optional: true

  '@radix-ui/rect@1.1.0':
    resolution: {integrity: sha512-A9+lCBZoaMJlVKcRBz2YByCG+Cp2t6nAnMnNba+XiWxnj6r4JUFqfsgwocMBZU9LPtdxC6wB56ySYpc7LQIoJg==}

  '@react-email/body@0.0.8':
    resolution: {integrity: sha512-gqdkNYlIaIw0OdpWu8KjIcQSIFvx7t2bZpXVxMMvBS859Ia1+1X3b5RNbjI3S1ZqLddUf7owOHkO4MiXGE+nxg==}
    peerDependencies:
      react: ^18.2.0

  '@react-email/button@0.0.15':
    resolution: {integrity: sha512-9Zi6SO3E8PoHYDfcJTecImiHLyitYWmIRs0HE3Ogra60ZzlWP2EXu+AZqwQnhXuq+9pbgwBWNWxB5YPetNPTNA==}
    engines: {node: '>=18.0.0'}
    peerDependencies:
      react: ^18.2.0

  '@react-email/code-block@0.0.5':
    resolution: {integrity: sha512-mmInpZsSIkNaYC1y40/S0XXrIqbTzrpllP6J1JMJuDOBG8l5T7pNl4V+gwfsSTvy9hVsuzQFmhHK8kVb1UXv3A==}
    engines: {node: '>=18.0.0'}
    peerDependencies:
      react: ^18.2.0

  '@react-email/code-inline@0.0.2':
    resolution: {integrity: sha512-0cmgbbibFeOJl0q04K9jJlPDuJ+SEiX/OG6m3Ko7UOkG3TqjRD8Dtvkij6jNDVfUh/zESpqJCP2CxrCLLMUjdA==}
    engines: {node: '>=18.0.0'}
    peerDependencies:
      react: ^18.2.0

  '@react-email/column@0.0.10':
    resolution: {integrity: sha512-MnP8Mnwipr0X3XtdD6jMLckb0sI5/IlS6Kl/2F6/rsSWBJy5Gg6nizlekTdkwDmy0kNSe3/1nGU0Zqo98pl63Q==}
    engines: {node: '>=18.0.0'}
    peerDependencies:
      react: ^18.2.0

  '@react-email/components@0.0.21':
    resolution: {integrity: sha512-fwGfH7FF+iuq+IdPcbEO5HoF0Pakk9big+fFW9+3kiyvbSNuo8Io1rhPTMLd8q41XomN4g7mgWovdAeS/8PHrA==}
    engines: {node: '>=18.0.0'}
    peerDependencies:
      react: ^18.2.0

  '@react-email/container@0.0.12':
    resolution: {integrity: sha512-HFu8Pu5COPFfeZxSL+wKv/TV5uO/sp4zQ0XkRCdnGkj/xoq0lqOHVDL4yC2Pu6fxXF/9C3PHDA++5uEYV5WVJw==}
    engines: {node: '>=18.0.0'}
    peerDependencies:
      react: ^18.2.0

  '@react-email/font@0.0.6':
    resolution: {integrity: sha512-sZZFvEZ4U3vNCAZ8wXqIO3DuGJR2qE/8m2fEH+tdqwa532zGO3zW+UlCTg0b9455wkJSzEBeaWik0IkNvjXzxw==}
    peerDependencies:
      react: ^18.2.0

  '@react-email/head@0.0.9':
    resolution: {integrity: sha512-dF3Uv1qy3oh+IU2atXdv5Xk0hk2udOlMb1A/MNGngC0eHyoEV9ThA0XvhN7mm5x9dDLkVamoWUKXDtmkiuSRqQ==}
    engines: {node: '>=18.0.0'}
    peerDependencies:
      react: ^18.2.0

  '@react-email/heading@0.0.12':
    resolution: {integrity: sha512-eB7mpnAvDmwvQLoPuwEiPRH4fPXWe6ltz6Ptbry2BlI88F0a2k11Ghb4+sZHBqg7vVw/MKbqEgtLqr3QJ/KfCQ==}
    engines: {node: '>=18.0.0'}
    peerDependencies:
      react: ^18.2.0

  '@react-email/hr@0.0.8':
    resolution: {integrity: sha512-JLVvpCg2wYKEB+n/PGCggWG9fRU5e4lxsGdpK5SDLsCL0ic3OLKSpHMfeE+ZSuw0GixAVVQN7F64PVJHQkd4MQ==}
    engines: {node: '>=18.0.0'}
    peerDependencies:
      react: ^18.2.0

  '@react-email/html@0.0.8':
    resolution: {integrity: sha512-arII3wBNLpeJtwyIJXPaILm5BPKhA+nvdC1F9QkuKcOBJv2zXctn8XzPqyGqDfdplV692ulNJP7XY55YqbKp6w==}
    engines: {node: '>=18.0.0'}
    peerDependencies:
      react: ^18.2.0

  '@react-email/img@0.0.8':
    resolution: {integrity: sha512-jx/rPuKo31tV18fu7P5rRqelaH5wkhg83Dq7uLwJpfqhbi4KFBGeBfD0Y3PiLPPoh+WvYf+Adv9W2ghNW8nOMQ==}
    engines: {node: '>=18.0.0'}
    peerDependencies:
      react: ^18.2.0

  '@react-email/link@0.0.8':
    resolution: {integrity: sha512-nVikuTi8WJHa6Baad4VuRUbUCa/7EtZ1Qy73TRejaCHn+vhetc39XGqHzKLNh+Z/JFL8Hv9g+4AgG16o2R0ogQ==}
    engines: {node: '>=18.0.0'}
    peerDependencies:
      react: ^18.2.0

  '@react-email/markdown@0.0.10':
    resolution: {integrity: sha512-MH0xO+NJ4IuJcx9nyxbgGKAMXyudFjCZ0A2GQvuWajemW9qy2hgnJ3mW3/z5lwcenG+JPn7JyO/iZpizQ7u1tA==}
    engines: {node: '>=18.0.0'}
    peerDependencies:
      react: ^18.2.0

  '@react-email/preview@0.0.9':
    resolution: {integrity: sha512-2fyAA/zzZYfYmxfyn3p2YOIU30klyA6Dq4ytyWq4nfzQWWglt5hNDE0cMhObvRtfjM9ghMSVtoELAb0MWiF/kw==}
    engines: {node: '>=18.0.0'}
    peerDependencies:
      react: ^18.2.0

  '@react-email/render@0.0.16':
    resolution: {integrity: sha512-wDaMy27xAq1cJHtSFptp0DTKPuV2GYhloqia95ub/DH9Dea1aWYsbdM918MOc/b/HvVS3w1z8DWzfAk13bGStQ==}
    engines: {node: '>=18.0.0'}
    peerDependencies:
      react: ^18.2.0
      react-dom: ^18.2.0

  '@react-email/row@0.0.8':
    resolution: {integrity: sha512-JsB6pxs/ZyjYpEML3nbwJRGAerjcN/Pa/QG48XUwnT/MioDWrUuyQuefw+CwCrSUZ2P1IDrv2tUD3/E3xzcoKw==}
    engines: {node: '>=18.0.0'}
    peerDependencies:
      react: ^18.2.0

  '@react-email/section@0.0.12':
    resolution: {integrity: sha512-UCD/N/BeOTN4h3VZBUaFdiSem6HnpuxD1Q51TdBFnqeNqS5hBomp8LWJJ9s4gzwHWk1XPdNfLA3I/fJwulJshg==}
    engines: {node: '>=18.0.0'}
    peerDependencies:
      react: ^18.2.0

  '@react-email/tailwind@0.0.18':
    resolution: {integrity: sha512-ob8CXX/Pqq1U8YfL5OJTL48WJkixizyoXMMRYTiDLDN9LVLU7lSLtcK9kOD9CgFbO2yUPQr7/5+7gnQJ+cXa8Q==}
    engines: {node: '>=18.0.0'}
    peerDependencies:
      react: ^18.2.0

  '@react-email/text@0.0.8':
    resolution: {integrity: sha512-uvN2TNWMrfC9wv/LLmMLbbEN1GrMWZb9dBK14eYxHHAEHCeyvGb5ePZZ2MPyzO7Y5yTC+vFEnCEr76V+hWMxCQ==}
    engines: {node: '>=18.0.0'}
    peerDependencies:
      react: ^18.2.0

  '@rollup/rollup-android-arm-eabi@4.18.1':
    resolution: {integrity: sha512-lncuC4aHicncmbORnx+dUaAgzee9cm/PbIqgWz1PpXuwc+sa1Ct83tnqUDy/GFKleLiN7ZIeytM6KJ4cAn1SxA==}
    cpu: [arm]
    os: [android]

  '@rollup/rollup-android-arm64@4.18.1':
    resolution: {integrity: sha512-F/tkdw0WSs4ojqz5Ovrw5r9odqzFjb5LIgHdHZG65dFI1lWTWRVy32KDJLKRISHgJvqUeUhdIvy43fX41znyDg==}
    cpu: [arm64]
    os: [android]

  '@rollup/rollup-darwin-arm64@4.18.1':
    resolution: {integrity: sha512-vk+ma8iC1ebje/ahpxpnrfVQJibTMyHdWpOGZ3JpQ7Mgn/3QNHmPq7YwjZbIE7km73dH5M1e6MRRsnEBW7v5CQ==}
    cpu: [arm64]
    os: [darwin]

  '@rollup/rollup-darwin-x64@4.18.1':
    resolution: {integrity: sha512-IgpzXKauRe1Tafcej9STjSSuG0Ghu/xGYH+qG6JwsAUxXrnkvNHcq/NL6nz1+jzvWAnQkuAJ4uIwGB48K9OCGA==}
    cpu: [x64]
    os: [darwin]

  '@rollup/rollup-linux-arm-gnueabihf@4.18.1':
    resolution: {integrity: sha512-P9bSiAUnSSM7EmyRK+e5wgpqai86QOSv8BwvkGjLwYuOpaeomiZWifEos517CwbG+aZl1T4clSE1YqqH2JRs+g==}
    cpu: [arm]
    os: [linux]

  '@rollup/rollup-linux-arm-musleabihf@4.18.1':
    resolution: {integrity: sha512-5RnjpACoxtS+aWOI1dURKno11d7krfpGDEn19jI8BuWmSBbUC4ytIADfROM1FZrFhQPSoP+KEa3NlEScznBTyQ==}
    cpu: [arm]
    os: [linux]

  '@rollup/rollup-linux-arm64-gnu@4.18.1':
    resolution: {integrity: sha512-8mwmGD668m8WaGbthrEYZ9CBmPug2QPGWxhJxh/vCgBjro5o96gL04WLlg5BA233OCWLqERy4YUzX3bJGXaJgQ==}
    cpu: [arm64]
    os: [linux]

  '@rollup/rollup-linux-arm64-musl@4.18.1':
    resolution: {integrity: sha512-dJX9u4r4bqInMGOAQoGYdwDP8lQiisWb9et+T84l2WXk41yEej8v2iGKodmdKimT8cTAYt0jFb+UEBxnPkbXEQ==}
    cpu: [arm64]
    os: [linux]

  '@rollup/rollup-linux-powerpc64le-gnu@4.18.1':
    resolution: {integrity: sha512-V72cXdTl4EI0x6FNmho4D502sy7ed+LuVW6Ym8aI6DRQ9hQZdp5sj0a2usYOlqvFBNKQnLQGwmYnujo2HvjCxQ==}
    cpu: [ppc64]
    os: [linux]

  '@rollup/rollup-linux-riscv64-gnu@4.18.1':
    resolution: {integrity: sha512-f+pJih7sxoKmbjghrM2RkWo2WHUW8UbfxIQiWo5yeCaCM0TveMEuAzKJte4QskBp1TIinpnRcxkquY+4WuY/tg==}
    cpu: [riscv64]
    os: [linux]

  '@rollup/rollup-linux-s390x-gnu@4.18.1':
    resolution: {integrity: sha512-qb1hMMT3Fr/Qz1OKovCuUM11MUNLUuHeBC2DPPAWUYYUAOFWaxInaTwTQmc7Fl5La7DShTEpmYwgdt2hG+4TEg==}
    cpu: [s390x]
    os: [linux]

  '@rollup/rollup-linux-x64-gnu@4.18.1':
    resolution: {integrity: sha512-7O5u/p6oKUFYjRbZkL2FLbwsyoJAjyeXHCU3O4ndvzg2OFO2GinFPSJFGbiwFDaCFc+k7gs9CF243PwdPQFh5g==}
    cpu: [x64]
    os: [linux]

  '@rollup/rollup-linux-x64-musl@4.18.1':
    resolution: {integrity: sha512-pDLkYITdYrH/9Cv/Vlj8HppDuLMDUBmgsM0+N+xLtFd18aXgM9Nyqupb/Uw+HeidhfYg2lD6CXvz6CjoVOaKjQ==}
    cpu: [x64]
    os: [linux]

  '@rollup/rollup-win32-arm64-msvc@4.18.1':
    resolution: {integrity: sha512-W2ZNI323O/8pJdBGil1oCauuCzmVd9lDmWBBqxYZcOqWD6aWqJtVBQ1dFrF4dYpZPks6F+xCZHfzG5hYlSHZ6g==}
    cpu: [arm64]
    os: [win32]

  '@rollup/rollup-win32-ia32-msvc@4.18.1':
    resolution: {integrity: sha512-ELfEX1/+eGZYMaCIbK4jqLxO1gyTSOIlZr6pbC4SRYFaSIDVKOnZNMdoZ+ON0mrFDp4+H5MhwNC1H/AhE3zQLg==}
    cpu: [ia32]
    os: [win32]

  '@rollup/rollup-win32-x64-msvc@4.18.1':
    resolution: {integrity: sha512-yjk2MAkQmoaPYCSu35RLJ62+dz358nE83VfTePJRp8CG7aMg25mEJYpXFiD+NcevhX8LxD5OP5tktPXnXN7GDw==}
    cpu: [x64]
    os: [win32]

  '@rushstack/eslint-patch@1.10.3':
    resolution: {integrity: sha512-qC/xYId4NMebE6w/V33Fh9gWxLgURiNYgVNObbJl2LZv0GUUItCcCqC5axQSwRaAgaxl2mELq1rMzlswaQ0Zxg==}

  '@selderee/plugin-htmlparser2@0.11.0':
    resolution: {integrity: sha512-P33hHGdldxGabLFjPPpaTxVolMrzrcegejx+0GxjrIb9Zv48D8yAIA/QTDR2dFl7Uz7urX8aX6+5bCZslr+gWQ==}

  '@sinclair/typebox@0.27.8':
    resolution: {integrity: sha512-+Fj43pSMwJs4KRrH/938Uf+uAELIgVBmQzg/q1YG10djyfA3TnrU8N8XzqCh/okZdszqBQTZf96idMfE5lnwTA==}

  '@socket.io/component-emitter@3.1.2':
    resolution: {integrity: sha512-9BCxFwvbGg/RsZK9tjXd8s4UcwR0MWeFQ1XEKIQVVvAGJyINdrqKMcTRyLoK8Rse1GjzLV9cwjWV1olXRWEXVA==}

  '@swc/core-darwin-arm64@1.3.101':
    resolution: {integrity: sha512-mNFK+uHNPRXSnfTOG34zJOeMl2waM4hF4a2NY7dkMXrPqw9CoJn4MwTXJcyMiSz1/BnNjjTCHF3Yhj0jPxmkzQ==}
    engines: {node: '>=10'}
    cpu: [arm64]
    os: [darwin]

  '@swc/core-darwin-x64@1.3.101':
    resolution: {integrity: sha512-B085j8XOx73Fg15KsHvzYWG262bRweGr3JooO1aW5ec5pYbz5Ew9VS5JKYS03w2UBSxf2maWdbPz2UFAxg0whw==}
    engines: {node: '>=10'}
    cpu: [x64]
    os: [darwin]

  '@swc/core-linux-arm-gnueabihf@1.3.101':
    resolution: {integrity: sha512-9xLKRb6zSzRGPqdz52Hy5GuB1lSjmLqa0lST6MTFads3apmx4Vgs8Y5NuGhx/h2I8QM4jXdLbpqQlifpzTlSSw==}
    engines: {node: '>=10'}
    cpu: [arm]
    os: [linux]

  '@swc/core-linux-arm64-gnu@1.3.101':
    resolution: {integrity: sha512-oE+r1lo7g/vs96Weh2R5l971dt+ZLuhaUX+n3BfDdPxNHfObXgKMjO7E+QS5RbGjv/AwiPCxQmbdCp/xN5ICJA==}
    engines: {node: '>=10'}
    cpu: [arm64]
    os: [linux]

  '@swc/core-linux-arm64-musl@1.3.101':
    resolution: {integrity: sha512-OGjYG3H4BMOTnJWJyBIovCez6KiHF30zMIu4+lGJTCrxRI2fAjGLml3PEXj8tC3FMcud7U2WUn6TdG0/te2k6g==}
    engines: {node: '>=10'}
    cpu: [arm64]
    os: [linux]

  '@swc/core-linux-x64-gnu@1.3.101':
    resolution: {integrity: sha512-/kBMcoF12PRO/lwa8Z7w4YyiKDcXQEiLvM+S3G9EvkoKYGgkkz4Q6PSNhF5rwg/E3+Hq5/9D2R+6nrkF287ihg==}
    engines: {node: '>=10'}
    cpu: [x64]
    os: [linux]

  '@swc/core-linux-x64-musl@1.3.101':
    resolution: {integrity: sha512-kDN8lm4Eew0u1p+h1l3JzoeGgZPQ05qDE0czngnjmfpsH2sOZxVj1hdiCwS5lArpy7ktaLu5JdRnx70MkUzhXw==}
    engines: {node: '>=10'}
    cpu: [x64]
    os: [linux]

  '@swc/core-win32-arm64-msvc@1.3.101':
    resolution: {integrity: sha512-9Wn8TTLWwJKw63K/S+jjrZb9yoJfJwCE2RV5vPCCWmlMf3U1AXj5XuWOLUX+Rp2sGKau7wZKsvywhheWm+qndQ==}
    engines: {node: '>=10'}
    cpu: [arm64]
    os: [win32]

  '@swc/core-win32-ia32-msvc@1.3.101':
    resolution: {integrity: sha512-onO5KvICRVlu2xmr4//V2je9O2XgS1SGKpbX206KmmjcJhXN5EYLSxW9qgg+kgV5mip+sKTHTAu7IkzkAtElYA==}
    engines: {node: '>=10'}
    cpu: [ia32]
    os: [win32]

  '@swc/core-win32-x64-msvc@1.3.101':
    resolution: {integrity: sha512-T3GeJtNQV00YmiVw/88/nxJ/H43CJvFnpvBHCVn17xbahiVUOPOduh3rc9LgAkKiNt/aV8vU3OJR+6PhfMR7UQ==}
    engines: {node: '>=10'}
    cpu: [x64]
    os: [win32]

  '@swc/core@1.3.101':
    resolution: {integrity: sha512-w5aQ9qYsd/IYmXADAnkXPGDMTqkQalIi+kfFf/MHRKTpaOL7DHjMXwPp/n8hJ0qNjRvchzmPtOqtPBiER50d8A==}
    engines: {node: '>=10'}
    peerDependencies:
      '@swc/helpers': ^0.5.0
    peerDependenciesMeta:
      '@swc/helpers':
        optional: true

  '@swc/counter@0.1.3':
    resolution: {integrity: sha512-e2BR4lsJkkRlKZ/qCHPw9ZaSxc0MVUd7gtbtaB7aMvHeJVYe8sOB8DBZkP2DtISHGSku9sCK6T6cnY0CtXrOCQ==}

  '@swc/helpers@0.5.2':
    resolution: {integrity: sha512-E4KcWTpoLHqwPHLxidpOqQbcrZVgi0rsmmZXUle1jXmJfuIf/UWpczUJ7MZZ5tlxytgJXyp0w4PGkkeLiuIdZw==}

  '@swc/helpers@0.5.5':
    resolution: {integrity: sha512-KGYxvIOXcceOAbEk4bi/dVLEK9z8sZ0uBB3Il5b1rhfClSpcX0yfRO0KmTkqR2cnQDymwLB+25ZyMzICg/cm/A==}

  '@swc/types@0.1.9':
    resolution: {integrity: sha512-qKnCno++jzcJ4lM4NTfYifm1EFSCeIfKiAHAfkENZAV5Kl9PjJIyd2yeeVv6c/2CckuLyv2NmRC5pv6pm2WQBg==}

  '@t3-oss/env-core@0.10.1':
    resolution: {integrity: sha512-GcKZiCfWks5CTxhezn9k5zWX3sMDIYf6Kaxy2Gx9YEQftFcz8hDRN56hcbylyAO3t4jQnQ5ifLawINsNgCDpOg==}
    peerDependencies:
      typescript: '>=5.0.0'
      zod: ^3.0.0
    peerDependenciesMeta:
      typescript:
        optional: true

  '@t3-oss/env-nextjs@0.10.1':
    resolution: {integrity: sha512-iy2qqJLnFh1RjEWno2ZeyTu0ufomkXruUsOZludzDIroUabVvHsrSjtkHqwHp1/pgPUzN3yBRHMILW162X7x2Q==}
    peerDependencies:
      typescript: '>=5.0.0'
      zod: ^3.0.0
    peerDependenciesMeta:
      typescript:
        optional: true

  '@testing-library/dom@10.3.2':
    resolution: {integrity: sha512-0bxIdP9mmPiOJ6wHLj8bdJRq+51oddObeCGdEf6PNEhYd93ZYAN+lPRnEOVFtheVwDM7+p+tza3LAQgp0PTudg==}
    engines: {node: '>=18'}

  '@testing-library/jest-dom@6.4.6':
    resolution: {integrity: sha512-8qpnGVincVDLEcQXWaHOf6zmlbwTKc6Us6PPu4CRnPXCzo2OGBS5cwgMMOWdxDpEz1mkbvXHpEy99M5Yvt682w==}
    engines: {node: '>=14', npm: '>=6', yarn: '>=1'}
    peerDependencies:
      '@jest/globals': '>= 28'
      '@types/bun': latest
      '@types/jest': '>= 28'
      jest: '>= 28'
      vitest: '>= 0.32'
    peerDependenciesMeta:
      '@jest/globals':
        optional: true
      '@types/bun':
        optional: true
      '@types/jest':
        optional: true
      jest:
        optional: true
      vitest:
        optional: true

  '@testing-library/react@16.0.0':
    resolution: {integrity: sha512-guuxUKRWQ+FgNX0h0NS0FIq3Q3uLtWVpBzcLOggmfMoUpgBnzBzvLLd4fbm6yS8ydJd94cIfY4yP9qUQjM2KwQ==}
    engines: {node: '>=18'}
    peerDependencies:
      '@testing-library/dom': ^10.0.0
      '@types/react': ^18.0.0
      '@types/react-dom': ^18.0.0
      react: ^18.0.0
      react-dom: ^18.0.0
    peerDependenciesMeta:
      '@types/react':
        optional: true
      '@types/react-dom':
        optional: true

  '@testing-library/user-event@14.5.2':
    resolution: {integrity: sha512-YAh82Wh4TIrxYLmfGcixwD18oIjyC1pFQC2Y01F2lzV2HTMiYrI0nze0FD0ocB//CKS/7jIUgae+adPqxK5yCQ==}
    engines: {node: '>=12', npm: '>=6'}
    peerDependencies:
      '@testing-library/dom': '>=7.21.4'

  '@types/aria-query@5.0.4':
    resolution: {integrity: sha512-rfT93uj5s0PRL7EzccGMs3brplhcrghnDoV26NqKhCAS1hVo+WdNsPvE/yb6ilfr5hi2MEk6d5EWJTKdxg8jVw==}

  '@types/babel__core@7.20.5':
    resolution: {integrity: sha512-qoQprZvz5wQFJwMDqeseRXWv3rqMvhgpbXFfVyWhbx9X47POIA6i/+dXefEmZKoAgOaTdaIgNSMqMIU61yRyzA==}

  '@types/babel__generator@7.6.8':
    resolution: {integrity: sha512-ASsj+tpEDsEiFr1arWrlN6V3mdfjRMZt6LtK/Vp/kreFLnr5QH5+DhvD5nINYZXzwJvXeGq+05iUXcAzVrqWtw==}

  '@types/babel__template@7.4.4':
    resolution: {integrity: sha512-h/NUaSyG5EyxBIp8YRxo4RMe2/qQgvyowRwVMzhYhBCONbW8PUsg4lkFMrhgZhUe5z3L3MiLDuvyJ/CaPa2A8A==}

  '@types/babel__traverse@7.20.6':
    resolution: {integrity: sha512-r1bzfrm0tomOI8g1SzvCaQHo6Lcv6zu0EA+W2kHrt8dyrHQxGzBBL4kdkzIS+jBMV+EYcMAEAqXqYaLJq5rOZg==}

  '@types/cookie@0.4.1':
    resolution: {integrity: sha512-XW/Aa8APYr6jSVVA1y/DEIZX0/GMKLEVekNG727R8cs56ahETkRAy/3DR7+fJyh7oUgGwNQaRfXCun0+KbWY7Q==}

  '@types/cookie@0.6.0':
    resolution: {integrity: sha512-4Kh9a6B2bQciAhf7FSuMRRkUWecJgJu9nPnx3yzpsfXX/c50REIqpHY4C82bXP90qrLtXtkDxTZosYO3UpOwlA==}

  '@types/cors@2.8.17':
    resolution: {integrity: sha512-8CGDvrBj1zgo2qE+oS3pOCyYNqCPryMWY2bGfwA0dcfopWGgxs+78df0Rs3rc9THP4JkOhLsAa+15VdpAqkcUA==}

  '@types/d3-array@3.2.1':
    resolution: {integrity: sha512-Y2Jn2idRrLzUfAKV2LyRImR+y4oa2AntrgID95SHJxuMUrkNXmanDSed71sRNZysveJVt1hLLemQZIady0FpEg==}

  '@types/d3-color@3.1.3':
    resolution: {integrity: sha512-iO90scth9WAbmgv7ogoq57O9YpKmFBbmoEoCHDB2xMBY0+/KVrqAaCDyCE16dUspeOvIxFFRI+0sEtqDqy2b4A==}

  '@types/d3-ease@3.0.2':
    resolution: {integrity: sha512-NcV1JjO5oDzoK26oMzbILE6HW7uVXOHLQvHshBUW4UMdZGfiY6v5BeQwh9a9tCzv+CeefZQHJt5SRgK154RtiA==}

  '@types/d3-interpolate@3.0.4':
    resolution: {integrity: sha512-mgLPETlrpVV1YRJIglr4Ez47g7Yxjl1lj7YKsiMCb27VJH9W8NVM6Bb9d8kkpG/uAQS5AmbA48q2IAolKKo1MA==}

  '@types/d3-path@3.1.0':
    resolution: {integrity: sha512-P2dlU/q51fkOc/Gfl3Ul9kicV7l+ra934qBFXCFhrZMOL6du1TM0pm1ThYvENukyOn5h9v+yMJ9Fn5JK4QozrQ==}

  '@types/d3-scale@4.0.8':
    resolution: {integrity: sha512-gkK1VVTr5iNiYJ7vWDI+yUFFlszhNMtVeneJ6lUTKPjprsvLLI9/tgEGiXJOnlINJA8FyA88gfnQsHbybVZrYQ==}

  '@types/d3-shape@3.1.6':
    resolution: {integrity: sha512-5KKk5aKGu2I+O6SONMYSNflgiP0WfZIQvVUMan50wHsLG1G94JlxEVnCpQARfTtzytuY0p/9PXXZb3I7giofIA==}

  '@types/d3-time@3.0.3':
    resolution: {integrity: sha512-2p6olUZ4w3s+07q3Tm2dbiMZy5pCDfYwtLXXHUnVzXgQlZ/OyPtUz6OL382BkOuGlLXqfT+wqv8Fw2v8/0geBw==}

  '@types/d3-timer@3.0.2':
    resolution: {integrity: sha512-Ps3T8E8dZDam6fUyNiMkekK3XUsaUEik+idO9/YjPtfj2qruF8tFBXS7XhtE4iIXBLxhmLjP3SXpLhVf21I9Lw==}

  '@types/eslint-scope@3.7.7':
    resolution: {integrity: sha512-MzMFlSLBqNF2gcHWO0G1vP/YQyfvrxZ0bF+u7mzUdZ1/xK4A4sru+nraZz5i3iEIk1l1uyicaDVTB4QbbEkAYg==}

  '@types/eslint@8.56.10':
    resolution: {integrity: sha512-Shavhk87gCtY2fhXDctcfS3e6FdxWkCx1iUZ9eEUbh7rTqlZT0/IzOkCOVt0fCjcFuZ9FPYfuezTBImfHCDBGQ==}

  '@types/estree@1.0.5':
    resolution: {integrity: sha512-/kYRxGDLWzHOB7q+wtSUQlFrtcdUccpfy+X+9iMBpHK8QLLhx2wIPYuS5DYtR9Wa/YlZAbIovy7qVdB1Aq6Lyw==}

  '@types/json-schema@7.0.15':
    resolution: {integrity: sha512-5+fP8P8MFNC+AyZCDxrB2pkZFPGzqQWUzpSeuuVLvm8VMcorNYavBqoFcxK8bQz4Qsbn4oUEEem4wDLfcysGHA==}

  '@types/json5@0.0.29':
    resolution: {integrity: sha512-dRLjCWHYg4oaA77cxO64oO+7JwCwnIzkZPdrrC71jQmQtlhM556pwKo5bUzqvZndkVbeFLIIi+9TC40JNF5hNQ==}

  '@types/node@20.14.11':
    resolution: {integrity: sha512-kprQpL8MMeszbz6ojB5/tU8PLN4kesnN8Gjzw349rDlNgsSzg90lAVj3llK99Dh7JON+t9AuscPPFW6mPbTnSA==}

  '@types/normalize-package-data@2.4.4':
    resolution: {integrity: sha512-37i+OaWTh9qeK4LSHPsyRC7NahnGotNuZvjLSgcPzblpHB3rrCJxAOgI5gCdKm7coonsaX1Of0ILiTcnZjbfxA==}

  '@types/prismjs@1.26.4':
    resolution: {integrity: sha512-rlAnzkW2sZOjbqZ743IHUhFcvzaGbqijwOu8QZnZCjfQzBqFE3s4lOTJEsxikImav9uzz/42I+O7YUs1mWgMlg==}

  '@types/prop-types@15.7.12':
    resolution: {integrity: sha512-5zvhXYtRNRluoE/jAp4GVsSduVUzNWKkOZrCDBWYtE7biZywwdC2AcEzg+cSMLFRfVgeAFqpfNabiPjxFddV1Q==}

  '@types/react-dom@18.3.0':
    resolution: {integrity: sha512-EhwApuTmMBmXuFOikhQLIBUn6uFg81SwLMOAUgodJF14SOBOCMdU04gDoYi0WOJJHD144TL32z4yDqCW3dnkQg==}

  '@types/react@18.2.47':
    resolution: {integrity: sha512-xquNkkOirwyCgoClNk85BjP+aqnIS+ckAJ8i37gAbDs14jfW/J23f2GItAf33oiUPQnqNMALiFeoM9Y5mbjpVQ==}

  '@types/react@18.3.3':
    resolution: {integrity: sha512-hti/R0pS0q1/xx+TsI73XIqk26eBsISZ2R0wUijXIngRK9R/e7Xw/cXVxQK7R5JjW+SV4zGcn5hXjudkN/pLIw==}

  '@types/scheduler@0.23.0':
    resolution: {integrity: sha512-YIoDCTH3Af6XM5VuwGG/QL/CJqga1Zm3NkU3HZ4ZHK2fRMPYP1VczsTUqtsf43PH/iJNVlPHAo2oWX7BSdB2Hw==}

  '@types/semver@7.5.8':
    resolution: {integrity: sha512-I8EUhyrgfLrcTkzV3TSsGyl1tSuPrEDzr0yd5m90UgNxQkyDXULk3b6MlQqTCpZpNtWe1K0hzclnZkTcLBe2UQ==}

  '@types/webpack@5.28.5':
    resolution: {integrity: sha512-wR87cgvxj3p6D0Crt1r5avwqffqPXUkNlnQ1mjU93G7gCuFjufZR4I6j8cz5g1F1tTYpfOOFvly+cmIQwL9wvw==}

  '@typescript-eslint/eslint-plugin@7.16.1':
    resolution: {integrity: sha512-SxdPak/5bO0EnGktV05+Hq8oatjAYVY3Zh2bye9pGZy6+jwyR3LG3YKkV4YatlsgqXP28BTeVm9pqwJM96vf2A==}
    engines: {node: ^18.18.0 || >=20.0.0}
    peerDependencies:
      '@typescript-eslint/parser': ^7.0.0
      eslint: ^8.56.0
      typescript: '*'
    peerDependenciesMeta:
      typescript:
        optional: true

  '@typescript-eslint/parser@7.16.1':
    resolution: {integrity: sha512-u+1Qx86jfGQ5i4JjK33/FnawZRpsLxRnKzGE6EABZ40KxVT/vWsiZFEBBHjFOljmmV3MBYOHEKi0Jm9hbAOClA==}
    engines: {node: ^18.18.0 || >=20.0.0}
    peerDependencies:
      eslint: ^8.56.0
      typescript: '*'
    peerDependenciesMeta:
      typescript:
        optional: true

  '@typescript-eslint/parser@7.2.0':
    resolution: {integrity: sha512-5FKsVcHTk6TafQKQbuIVkXq58Fnbkd2wDL4LB7AURN7RUOu1utVP+G8+6u3ZhEroW3DF6hyo3ZEXxgKgp4KeCg==}
    engines: {node: ^16.0.0 || >=18.0.0}
    peerDependencies:
      eslint: ^8.56.0
      typescript: '*'
    peerDependenciesMeta:
      typescript:
        optional: true

  '@typescript-eslint/scope-manager@5.62.0':
    resolution: {integrity: sha512-VXuvVvZeQCQb5Zgf4HAxc04q5j+WrNAtNh9OwCsCgpKqESMTu3tF/jhZ3xG6T4NZwWl65Bg8KuS2uEvhSfLl0w==}
    engines: {node: ^12.22.0 || ^14.17.0 || >=16.0.0}

  '@typescript-eslint/scope-manager@7.16.1':
    resolution: {integrity: sha512-nYpyv6ALte18gbMz323RM+vpFpTjfNdyakbf3nsLvF43uF9KeNC289SUEW3QLZ1xPtyINJ1dIsZOuWuSRIWygw==}
    engines: {node: ^18.18.0 || >=20.0.0}

  '@typescript-eslint/scope-manager@7.2.0':
    resolution: {integrity: sha512-Qh976RbQM/fYtjx9hs4XkayYujB/aPwglw2choHmf3zBjB4qOywWSdt9+KLRdHubGcoSwBnXUH2sR3hkyaERRg==}
    engines: {node: ^16.0.0 || >=18.0.0}

  '@typescript-eslint/type-utils@7.16.1':
    resolution: {integrity: sha512-rbu/H2MWXN4SkjIIyWcmYBjlp55VT+1G3duFOIukTNFxr9PI35pLc2ydwAfejCEitCv4uztA07q0QWanOHC7dA==}
    engines: {node: ^18.18.0 || >=20.0.0}
    peerDependencies:
      eslint: ^8.56.0
      typescript: '*'
    peerDependenciesMeta:
      typescript:
        optional: true

  '@typescript-eslint/types@5.62.0':
    resolution: {integrity: sha512-87NVngcbVXUahrRTqIK27gD2t5Cu1yuCXxbLcFtCzZGlfyVWWh8mLHkoxzjsB6DDNnvdL+fW8MiwPEJyGJQDgQ==}
    engines: {node: ^12.22.0 || ^14.17.0 || >=16.0.0}

  '@typescript-eslint/types@7.16.1':
    resolution: {integrity: sha512-AQn9XqCzUXd4bAVEsAXM/Izk11Wx2u4H3BAfQVhSfzfDOm/wAON9nP7J5rpkCxts7E5TELmN845xTUCQrD1xIQ==}
    engines: {node: ^18.18.0 || >=20.0.0}

  '@typescript-eslint/types@7.2.0':
    resolution: {integrity: sha512-XFtUHPI/abFhm4cbCDc5Ykc8npOKBSJePY3a3s+lwumt7XWJuzP5cZcfZ610MIPHjQjNsOLlYK8ASPaNG8UiyA==}
    engines: {node: ^16.0.0 || >=18.0.0}

  '@typescript-eslint/typescript-estree@5.62.0':
    resolution: {integrity: sha512-CmcQ6uY7b9y694lKdRB8FEel7JbU/40iSAPomu++SjLMntB+2Leay2LO6i8VnJk58MtE9/nQSFIH6jpyRWyYzA==}
    engines: {node: ^12.22.0 || ^14.17.0 || >=16.0.0}
    peerDependencies:
      typescript: '*'
    peerDependenciesMeta:
      typescript:
        optional: true

  '@typescript-eslint/typescript-estree@7.16.1':
    resolution: {integrity: sha512-0vFPk8tMjj6apaAZ1HlwM8w7jbghC8jc1aRNJG5vN8Ym5miyhTQGMqU++kuBFDNKe9NcPeZ6x0zfSzV8xC1UlQ==}
    engines: {node: ^18.18.0 || >=20.0.0}
    peerDependencies:
      typescript: '*'
    peerDependenciesMeta:
      typescript:
        optional: true

  '@typescript-eslint/typescript-estree@7.2.0':
    resolution: {integrity: sha512-cyxS5WQQCoBwSakpMrvMXuMDEbhOo9bNHHrNcEWis6XHx6KF518tkF1wBvKIn/tpq5ZpUYK7Bdklu8qY0MsFIA==}
    engines: {node: ^16.0.0 || >=18.0.0}
    peerDependencies:
      typescript: '*'
    peerDependenciesMeta:
      typescript:
        optional: true

  '@typescript-eslint/utils@5.62.0':
    resolution: {integrity: sha512-n8oxjeb5aIbPFEtmQxQYOLI0i9n5ySBEY/ZEHHZqKQSFnxio1rv6dthascc9dLuwrL0RC5mPCxB7vnAVGAYWAQ==}
    engines: {node: ^12.22.0 || ^14.17.0 || >=16.0.0}
    peerDependencies:
      eslint: ^6.0.0 || ^7.0.0 || ^8.0.0

  '@typescript-eslint/utils@7.16.1':
    resolution: {integrity: sha512-WrFM8nzCowV0he0RlkotGDujx78xudsxnGMBHI88l5J8wEhED6yBwaSLP99ygfrzAjsQvcYQ94quDwI0d7E1fA==}
    engines: {node: ^18.18.0 || >=20.0.0}
    peerDependencies:
      eslint: ^8.56.0

  '@typescript-eslint/visitor-keys@5.62.0':
    resolution: {integrity: sha512-07ny+LHRzQXepkGg6w0mFY41fVUNBrL2Roj/++7V1txKugfjm/Ci/qSND03r2RhlJhJYMcTn9AhhSSqQp0Ysyw==}
    engines: {node: ^12.22.0 || ^14.17.0 || >=16.0.0}

  '@typescript-eslint/visitor-keys@7.16.1':
    resolution: {integrity: sha512-Qlzzx4sE4u3FsHTPQAAQFJFNOuqtuY0LFrZHwQ8IHK705XxBiWOFkfKRWu6niB7hwfgnwIpO4jTC75ozW1PHWg==}
    engines: {node: ^18.18.0 || >=20.0.0}

  '@typescript-eslint/visitor-keys@7.2.0':
    resolution: {integrity: sha512-c6EIQRHhcpl6+tO8EMR+kjkkV+ugUNXOmeASA1rlzkd8EPIriavpWoiEz1HR/VLhbVIdhqnV6E7JZm00cBDx2A==}
    engines: {node: ^16.0.0 || >=18.0.0}

  '@ungap/structured-clone@1.2.0':
    resolution: {integrity: sha512-zuVdFrMJiuCDQUMCzQaD6KL28MjnqqN8XnAqiEq9PNm/hCPTSGfrXCOfwj1ow4LFb/tNymJPwsNbVePc1xFqrQ==}

  '@vitejs/plugin-react@4.3.1':
    resolution: {integrity: sha512-m/V2syj5CuVnaxcUJOQRel/Wr31FFXRFlnOoq1TVtkCxsY5veGMTEmpWHndrhB2U8ScHtCQB1e+4hWYExQc6Lg==}
    engines: {node: ^14.18.0 || >=16.0.0}
    peerDependencies:
      vite: ^4.2.0 || ^5.0.0

  '@vitest/coverage-istanbul@1.6.0':
    resolution: {integrity: sha512-h/BwpXehkkS0qsNCS00QxiupAqVkNi0WT19BR0dQvlge5oHghoSVLx63fABYFoKxVb7Ue7+k6V2KokmQ1zdMpg==}
    peerDependencies:
      vitest: 1.6.0

  '@vitest/coverage-v8@1.6.0':
    resolution: {integrity: sha512-KvapcbMY/8GYIG0rlwwOKCVNRc0OL20rrhFkg/CHNzncV03TE2XWvO5w9uZYoxNiMEBacAJt3unSOiZ7svePew==}
    peerDependencies:
      vitest: 1.6.0

  '@vitest/expect@1.6.0':
    resolution: {integrity: sha512-ixEvFVQjycy/oNgHjqsL6AZCDduC+tflRluaHIzKIsdbzkLn2U/iBnVeJwB6HsIjQBdfMR8Z0tRxKUsvFJEeWQ==}

  '@vitest/runner@1.6.0':
    resolution: {integrity: sha512-P4xgwPjwesuBiHisAVz/LSSZtDjOTPYZVmNAnpHHSR6ONrf8eCJOFRvUwdHn30F5M1fxhqtl7QZQUk2dprIXAg==}

  '@vitest/snapshot@1.6.0':
    resolution: {integrity: sha512-+Hx43f8Chus+DCmygqqfetcAZrDJwvTj0ymqjQq4CvmpKFSTVteEOBzCusu1x2tt4OJcvBflyHUE0DZSLgEMtQ==}

  '@vitest/spy@1.6.0':
    resolution: {integrity: sha512-leUTap6B/cqi/bQkXUu6bQV5TZPx7pmMBKBQiI0rJA8c3pB56ZsaTbREnF7CJfmvAS4V2cXIBAh/3rVwrrCYgw==}

  '@vitest/ui@1.6.0':
    resolution: {integrity: sha512-k3Lyo+ONLOgylctiGovRKy7V4+dIN2yxstX3eY5cWFXH6WP+ooVX79YSyi0GagdTQzLmT43BF27T0s6dOIPBXA==}
    peerDependencies:
      vitest: 1.6.0

  '@vitest/utils@1.6.0':
    resolution: {integrity: sha512-21cPiuGMoMZwiOHa2i4LXkMkMkCGzA+MVFV70jRwHo95dL4x/ts5GZhML1QWuy7yfp3WzK3lRvZi3JnXTYqrBw==}

  '@webassemblyjs/ast@1.12.1':
    resolution: {integrity: sha512-EKfMUOPRRUTy5UII4qJDGPpqfwjOmZ5jeGFwid9mnoqIFK+e0vqoi1qH56JpmZSzEL53jKnNzScdmftJyG5xWg==}

  '@webassemblyjs/floating-point-hex-parser@1.11.6':
    resolution: {integrity: sha512-ejAj9hfRJ2XMsNHk/v6Fu2dGS+i4UaXBXGemOfQ/JfQ6mdQg/WXtwleQRLLS4OvfDhv8rYnVwH27YJLMyYsxhw==}

  '@webassemblyjs/helper-api-error@1.11.6':
    resolution: {integrity: sha512-o0YkoP4pVu4rN8aTJgAyj9hC2Sv5UlkzCHhxqWj8butaLvnpdc2jOwh4ewE6CX0txSfLn/UYaV/pheS2Txg//Q==}

  '@webassemblyjs/helper-buffer@1.12.1':
    resolution: {integrity: sha512-nzJwQw99DNDKr9BVCOZcLuJJUlqkJh+kVzVl6Fmq/tI5ZtEyWT1KZMyOXltXLZJmDtvLCDgwsyrkohEtopTXCw==}

  '@webassemblyjs/helper-numbers@1.11.6':
    resolution: {integrity: sha512-vUIhZ8LZoIWHBohiEObxVm6hwP034jwmc9kuq5GdHZH0wiLVLIPcMCdpJzG4C11cHoQ25TFIQj9kaVADVX7N3g==}

  '@webassemblyjs/helper-wasm-bytecode@1.11.6':
    resolution: {integrity: sha512-sFFHKwcmBprO9e7Icf0+gddyWYDViL8bpPjJJl0WHxCdETktXdmtWLGVzoHbqUcY4Be1LkNfwTmXOJUFZYSJdA==}

  '@webassemblyjs/helper-wasm-section@1.12.1':
    resolution: {integrity: sha512-Jif4vfB6FJlUlSbgEMHUyk1j234GTNG9dBJ4XJdOySoj518Xj0oGsNi59cUQF4RRMS9ouBUxDDdyBVfPTypa5g==}

  '@webassemblyjs/ieee754@1.11.6':
    resolution: {integrity: sha512-LM4p2csPNvbij6U1f19v6WR56QZ8JcHg3QIJTlSwzFcmx6WSORicYj6I63f9yU1kEUtrpG+kjkiIAkevHpDXrg==}

  '@webassemblyjs/leb128@1.11.6':
    resolution: {integrity: sha512-m7a0FhE67DQXgouf1tbN5XQcdWoNgaAuoULHIfGFIEVKA6tu/edls6XnIlkmS6FrXAquJRPni3ZZKjw6FSPjPQ==}

  '@webassemblyjs/utf8@1.11.6':
    resolution: {integrity: sha512-vtXf2wTQ3+up9Zsg8sa2yWiQpzSsMyXj0qViVP6xKGCUT8p8YJ6HqI7l5eCnWx1T/FYdsv07HQs2wTFbbof/RA==}

  '@webassemblyjs/wasm-edit@1.12.1':
    resolution: {integrity: sha512-1DuwbVvADvS5mGnXbE+c9NfA8QRcZ6iKquqjjmR10k6o+zzsRVesil54DKexiowcFCPdr/Q0qaMgB01+SQ1u6g==}

  '@webassemblyjs/wasm-gen@1.12.1':
    resolution: {integrity: sha512-TDq4Ojh9fcohAw6OIMXqiIcTq5KUXTGRkVxbSo1hQnSy6lAM5GSdfwWeSxpAo0YzgsgF182E/U0mDNhuA0tW7w==}

  '@webassemblyjs/wasm-opt@1.12.1':
    resolution: {integrity: sha512-Jg99j/2gG2iaz3hijw857AVYekZe2SAskcqlWIZXjji5WStnOpVoat3gQfT/Q5tb2djnCjBtMocY/Su1GfxPBg==}

  '@webassemblyjs/wasm-parser@1.12.1':
    resolution: {integrity: sha512-xikIi7c2FHXysxXe3COrVUPSheuBtpcfhbpFj4gmu7KRLYOzANztwUU0IbsqvMqzuNK2+glRGWCEqZo1WCLyAQ==}

  '@webassemblyjs/wast-printer@1.12.1':
    resolution: {integrity: sha512-+X4WAlOisVWQMikjbcvY2e0rwPsKQ9F688lksZhBcPycBBuii3O7m8FACbDMWDojpAqvjIncrG8J0XHKyQfVeA==}

  '@xtuc/ieee754@1.2.0':
    resolution: {integrity: sha512-DX8nKgqcGwsc0eJSqYt5lwP4DH5FlHnmuWWBRy7X0NcaGR0ZtuyeESgMwTYVEtxmsNGY+qit4QYT/MIYTOTPeA==}

  '@xtuc/long@4.2.2':
    resolution: {integrity: sha512-NuHqBY1PB/D8xU6s/thBgOAiAP7HOYDQ32+BFZILJ8ivkUkAHQnWfn6WhL79Owj1qmUnoN/YPhktdIoucipkAQ==}

  abbrev@2.0.0:
    resolution: {integrity: sha512-6/mh1E2u2YgEsCHdY0Yx5oW+61gZU+1vXaoiHHrpKeuRNNgFvS+/jrwHiQhB5apAf5oB7UB7E19ol2R2LKH8hQ==}
    engines: {node: ^14.17.0 || ^16.13.0 || >=18.0.0}

  accepts@1.3.8:
    resolution: {integrity: sha512-PYAthTa2m2VKxuvSD3DPC/Gy+U+sOA1LAuT8mkmRuvw+NACSaeXEQ+NHcVF7rONl6qcaxV3Uuemwawk+7+SJLw==}
    engines: {node: '>= 0.6'}

  acorn-import-attributes@1.9.5:
    resolution: {integrity: sha512-n02Vykv5uA3eHGM/Z2dQrcD56kL8TyDb2p1+0P83PClMnC/nc+anbQRhIOWnSq4Ke/KvDPrY3C9hDtC/A3eHnQ==}
    peerDependencies:
      acorn: ^8

  acorn-jsx@5.3.2:
    resolution: {integrity: sha512-rq9s+JNhf0IChjtDXxllJ7g41oZk5SlXtp0LHwyA5cejwn7vKmKp4pPri6YEePv2PU65sAsegbXtIinmDFDXgQ==}
    peerDependencies:
      acorn: ^6.0.0 || ^7.0.0 || ^8.0.0

  acorn-walk@8.3.3:
    resolution: {integrity: sha512-MxXdReSRhGO7VlFe1bRG/oI7/mdLV9B9JJT0N8vZOhF7gFRR5l3M8W9G8JxmKV+JC5mGqJ0QvqfSOLsCPa4nUw==}
    engines: {node: '>=0.4.0'}

  acorn@8.12.1:
    resolution: {integrity: sha512-tcpGyI9zbizT9JbV6oYE477V6mTlXvvi0T0G3SNIYE2apm/G5huBa1+K89VGeovbg+jycCrfhl3ADxErOuO6Jg==}
    engines: {node: '>=0.4.0'}
    hasBin: true

  agent-base@7.1.1:
    resolution: {integrity: sha512-H0TSyFNDMomMNJQBn8wFV5YC/2eJ+VXECwOadZJT554xP6cODZHPX3H9QMQECxvrgiSOP1pHjy1sMWQVYJOUOA==}
    engines: {node: '>= 14'}

  ajv-keywords@3.5.2:
    resolution: {integrity: sha512-5p6WTN0DdTGVQk6VjcEju19IgaHudalcfabD7yhDGeA6bcQnmL+CpveLJq/3hvfwd1aof6L386Ougkx6RfyMIQ==}
    peerDependencies:
      ajv: ^6.9.1

  ajv@6.12.6:
    resolution: {integrity: sha512-j3fVLgvTo527anyYyJOGTYJbG+vnnQYvE0m5mmkc1TK+nxAppkCLMIL0aZ4dblVCNoGShhm+kzE4ZUykBoMg4g==}

  ansi-regex@5.0.1:
    resolution: {integrity: sha512-quJQXlTSUGL2LH9SUXo8VwsY4soanhgo6LNSm84E1LBcE8s3O0wpdiRzyR9z/ZZJMlMWv37qOOb9pdJlMUEKFQ==}
    engines: {node: '>=8'}

  ansi-regex@6.0.1:
    resolution: {integrity: sha512-n5M855fKb2SsfMIiFFoVrABHJC8QtHwVx+mHWP3QcEqBHYienj5dHSgjbxtC0WEZXYt4wcD6zrQElDPhFuZgfA==}
    engines: {node: '>=12'}

  ansi-styles@3.2.1:
    resolution: {integrity: sha512-VT0ZI6kZRdTh8YyJw3SMbYm/u+NqfsAxEpWO0Pf9sq8/e94WxxOpPKx9FR1FlyCtOVDNOQ+8ntlqFxiRc+r5qA==}
    engines: {node: '>=4'}

  ansi-styles@4.3.0:
    resolution: {integrity: sha512-zbB9rCJAT1rbjiVDb2hqKFHNYLxgtk8NURxZ3IZwD3F6NtxbXZQCnnSi1Lkx+IDohdPlFp222wVALIheZJQSEg==}
    engines: {node: '>=8'}

  ansi-styles@5.2.0:
    resolution: {integrity: sha512-Cxwpt2SfTzTtXcfOlzGEee8O+c+MmUgGrNiBcXnuWxuFJHe6a5Hz7qwhwe5OgaSYI0IJvkLqWX1ASG+cJOkEiA==}
    engines: {node: '>=10'}

  ansi-styles@6.2.1:
    resolution: {integrity: sha512-bN798gFfQX+viw3R7yrGWRqnrN2oRkEkUjjl4JNn4E8GxxbjtG3FbrEIIY3l8/hrwUwIeCZvi4QuOTP4MErVug==}
    engines: {node: '>=12'}

  any-promise@1.3.0:
    resolution: {integrity: sha512-7UvmKalWRt1wgjL1RrGxoSJW/0QZFIegpeGvZG9kjp8vrRu55XTHbwnqq2GpXm9uLbcuhxm3IqX9OB4MZR1b2A==}

  anymatch@3.1.3:
    resolution: {integrity: sha512-KMReFUr0B4t+D+OBkjR3KYqvocp2XaSzO55UcB6mgQMd3KbcE+mWTyvVV7D/zsdEbNnV6acZUutkiHQXvTr1Rw==}
    engines: {node: '>= 8'}

  arg@5.0.2:
    resolution: {integrity: sha512-PYjyFOLKQ9y57JvQ6QLo8dAgNqswh8M1RMJYdQduT6xbWSgK36P/Z/v+p888pM69jMMfS8Xd8F6I1kQ/I9HUGg==}

  argparse@2.0.1:
    resolution: {integrity: sha512-8+9WqebbFzpX9OR+Wa6O29asIogeRMzcGtAINdpMHHyAg10f05aSFVBbcEqGf/PXw1EjAZ+q2/bEBg3DvurK3Q==}

  aria-hidden@1.2.4:
    resolution: {integrity: sha512-y+CcFFwelSXpLZk/7fMB2mUbGtX9lKycf1MWJ7CaTIERyitVlyQx6C+sxcROU2BAJ24OiZyK+8wj2i8AlBoS3A==}
    engines: {node: '>=10'}

  aria-query@5.1.3:
    resolution: {integrity: sha512-R5iJ5lkuHybztUfuOAznmboyjWq8O6sqNqtK7CLOqdydi54VNbORp49mb14KbWgG1QD3JFO9hJdZ+y4KutfdOQ==}

  aria-query@5.3.0:
    resolution: {integrity: sha512-b0P0sZPKtyu8HkeRAfCq0IfURZK+SuwMjY1UXGBU27wpAiTwQAIlq56IbIO+ytk/JjS1fMR14ee5WBBfKi5J6A==}

  array-buffer-byte-length@1.0.1:
    resolution: {integrity: sha512-ahC5W1xgou+KTXix4sAO8Ki12Q+jf4i0+tmk3sC+zgcynshkHxzpXdImBehiUYKKKDwvfFiJl1tZt6ewscS1Mg==}
    engines: {node: '>= 0.4'}

  array-includes@3.1.8:
    resolution: {integrity: sha512-itaWrbYbqpGXkGhZPGUulwnhVf5Hpy1xiCFsGqyIGglbBxmG5vSjxQen3/WGOjPpNEv1RtBLKxbmVXm8HpJStQ==}
    engines: {node: '>= 0.4'}

  array-union@2.1.0:
    resolution: {integrity: sha512-HGyxoOTYUyCM6stUe6EJgnd4EoewAI7zMdfqO+kGjnlZmBDz/cR5pf8r/cR4Wq60sL/p0IkcjUEEPwS3GFrIyw==}
    engines: {node: '>=8'}

  array.prototype.findlast@1.2.5:
    resolution: {integrity: sha512-CVvd6FHg1Z3POpBLxO6E6zr+rSKEQ9L6rZHAaY7lLfhKsWYUBBOuMs0e9o24oopj6H+geRCX0YJ+TJLBK2eHyQ==}
    engines: {node: '>= 0.4'}

  array.prototype.findlastindex@1.2.5:
    resolution: {integrity: sha512-zfETvRFA8o7EiNn++N5f/kaCw221hrpGsDmcpndVupkPzEc1Wuf3VgC0qby1BbHs7f5DVYjgtEU2LLh5bqeGfQ==}
    engines: {node: '>= 0.4'}

  array.prototype.flat@1.3.2:
    resolution: {integrity: sha512-djYB+Zx2vLewY8RWlNCUdHjDXs2XOgm602S9E7P/UpHgfeHL00cRiIF+IN/G/aUJ7kGPb6yO/ErDI5V2s8iycA==}
    engines: {node: '>= 0.4'}

  array.prototype.flatmap@1.3.2:
    resolution: {integrity: sha512-Ewyx0c9PmpcsByhSW4r+9zDU7sGjFc86qf/kKtuSCRdhfbk0SNLLkaT5qvcHnRGgc5NP/ly/y+qkXkqONX54CQ==}
    engines: {node: '>= 0.4'}

  array.prototype.toreversed@1.1.2:
    resolution: {integrity: sha512-wwDCoT4Ck4Cz7sLtgUmzR5UV3YF5mFHUlbChCzZBQZ+0m2cl/DH3tKgvphv1nKgFsJ48oCSg6p91q2Vm0I/ZMA==}

  array.prototype.tosorted@1.1.4:
    resolution: {integrity: sha512-p6Fx8B7b7ZhL/gmUsAy0D15WhvDccw3mnGNbZpi3pmeJdxtWsj2jEaI4Y6oo3XiHfzuSgPwKc04MYt6KgvC/wA==}
    engines: {node: '>= 0.4'}

  arraybuffer.prototype.slice@1.0.3:
    resolution: {integrity: sha512-bMxMKAjg13EBSVscxTaYA4mRc5t1UAXa2kXiGTNfZ079HIWXEkKmkgFrh/nJqamaLSrXO5H4WFFkPEaLJWbs3A==}
    engines: {node: '>= 0.4'}

  assertion-error@1.1.0:
    resolution: {integrity: sha512-jgsaNduz+ndvGyFt3uSuWqvy4lCnIJiovtouQN5JZHOKCS2QuhEdbcQHFhVksz2N2U9hXJo8odG7ETyWlEeuDw==}

  ast-types-flow@0.0.8:
    resolution: {integrity: sha512-OH/2E5Fg20h2aPrbe+QL8JZQFko0YZaF+j4mnQ7BGhfavO7OpSLa8a0y9sBwomHdSbkhTS8TQNayBfnW5DwbvQ==}

  asynckit@0.4.0:
    resolution: {integrity: sha512-Oei9OH4tRh0YqU3GxhX79dM/mwVgvbZJaSNaRk+bshkj0S5cfHcgYakreBjrHwatXKbz+IoIdYLxrKim2MjW0Q==}

  autoprefixer@10.4.14:
    resolution: {integrity: sha512-FQzyfOsTlwVzjHxKEqRIAdJx9niO6VCBCoEwax/VLSoQF29ggECcPuBqUMZ+u8jCZOPSy8b8/8KnuFbp0SaFZQ==}
    engines: {node: ^10 || ^12 || >=14}
    hasBin: true
    peerDependencies:
      postcss: ^8.1.0

  available-typed-arrays@1.0.7:
    resolution: {integrity: sha512-wvUjBtSGN7+7SjNpq/9M2Tg350UZD3q62IFZLbRAR1bSMlCo1ZaeW+BJ+D090e4hIIZLBcTDWe4Mh4jvUDajzQ==}
    engines: {node: '>= 0.4'}

  axe-core@4.9.1:
    resolution: {integrity: sha512-QbUdXJVTpvUTHU7871ppZkdOLBeGUKBQWHkHrvN2V9IQWGMt61zf3B45BtzjxEJzYuj0JBjBZP/hmYS/R9pmAw==}
    engines: {node: '>=4'}

  axobject-query@3.1.1:
    resolution: {integrity: sha512-goKlv8DZrK9hUh975fnHzhNIO4jUnFCfv/dszV5VwUGDFjI6vQ2VwoyjYjYNEbBE8AH87TduWP5uyDR1D+Iteg==}

  balanced-match@1.0.2:
    resolution: {integrity: sha512-3oSeUO0TMV67hN1AmbXsK4yaqU7tjiHlbxRDZOpH0KW9+CeX4bRAaX0Anxt0tx2MrpRpWwQaPwIlISEJhYU5Pw==}

  base64-js@1.5.1:
    resolution: {integrity: sha512-AKpaYlHn8t4SVbOHCy+b5+KKgvR4vrsD8vbvrbiQJps7fKDTkjkDry6ji0rUJjC0kzbNePLwzxq8iypo41qeWA==}

  base64id@2.0.0:
    resolution: {integrity: sha512-lGe34o6EHj9y3Kts9R4ZYs/Gr+6N7MCaMlIFA3F1R2O5/m7K06AxfSeO5530PEERE6/WyEg3lsuyw4GHlPZHog==}
    engines: {node: ^4.5.0 || >= 5.9}

  binary-extensions@2.3.0:
    resolution: {integrity: sha512-Ceh+7ox5qe7LJuLHoY0feh3pHuUDHAcRUeyL2VYghZwfpkNIy/+8Ocg0a3UuSoYzavmylwuLWQOf3hl0jjMMIw==}
    engines: {node: '>=8'}

  bl@4.1.0:
    resolution: {integrity: sha512-1W07cM9gS6DcLperZfFSj+bWLtaPGSOHWhPiGzXmvVJbRLdG82sH/Kn8EtW1VqWVA54AKf2h5k5BbnIbwF3h6w==}

  brace-expansion@1.1.11:
    resolution: {integrity: sha512-iCuPHDFgrHX7H2vEI/5xpz07zSHB00TpugqhmYtVmMO6518mCuRMoOYFldEBl0g187ufozdaHgWKcYFb61qGiA==}

  brace-expansion@2.0.1:
    resolution: {integrity: sha512-XnAIvQ8eM+kC6aULx6wuQiwVsnzsi9d3WxzV3FpWTGA19F621kwdbsAcFKXgKUHZWsy+mY6iL1sHTxWEFCytDA==}

  braces@3.0.3:
    resolution: {integrity: sha512-yQbXgO/OSZVD2IsiLlro+7Hf6Q18EJrKSEsdoMzKePKXct3gvD8oLcOQdIzGupr5Fj+EDe8gO/lxc1BzfMpxvA==}
    engines: {node: '>=8'}

  browserslist@4.23.2:
    resolution: {integrity: sha512-qkqSyistMYdxAcw+CzbZwlBy8AGmS/eEWs+sEV5TnLRGDOL+C5M2EnH6tlZyg0YoAxGJAFKh61En9BR941GnHA==}
    engines: {node: ^6 || ^7 || ^8 || ^9 || ^10 || ^11 || ^12 || >=13.7}
    hasBin: true

  buffer-from@1.1.2:
    resolution: {integrity: sha512-E+XQCRwSbaaiChtv6k6Dwgc+bx+Bs6vuKJHHl5kox/BaKbhiXzqQOwK4cO22yElGp2OCmjwVhT3HmxgyPGnJfQ==}

  buffer@5.7.1:
    resolution: {integrity: sha512-EHcyIPBQ4BSGlvjB16k5KgAJ27CIsHY/2JBmCRReo48y9rQ3MaUzWX3KVlBa4U7MyX02HdVj0K7C3WaB3ju7FQ==}

  builtin-modules@3.3.0:
    resolution: {integrity: sha512-zhaCDicdLuWN5UbN5IMnFqNMhNfo919sH85y2/ea+5Yg9TsTkeZxpL+JLbp6cgYFS4sRLp3YV4S6yDuqVWHYOw==}
    engines: {node: '>=6'}

  busboy@1.6.0:
    resolution: {integrity: sha512-8SFQbg/0hQ9xy3UNTB0YEnsNBbWfhf7RtnzpL7TkBiTBRfrQ9Fxcnz7VJsleJpyp6rVLvXiuORqjlHi5q+PYuA==}
    engines: {node: '>=10.16.0'}

  cac@6.7.14:
    resolution: {integrity: sha512-b6Ilus+c3RrdDk+JhLKUAQfzzgLEPy6wcXqS7f/xe1EETvsDP6GORG7SFuOs6cID5YkqchW/LXZbX5bc8j7ZcQ==}
    engines: {node: '>=8'}

  call-bind@1.0.7:
    resolution: {integrity: sha512-GHTSNSYICQ7scH7sZ+M2rFopRoLh8t2bLSW6BbgrtLsahOIB5iyAVJf9GjWK3cYTDaMj4XdBpM1cA6pIS0Kv2w==}
    engines: {node: '>= 0.4'}

  callsites@3.1.0:
    resolution: {integrity: sha512-P8BjAsXvZS+VIDUI11hHCQEv74YT67YUi5JJFNWIqL235sBmjX4+qx9Muvls5ivyNENctx46xQLQ3aTuE7ssaQ==}
    engines: {node: '>=6'}

  camelcase-css@2.0.1:
    resolution: {integrity: sha512-QOSvevhslijgYwRx6Rv7zKdMF8lbRmx+uQGx2+vDc+KI/eBnsy9kit5aj23AgGu3pa4t9AgwbnXWqS+iOY+2aA==}
    engines: {node: '>= 6'}

  caniuse-lite@1.0.30001642:
    resolution: {integrity: sha512-3XQ0DoRgLijXJErLSl+bLnJ+Et4KqV1PY6JJBGAFlsNsz31zeAIncyeZfLCabHK/jtSh+671RM9YMldxjUPZtA==}

  chai@4.4.1:
    resolution: {integrity: sha512-13sOfMv2+DWduEU+/xbun3LScLoqN17nBeTLUsmDfKdoiC1fr0n9PU4guu4AhRcOVFk/sW8LyZWHuhWtQZiF+g==}
    engines: {node: '>=4'}

  chalk@2.4.2:
    resolution: {integrity: sha512-Mti+f9lpJNcwF4tWV8/OrTTtF1gZi+f8FqlyAdouralcFWFQWF2+NgCHShjkCb+IFBLq9buZwE1xckQU4peSuQ==}
    engines: {node: '>=4'}

  chalk@3.0.0:
    resolution: {integrity: sha512-4D3B6Wf41KOYRFdszmDqMCGq5VV/uMAB273JILmO+3jAlh8X4qDtdtgCR3fxtbLEMzSx22QdhnDcJvu2u1fVwg==}
    engines: {node: '>=8'}

  chalk@4.1.2:
    resolution: {integrity: sha512-oKnbhFyRIXpUuez8iBMmyEa4nbj4IOQyuhc/wy9kY7/WVPcwIO9VA668Pu8RkO7+0G76SLROeyw9CpQ061i4mA==}
    engines: {node: '>=10'}

  check-error@1.0.3:
    resolution: {integrity: sha512-iKEoDYaRmd1mxM90a2OEfWhjsjPpYPuQ+lMYsoxB126+t8fw7ySEO48nmDg5COTjxDI65/Y2OWpeEHk3ZOe8zg==}

  chokidar@3.5.3:
    resolution: {integrity: sha512-Dr3sfKRP6oTcjf2JmUmFJfeVMvXBdegxB0iVQ5eb2V10uFJUCAS8OByZdVAyVb8xXNz3GjjTgj9kLWsZTqE6kw==}
    engines: {node: '>= 8.10.0'}

  chokidar@3.6.0:
    resolution: {integrity: sha512-7VT13fmjotKpGipCW9JEQAusEPE+Ei8nl6/g4FBAmIm0GOOLMua9NDDo/DWp0ZAxCr3cPq5ZpBqmPAQgDda2Pw==}
    engines: {node: '>= 8.10.0'}

  chrome-trace-event@1.0.4:
    resolution: {integrity: sha512-rNjApaLzuwaOTjCiT8lSDdGN1APCiqkChLMJxJPWLunPAt5fy8xgU9/jNOchV84wfIxrA0lRQB7oCT8jrn/wrQ==}
    engines: {node: '>=6.0'}

  ci-info@4.0.0:
    resolution: {integrity: sha512-TdHqgGf9odd8SXNuxtUBVx8Nv+qZOejE6qyqiy5NtbYYQOeFa6zmHkxlPzmaLxWWHsU6nJmB7AETdVPi+2NBUg==}
    engines: {node: '>=8'}

  class-variance-authority@0.7.0:
    resolution: {integrity: sha512-jFI8IQw4hczaL4ALINxqLEXQbWcNjoSkloa4IaufXCJr6QawJyw7tuRysRsrE8w2p/4gGaxKIt/hX3qz/IbD1A==}

  clean-regexp@1.0.0:
    resolution: {integrity: sha512-GfisEZEJvzKrmGWkvfhgzcz/BllN1USeqD2V6tg14OAOgaCD2Z/PUEuxnAZ/nPvmaHRG7a8y77p1T/IRQ4D1Hw==}
    engines: {node: '>=4'}

  cli-cursor@3.1.0:
    resolution: {integrity: sha512-I/zHAwsKf9FqGoXM4WWRACob9+SNukZTd94DWF57E4toouRulbCxcUh6RKUEOQlYTHJnzkPMySvPNaaSLNfLZw==}
    engines: {node: '>=8'}

  cli-spinners@2.9.2:
    resolution: {integrity: sha512-ywqV+5MmyL4E7ybXgKys4DugZbX0FC6LnwrhjuykIjnK9k8OQacQ7axGKnjDXWNhns0xot3bZI5h55H8yo9cJg==}
    engines: {node: '>=6'}

  client-only@0.0.1:
    resolution: {integrity: sha512-IV3Ou0jSMzZrd3pZ48nLkT9DA7Ag1pnPzaiQhpW7c3RbcqqzvzzVu+L8gfqMp/8IM2MQtSiqaCxrrcfu8I8rMA==}

  clone@1.0.4:
    resolution: {integrity: sha512-JQHZ2QMW6l3aH/j6xCqQThY/9OH4D/9ls34cgkUBiEeocRTU04tHfKPBsUK1PqZCUQM7GiA0IIXJSuXHI64Kbg==}
    engines: {node: '>=0.8'}

  clsx@1.2.1:
    resolution: {integrity: sha512-EcR6r5a8bj6pu3ycsa/E/cKVGuTgZJZdsyUYHOksG/UHIiKfjxzRxYJpyVBwYaQeOvghal9fcc4PidlgzugAQg==}
    engines: {node: '>=6'}

  clsx@2.0.0:
    resolution: {integrity: sha512-rQ1+kcj+ttHG0MKVGBUXwayCCF1oh39BF5COIpRzuCEv8Mwjv0XucrI2ExNTOn9IlLifGClWQcU9BrZORvtw6Q==}
    engines: {node: '>=6'}

  clsx@2.1.0:
    resolution: {integrity: sha512-m3iNNWpd9rl3jvvcBnu70ylMdrXt8Vlq4HYadnU5fwcOtvkSQWPmj7amUcDT2qYI7risszBjI5AUIUox9D16pg==}
    engines: {node: '>=6'}

  clsx@2.1.1:
    resolution: {integrity: sha512-eYm0QWBtUrBWZWG0d386OGAw16Z995PiOVo2B7bjWSbHedGl5e0ZWaq65kOGgUSNesEIDkB9ISbTg/JK9dhCZA==}
    engines: {node: '>=6'}

  color-convert@1.9.3:
    resolution: {integrity: sha512-QfAUtd+vFdAtFQcC8CCyYt1fYWxSqAiK2cSD6zDB8N3cpsEBAvRxp9zOGg6G/SHHJYAT88/az/IuDGALsNVbGg==}

  color-convert@2.0.1:
    resolution: {integrity: sha512-RRECPsj7iu/xb5oKYcsFHSppFNnsj/52OVTRKb4zP5onXwVF3zVmmToNcOfGC+CRDpfK/U584fMg38ZHCaElKQ==}
    engines: {node: '>=7.0.0'}

  color-name@1.1.3:
    resolution: {integrity: sha512-72fSenhMw2HZMTVHeCA9KCmpEIbzWiQsjN+BHcBbS9vr1mtt+vJjPdksIBNUmKAW8TFUDPJK5SUU3QhE9NEXDw==}

  color-name@1.1.4:
    resolution: {integrity: sha512-dOy+3AuW3a2wNbZHIuMZpTcgjGuLU/uBL/ubcZF9OXbDo8ff4O8yVp5Bf0efS8uEoYo5q4Fx7dY9OgQGXgAsQA==}

  combined-stream@1.0.8:
    resolution: {integrity: sha512-FQN4MRfuJeHf7cBbBMJFXhKSDq+2kAArBlmRBvcvFE5BB1HZKXtSFASDhdlz9zOYwxh8lDdnvmMOe/+5cdoEdg==}
    engines: {node: '>= 0.8'}

  commander@10.0.1:
    resolution: {integrity: sha512-y4Mg2tXshplEbSGzx7amzPwKKOCGuoSRP/CjEdwwk0FOGlUbq6lKuoyDZTNZkmxHdJtp54hdfY/JUrdL7Xfdug==}
    engines: {node: '>=14'}

  commander@11.1.0:
    resolution: {integrity: sha512-yPVavfyCcRhmorC7rWlkHn15b4wDVgVmBA7kV4QVBsF7kv/9TKJAbAXVTxvTnwP8HHKjRCJDClKbciiYS7p0DQ==}
    engines: {node: '>=16'}

  commander@2.20.3:
    resolution: {integrity: sha512-GpVkmM8vF2vQUkj2LvZmD35JxeJOLCwJ9cUkugyk2nuhbv3+mJvpLYYt+0+USMxE+oj+ey/lJEnhZw75x/OMcQ==}

  commander@4.1.1:
    resolution: {integrity: sha512-NOKm8xhkzAjzFx8B2v5OAHT+u5pRQc2UCa2Vq9jYL/31o2wi9mxBA7LIFs3sV5VSC49z6pEhfbMULvShKj26WA==}
    engines: {node: '>= 6'}

  concat-map@0.0.1:
    resolution: {integrity: sha512-/Srv4dswyQNBfohGpz9o6Yb3Gz3SrUDqBH5rTuhGR7ahtlbYKnVxw2bCFMRljaA7EXHaXZ8wsHdodFvbkhKmqg==}

  confbox@0.1.7:
    resolution: {integrity: sha512-uJcB/FKZtBMCJpK8MQji6bJHgu1tixKPxRLeGkNzBoOZzpnZUJm0jm2/sBDWcuBx1dYgxV4JU+g5hmNxCyAmdA==}

  config-chain@1.1.13:
    resolution: {integrity: sha512-qj+f8APARXHrM0hraqXYb2/bOVSV4PvJQlNZ/DVj0QrmNM2q2euizkeuVckQ57J+W0mRH6Hvi+k50M4Jul2VRQ==}

  convert-source-map@2.0.0:
    resolution: {integrity: sha512-Kvp459HrV2FEJ1CAsi1Ku+MY3kasH19TFykTz2xWmMeq6bk2NU3XXvfJ+Q61m0xktWwt+1HSYf3JZsTms3aRJg==}

  cookie@0.4.2:
    resolution: {integrity: sha512-aSWTXFzaKWkvHO1Ny/s+ePFpvKsPnjc551iI41v3ny/ow6tBG5Vd+FuqGNhh1LxOmVzOlGUriIlOaokOvhaStA==}
    engines: {node: '>= 0.6'}

  cookie@0.6.0:
    resolution: {integrity: sha512-U71cyTamuh1CRNCfpGY6to28lxvNwPG4Guz/EVjgf3Jmzv0vlDp1atT9eS5dDjMYHucpHbWns6Lwf3BKz6svdw==}
    engines: {node: '>= 0.6'}

  core-js-compat@3.37.1:
    resolution: {integrity: sha512-9TNiImhKvQqSUkOvk/mMRZzOANTiEVC7WaBNhHcKM7x+/5E1l5NvsysR19zuDQScE8k+kfQXWRN3AtS/eOSHpg==}

  cors@2.8.5:
    resolution: {integrity: sha512-KIHbLJqu73RGr/hnbrO9uBeixNGuvSQjul/jdFvS/KFSIH1hWVd1ng7zOHx+YrEfInLG7q4n6GHQ9cDtxv/P6g==}
    engines: {node: '>= 0.10'}

  cross-spawn@7.0.3:
    resolution: {integrity: sha512-iRDPJKUPVEND7dHPO8rkbOnPpyDygcDFtWjpeWNCgy8WP2rXcxXL8TskReQl6OrB2G7+UJrags1q15Fudc7G6w==}
    engines: {node: '>= 8'}

  css.escape@1.5.1:
    resolution: {integrity: sha512-YUifsXXuknHlUsmlgyY0PKzgPOr7/FjCePfHNt0jxm83wHZi44VDMQ7/fGNkjY3/jV1MC+1CmZbaHzugyeRtpg==}

  cssesc@3.0.0:
    resolution: {integrity: sha512-/Tb/JcjK111nNScGob5MNtsntNM1aCNUDipB/TkwZFhyDrrE47SOx/18wF2bbjgc3ZzCSKW1T5nt5EbFoAz/Vg==}
    engines: {node: '>=4'}
    hasBin: true

  cssstyle@4.0.1:
    resolution: {integrity: sha512-8ZYiJ3A/3OkDd093CBT/0UKDWry7ak4BdPTFP2+QEP7cmhouyq/Up709ASSj2cK02BbZiMgk7kYjZNS4QP5qrQ==}
    engines: {node: '>=18'}

  csstype@3.1.3:
    resolution: {integrity: sha512-M1uQkMl8rQK/szD0LNhtqxIPLpimGm8sOBwU7lLnCpSbTyY3yeU1Vc7l4KT5zT4s/yOxHH5O7tIuuLOCnLADRw==}

  d3-array@3.2.4:
    resolution: {integrity: sha512-tdQAmyA18i4J7wprpYq8ClcxZy3SC31QMeByyCFyRt7BVHdREQZ5lpzoe5mFEYZUWe+oq8HBvk9JjpibyEV4Jg==}
    engines: {node: '>=12'}

  d3-color@3.1.0:
    resolution: {integrity: sha512-zg/chbXyeBtMQ1LbD/WSoW2DpC3I0mpmPdW+ynRTj/x2DAWYrIY7qeZIHidozwV24m4iavr15lNwIwLxRmOxhA==}
    engines: {node: '>=12'}

  d3-ease@3.0.1:
    resolution: {integrity: sha512-wR/XK3D3XcLIZwpbvQwQ5fK+8Ykds1ip7A2Txe0yxncXSdq1L9skcG7blcedkOX+ZcgxGAmLX1FrRGbADwzi0w==}
    engines: {node: '>=12'}

  d3-format@3.1.0:
    resolution: {integrity: sha512-YyUI6AEuY/Wpt8KWLgZHsIU86atmikuoOmCfommt0LYHiQSPjvX2AcFc38PX0CBpr2RCyZhjex+NS/LPOv6YqA==}
    engines: {node: '>=12'}

  d3-interpolate@3.0.1:
    resolution: {integrity: sha512-3bYs1rOD33uo8aqJfKP3JWPAibgw8Zm2+L9vBKEHJ2Rg+viTR7o5Mmv5mZcieN+FRYaAOWX5SJATX6k1PWz72g==}
    engines: {node: '>=12'}

  d3-path@3.1.0:
    resolution: {integrity: sha512-p3KP5HCf/bvjBSSKuXid6Zqijx7wIfNW+J/maPs+iwR35at5JCbLUT0LzF1cnjbCHWhqzQTIN2Jpe8pRebIEFQ==}
    engines: {node: '>=12'}

  d3-scale@4.0.2:
    resolution: {integrity: sha512-GZW464g1SH7ag3Y7hXjf8RoUuAFIqklOAq3MRl4OaWabTFJY9PN/E1YklhXLh+OQ3fM9yS2nOkCoS+WLZ6kvxQ==}
    engines: {node: '>=12'}

  d3-shape@3.2.0:
    resolution: {integrity: sha512-SaLBuwGm3MOViRq2ABk3eLoxwZELpH6zhl3FbAoJ7Vm1gofKx6El1Ib5z23NUEhF9AsGl7y+dzLe5Cw2AArGTA==}
    engines: {node: '>=12'}

  d3-time-format@4.1.0:
    resolution: {integrity: sha512-dJxPBlzC7NugB2PDLwo9Q8JiTR3M3e4/XANkreKSUxF8vvXKqm1Yfq4Q5dl8budlunRVlUUaDUgFt7eA8D6NLg==}
    engines: {node: '>=12'}

  d3-time@3.1.0:
    resolution: {integrity: sha512-VqKjzBLejbSMT4IgbmVgDjpkYrNWUYJnbCGo874u7MMKIWsILRX+OpX/gTk8MqjpT1A/c6HY2dCA77ZN0lkQ2Q==}
    engines: {node: '>=12'}

  d3-timer@3.0.1:
    resolution: {integrity: sha512-ndfJ/JxxMd3nw31uyKoY2naivF+r29V+Lc0svZxe1JvvIRmi8hUsrMvdOwgS1o6uBHmiz91geQ0ylPP0aj1VUA==}
    engines: {node: '>=12'}

  damerau-levenshtein@1.0.8:
    resolution: {integrity: sha512-sdQSFB7+llfUcQHUQO3+B8ERRj0Oa4w9POWMI/puGtuf7gFywGmkaLCElnudfTiKZV+NvHqL0ifzdrI8Ro7ESA==}

  data-urls@5.0.0:
    resolution: {integrity: sha512-ZYP5VBHshaDAiVZxjbRVcFJpc+4xGgT0bK3vzy1HLN8jTO975HEbuYzZJcHoQEY5K1a0z8YayJkyVETa08eNTg==}
    engines: {node: '>=18'}

  data-view-buffer@1.0.1:
    resolution: {integrity: sha512-0lht7OugA5x3iJLOWFhWK/5ehONdprk0ISXqVFn/NFrDu+cuc8iADFrGQz5BnRK7LLU3JmkbXSxaqX+/mXYtUA==}
    engines: {node: '>= 0.4'}

  data-view-byte-length@1.0.1:
    resolution: {integrity: sha512-4J7wRJD3ABAzr8wP+OcIcqq2dlUKp4DVflx++hs5h5ZKydWMI6/D/fAot+yh6g2tHh8fLFTvNOaVN357NvSrOQ==}
    engines: {node: '>= 0.4'}

  data-view-byte-offset@1.0.0:
    resolution: {integrity: sha512-t/Ygsytq+R995EJ5PZlD4Cu56sWa8InXySaViRzw9apusqsOO2bQP+SbYzAhR0pFKoB+43lYy8rWban9JSuXnA==}
    engines: {node: '>= 0.4'}

  date-fns@3.6.0:
    resolution: {integrity: sha512-fRHTG8g/Gif+kSh50gaGEdToemgfj74aRX3swtiouboip5JDLAyDE9F11nHMIcvOaXeOC6D7SpNhi7uFyB7Uww==}

  debounce@2.0.0:
    resolution: {integrity: sha512-xRetU6gL1VJbs85Mc4FoEGSjQxzpdxRyFhe3lmWFyy2EzydIcD4xzUvRJMD+NPDfMwKNhxa3PvsIOU32luIWeA==}
    engines: {node: '>=18'}

  debug@3.2.7:
    resolution: {integrity: sha512-CFjzYYAi4ThfiQvizrFQevTTXHtnCqWfe7x1AhgEscTz6ZbLbfoLRLPugTQyBth6f8ZERVUSyWHFD/7Wu4t1XQ==}
    peerDependencies:
      supports-color: '*'
    peerDependenciesMeta:
      supports-color:
        optional: true

  debug@4.3.5:
    resolution: {integrity: sha512-pt0bNEmneDIvdL1Xsd9oDQ/wrQRkXDT4AUWlNZNPKvW5x/jyO9VFXkJUP07vQ2upmw5PlaITaPKc31jK13V+jg==}
    engines: {node: '>=6.0'}
    peerDependencies:
      supports-color: '*'
    peerDependenciesMeta:
      supports-color:
        optional: true

  decimal.js-light@2.5.1:
    resolution: {integrity: sha512-qIMFpTMZmny+MMIitAB6D7iVPEorVw6YQRWkvarTkT4tBeSLLiHzcwj6q0MmYSFCiVpiqPJTJEYIrpcPzVEIvg==}

  decimal.js@10.4.3:
    resolution: {integrity: sha512-VBBaLc1MgL5XpzgIP7ny5Z6Nx3UrRkIViUkPUdtl9aya5amy3De1gsUUSB1g3+3sExYNjCAsAznmukyxCb1GRA==}

  deep-eql@4.1.4:
    resolution: {integrity: sha512-SUwdGfqdKOwxCPeVYjwSyRpJ7Z+fhpwIAtmCUdZIWZ/YP5R9WAsyuSgpLVDi9bjWoN2LXHNss/dk3urXtdQxGg==}
    engines: {node: '>=6'}

  deep-equal@2.2.3:
    resolution: {integrity: sha512-ZIwpnevOurS8bpT4192sqAowWM76JDKSHYzMLty3BZGSswgq6pBaH3DhCSW5xVAZICZyKdOBPjwww5wfgT/6PA==}
    engines: {node: '>= 0.4'}

  deep-is@0.1.4:
    resolution: {integrity: sha512-oIPzksmTg4/MriiaYGO+okXDT7ztn/w3Eptv/+gSIdMdKsJo0u4CfYNFJPy+4SKMuCqGw2wxnA+URMg3t8a/bQ==}

  deepmerge@4.3.1:
    resolution: {integrity: sha512-3sUqbMEc77XqpdNO7FRyRog+eW3ph+GYCbj+rK+uYyRMuwsVy0rMiVtPn+QJlKFvWP/1PYpapqYn0Me2knFn+A==}
    engines: {node: '>=0.10.0'}

  defaults@1.0.4:
    resolution: {integrity: sha512-eFuaLoy/Rxalv2kr+lqMlUnrDWV+3j4pljOIJgLIhI058IQfWJ7vXhyEIHu+HtC738klGALYxOKDO0bQP3tg8A==}

  define-data-property@1.1.4:
    resolution: {integrity: sha512-rBMvIzlpA8v6E+SJZoo++HAYqsLrkg7MSfIinMPFhmkorw7X+dOXVJQs+QT69zGkzMyfDnIMN2Wid1+NbL3T+A==}
    engines: {node: '>= 0.4'}

  define-properties@1.2.1:
    resolution: {integrity: sha512-8QmQKqEASLd5nx0U1B1okLElbUuuttJ/AnYmRXbbbGDWh6uS208EjD4Xqq/I9wK7u0v6O08XhTWnt5XtEbR6Dg==}
    engines: {node: '>= 0.4'}

  delayed-stream@1.0.0:
    resolution: {integrity: sha512-ZySD7Nf91aLB0RxL4KGrKHBXl7Eds1DAmEdcoVawXnLD7SDhpNgtuII2aAkg7a7QS41jxPSZ17p4VdGnMHk3MQ==}
    engines: {node: '>=0.4.0'}

  dequal@2.0.3:
    resolution: {integrity: sha512-0je+qPKHEMohvfRTCEo3CrPG6cAzAYgmzKyxRiYSSDkS6eGJdyVJm7WaYA5ECaAD9wLB2T4EEeymA5aFVcYXCA==}
    engines: {node: '>=6'}

  detect-node-es@1.1.0:
    resolution: {integrity: sha512-ypdmJU/TbBby2Dxibuv7ZLW3Bs1QEmM7nHjEANfohJLvE0XVujisn1qPJcZxg+qDucsr+bP6fLD1rPS3AhJ7EQ==}

  didyoumean@1.2.2:
    resolution: {integrity: sha512-gxtyfqMg7GKyhQmb056K7M3xszy/myH8w+B4RT+QXBQsvAOdc3XymqDDPHx1BgPgsdAA5SIifona89YtRATDzw==}

  diff-sequences@29.6.3:
    resolution: {integrity: sha512-EjePK1srD3P08o2j4f0ExnylqRs5B9tJjcp9t1krH2qRi8CCdsYfwe9JgSLurFBWwq4uOlipzfk5fHNvwFKr8Q==}
    engines: {node: ^14.15.0 || ^16.10.0 || >=18.0.0}

  dir-glob@3.0.1:
    resolution: {integrity: sha512-WkrWp9GR4KXfKGYzOLmTuGVi1UWFfws377n9cc55/tb6DuqyF6pcQ5AbiHEshaDpY9v6oaSr2XCDidGmMwdzIA==}
    engines: {node: '>=8'}

  dlv@1.1.3:
    resolution: {integrity: sha512-+HlytyjlPKnIG8XuRG8WvmBP8xs8P71y+SKKS6ZXWoEgLuePxtDoUEiH7WkdePWrQ5JBpE6aoVqfZfJUQkjXwA==}

  doctrine@2.1.0:
    resolution: {integrity: sha512-35mSku4ZXK0vfCuHEDAwt55dg2jNajHZ1odvF+8SSr82EsZY4QmXfuWso8oEd8zRhVObSN18aM0CjSdoBX7zIw==}
    engines: {node: '>=0.10.0'}

  doctrine@3.0.0:
    resolution: {integrity: sha512-yS+Q5i3hBf7GBkd4KG8a7eBNNWNGLTaEwwYWUijIYM7zrlYDM0BFXHjjPWlWZ1Rg7UaddZeIDmi9jF3HmqiQ2w==}
    engines: {node: '>=6.0.0'}

  dom-accessibility-api@0.5.16:
    resolution: {integrity: sha512-X7BJ2yElsnOJ30pZF4uIIDfBEVgF4XEBxL9Bxhy6dnrm5hkzqmsWHGTiHqRiITNhMyFLyAiWndIJP7Z1NTteDg==}

  dom-accessibility-api@0.6.3:
    resolution: {integrity: sha512-7ZgogeTnjuHbo+ct10G9Ffp0mif17idi0IyWNVA/wcwcm7NPOD/WEHVP3n7n3MhXqxoIYm8d6MuZohYWIZ4T3w==}

  dom-helpers@5.2.1:
    resolution: {integrity: sha512-nRCa7CK3VTrM2NmGkIy4cbK7IZlgBE/PYMn55rrXefr5xXDP0LdtfPnblFDoVdcAfslJ7or6iqAUnx0CCGIWQA==}

  dom-serializer@2.0.0:
    resolution: {integrity: sha512-wIkAryiqt/nV5EQKqQpo3SToSOV9J0DnbJqwK7Wv/Trc92zIAYZ4FlMu+JPFW1DfGFt81ZTCGgDEabffXeLyJg==}

  domelementtype@2.3.0:
    resolution: {integrity: sha512-OLETBj6w0OsagBwdXnPdN0cnMfF9opN69co+7ZrbfPGrdpPVNBUj02spi6B1N7wChLQiPn4CSH/zJvXw56gmHw==}

  domhandler@5.0.3:
    resolution: {integrity: sha512-cgwlv/1iFQiFnU96XXgROh8xTeetsnJiDsTc7TYCLFd9+/WNkIqPTxiM/8pSd8VIrhXGTf1Ny1q1hquVqDJB5w==}
    engines: {node: '>= 4'}

  domutils@3.1.0:
    resolution: {integrity: sha512-H78uMmQtI2AhgDJjWeQmHwJJ2bLPD3GMmO7Zja/ZZh84wkm+4ut+IUnUdRa8uCGX88DiVx1j6FRe1XfxEgjEZA==}

  dotenv@16.0.3:
    resolution: {integrity: sha512-7GO6HghkA5fYG9TYnNxi14/7K9f5occMlp3zXAuSxn7CKCxt9xbNWG7yF8hTCSUchlfWSe3uLmlPfigevRItzQ==}
    engines: {node: '>=12'}

  eastasianwidth@0.2.0:
    resolution: {integrity: sha512-I88TYZWc9XiYHRQ4/3c5rjjfgkjhLyW2luGIheGERbNQ6OY7yTybanSpDXZa8y7VUP9YmDcYa+eyq4ca7iLqWA==}

  editorconfig@1.0.4:
    resolution: {integrity: sha512-L9Qe08KWTlqYMVvMcTIvMAdl1cDUubzRNYL+WfA4bLDMHe4nemKkpmYzkznE1FwLKu0EEmy6obgQKzMJrg4x9Q==}
    engines: {node: '>=14'}
    hasBin: true

  electron-to-chromium@1.4.830:
    resolution: {integrity: sha512-TrPKKH20HeN0J1LHzsYLs2qwXrp8TF4nHdu4sq61ozGbzMpWhI7iIOPYPPkxeq1azMT9PZ8enPFcftbs/Npcjg==}

  emoji-regex@8.0.0:
    resolution: {integrity: sha512-MSjYzcWNOA0ewAHpz0MxpYFvwg6yjy1NG3xteoqz644VCo/RPgnr1/GGt+ic3iJTzQ8Eu3TdM14SawnVUmGE6A==}

  emoji-regex@9.2.2:
    resolution: {integrity: sha512-L18DaJsXSUk2+42pv8mLs5jJT2hqFkFE4j21wOmgbUqsZ2hL72NsUU785g9RXgo3s0ZNgVl42TiHp3ZtOv/Vyg==}

  engine.io-client@6.5.4:
    resolution: {integrity: sha512-GeZeeRjpD2qf49cZQ0Wvh/8NJNfeXkXXcoGh+F77oEAgo9gUHwT1fCRxSNU+YEEaysOJTnsFHmM5oAcPy4ntvQ==}

  engine.io-parser@5.2.3:
    resolution: {integrity: sha512-HqD3yTBfnBxIrbnM1DoD6Pcq8NECnh8d4As1Qgh0z5Gg3jRRIqijury0CL3ghu/edArpUYiYqQiDUQBIs4np3Q==}
    engines: {node: '>=10.0.0'}

  engine.io@6.5.5:
    resolution: {integrity: sha512-C5Pn8Wk+1vKBoHghJODM63yk8MvrO9EWZUfkAt5HAqIgPE4/8FF0PEGHXtEd40l223+cE5ABWuPzm38PHFXfMA==}
    engines: {node: '>=10.2.0'}

  enhanced-resolve@5.17.0:
    resolution: {integrity: sha512-dwDPwZL0dmye8Txp2gzFmA6sxALaSvdRDjPH0viLcKrtlOL3tw62nWWweVD1SdILDTJrbrL6tdWVN58Wo6U3eA==}
    engines: {node: '>=10.13.0'}

  entities@4.5.0:
    resolution: {integrity: sha512-V0hjH4dGPh9Ao5p0MoRY6BVqtwCjhz6vI5LT8AJ55H+4g9/4vbHx1I54fS0XuclLhDHArPQCiMjDxjaL8fPxhw==}
    engines: {node: '>=0.12'}

  error-ex@1.3.2:
    resolution: {integrity: sha512-7dFHNmqeFSEt2ZBsCriorKnn3Z2pj+fd9kmI6QoWw4//DL+icEBfc0U7qJCisqrTsKTjw4fNFy2pW9OqStD84g==}

  es-abstract@1.23.3:
    resolution: {integrity: sha512-e+HfNH61Bj1X9/jLc5v1owaLYuHdeHHSQlkhCBiTK8rBvKaULl/beGMxwrMXjpYrv4pz22BlY570vVePA2ho4A==}
    engines: {node: '>= 0.4'}

  es-define-property@1.0.0:
    resolution: {integrity: sha512-jxayLKShrEqqzJ0eumQbVhTYQM27CfT1T35+gCgDFoL82JLsXqTJ76zv6A0YLOgEnLUMvLzsDsGIrl8NFpT2gQ==}
    engines: {node: '>= 0.4'}

  es-errors@1.3.0:
    resolution: {integrity: sha512-Zf5H2Kxt2xjTvbJvP2ZWLEICxA6j+hAmMzIlypy4xcBg1vKVnx89Wy0GbS+kf5cwCVFFzdCFh2XSCFNULS6csw==}
    engines: {node: '>= 0.4'}

  es-get-iterator@1.1.3:
    resolution: {integrity: sha512-sPZmqHBe6JIiTfN5q2pEi//TwxmAFHwj/XEuYjTuse78i8KxaqMTTzxPoFKuzRpDpTJ+0NAbpfenkmH2rePtuw==}

  es-iterator-helpers@1.0.19:
    resolution: {integrity: sha512-zoMwbCcH5hwUkKJkT8kDIBZSz9I6mVG//+lDCinLCGov4+r7NIy0ld8o03M0cJxl2spVf6ESYVS6/gpIfq1FFw==}
    engines: {node: '>= 0.4'}

  es-module-lexer@1.5.4:
    resolution: {integrity: sha512-MVNK56NiMrOwitFB7cqDwq0CQutbw+0BvLshJSse0MUNU+y1FC3bUS/AQg7oUng+/wKrrki7JfmwtVHkVfPLlw==}

  es-object-atoms@1.0.0:
    resolution: {integrity: sha512-MZ4iQ6JwHOBQjahnjwaC1ZtIBH+2ohjamzAO3oaHcXYup7qxjF2fixyH+Q71voWHeOkI2q/TnJao/KfXYIZWbw==}
    engines: {node: '>= 0.4'}

  es-set-tostringtag@2.0.3:
    resolution: {integrity: sha512-3T8uNMC3OQTHkFUsFq8r/BwAXLHvU/9O9mE0fBc/MY5iq/8H7ncvO947LmYA6ldWw9Uh8Yhf25zu6n7nML5QWQ==}
    engines: {node: '>= 0.4'}

  es-shim-unscopables@1.0.2:
    resolution: {integrity: sha512-J3yBRXCzDu4ULnQwxyToo/OjdMx6akgVC7K6few0a7F/0wLtmKKN7I73AH5T2836UuXRqN7Qg+IIUw/+YJksRw==}

  es-to-primitive@1.2.1:
    resolution: {integrity: sha512-QCOllgZJtaUo9miYBcLChTUaHNjJF3PYs1VidD7AwiEj1kYxKeQTctLAezAOH5ZKRH0g2IgPn6KwB4IT8iRpvA==}
    engines: {node: '>= 0.4'}

  esbuild@0.19.11:
    resolution: {integrity: sha512-HJ96Hev2hX/6i5cDVwcqiJBBtuo9+FeIJOtZ9W1kA5M6AMJRHUZlpYZ1/SbEwtO0ioNAW8rUooVpC/WehY2SfA==}
    engines: {node: '>=12'}
    hasBin: true

  esbuild@0.21.5:
    resolution: {integrity: sha512-mg3OPMV4hXywwpoDxu3Qda5xCKQi+vCTZq8S9J/EpkhB2HzKXq4SNFZE3+NK93JYxc8VMSep+lOUSC/RVKaBqw==}
    engines: {node: '>=12'}
    hasBin: true

  escalade@3.1.2:
    resolution: {integrity: sha512-ErCHMCae19vR8vQGe50xIsVomy19rg6gFu3+r3jkEO46suLMWBksvVyoGgQV+jOfl84ZSOSlmv6Gxa89PmTGmA==}
    engines: {node: '>=6'}

  escape-string-regexp@1.0.5:
    resolution: {integrity: sha512-vbRorB5FUQWvla16U8R/qgaFIya2qGzwDrNmCZuYKrbdSUMG6I1ZCGQRefkRVhuOkIGVne7BQ35DSfo1qvJqFg==}
    engines: {node: '>=0.8.0'}

  escape-string-regexp@4.0.0:
    resolution: {integrity: sha512-TtpcNJ3XAzx3Gq8sWRzJaVajRs0uVxA2YAkdb1jm2YkPz4G6egUFAyA3n5vtEIZefPk5Wa4UXbKuS5fKkJWdgA==}
    engines: {node: '>=10'}

  eslint-config-next@14.2.4:
    resolution: {integrity: sha512-Qr0wMgG9m6m4uYy2jrYJmyuNlYZzPRQq5Kvb9IDlYwn+7yq6W6sfMNFgb+9guM1KYwuIo6TIaiFhZJ6SnQ/Efw==}
    peerDependencies:
      eslint: ^7.23.0 || ^8.0.0
      typescript: '>=3.3.1'
    peerDependenciesMeta:
      typescript:
        optional: true

  eslint-config-prettier@9.0.0:
    resolution: {integrity: sha512-IcJsTkJae2S35pRsRAwoCE+925rJJStOdkKnLVgtE+tEpqU0EVVM7OqrwxqgptKdX29NUwC82I5pXsGFIgSevw==}
    hasBin: true
    peerDependencies:
      eslint: '>=7.0.0'

  eslint-config-prettier@9.1.0:
    resolution: {integrity: sha512-NSWl5BFQWEPi1j4TjVNItzYV7dZXZ+wP6I6ZhrBGpChQhZRUaElihE9uRRkcbRnNb76UMKDF3r+WTmNcGPKsqw==}
    hasBin: true
    peerDependencies:
      eslint: '>=7.0.0'

  eslint-config-turbo@1.10.12:
    resolution: {integrity: sha512-z3jfh+D7UGYlzMWGh+Kqz++hf8LOE96q3o5R8X4HTjmxaBWlLAWG+0Ounr38h+JLR2TJno0hU9zfzoPNkR9BdA==}
    peerDependencies:
      eslint: '>6.6.0'

  eslint-import-resolver-node@0.3.9:
    resolution: {integrity: sha512-WFj2isz22JahUv+B788TlO3N6zL3nNJGU8CcZbPZvVEkBPaJdCV4vy5wyghty5ROFbCRnm132v8BScu5/1BQ8g==}

  eslint-import-resolver-typescript@3.6.1:
    resolution: {integrity: sha512-xgdptdoi5W3niYeuQxKmzVDTATvLYqhpwmykwsh7f6HIOStGWEIL9iqZgQDF9u9OEzrRwR8no5q2VT+bjAujTg==}
    engines: {node: ^14.18.0 || >=16.0.0}
    peerDependencies:
      eslint: '*'
      eslint-plugin-import: '*'

  eslint-module-utils@2.8.1:
    resolution: {integrity: sha512-rXDXR3h7cs7dy9RNpUlQf80nX31XWJEyGq1tRMo+6GsO5VmTe4UTwtmonAD4ZkAsrfMVDA2wlGJ3790Ys+D49Q==}
    engines: {node: '>=4'}
    peerDependencies:
      '@typescript-eslint/parser': '*'
      eslint: '*'
      eslint-import-resolver-node: '*'
      eslint-import-resolver-typescript: '*'
      eslint-import-resolver-webpack: '*'
    peerDependenciesMeta:
      '@typescript-eslint/parser':
        optional: true
      eslint:
        optional: true
      eslint-import-resolver-node:
        optional: true
      eslint-import-resolver-typescript:
        optional: true
      eslint-import-resolver-webpack:
        optional: true

  eslint-plugin-import@2.29.1:
    resolution: {integrity: sha512-BbPC0cuExzhiMo4Ff1BTVwHpjjv28C5R+btTOGaCRC7UEz801up0JadwkeSk5Ued6TG34uaczuVuH6qyy5YUxw==}
    engines: {node: '>=4'}
    peerDependencies:
      '@typescript-eslint/parser': '*'
      eslint: ^2 || ^3 || ^4 || ^5 || ^6 || ^7.2.0 || ^8
    peerDependenciesMeta:
      '@typescript-eslint/parser':
        optional: true

  eslint-plugin-jsx-a11y@6.9.0:
    resolution: {integrity: sha512-nOFOCaJG2pYqORjK19lqPqxMO/JpvdCZdPtNdxY3kvom3jTvkAbOvQvD8wuD0G8BYR0IGAGYDlzqWJOh/ybn2g==}
    engines: {node: '>=4.0'}
    peerDependencies:
      eslint: ^3 || ^4 || ^5 || ^6 || ^7 || ^8

  eslint-plugin-prettier@5.2.1:
    resolution: {integrity: sha512-gH3iR3g4JfF+yYPaJYkN7jEl9QbweL/YfkoRlNnuIEHEz1vHVlCmWOS+eGGiRuzHQXdJFCOTxRgvju9b8VUmrw==}
    engines: {node: ^14.18.0 || >=16.0.0}
    peerDependencies:
      '@types/eslint': '>=8.0.0'
      eslint: '>=8.0.0'
      eslint-config-prettier: '*'
      prettier: '>=3.0.0'
    peerDependenciesMeta:
      '@types/eslint':
        optional: true
      eslint-config-prettier:
        optional: true

  eslint-plugin-react-hooks@4.6.2:
    resolution: {integrity: sha512-QzliNJq4GinDBcD8gPB5v0wh6g8q3SUi6EFF0x8N/BL9PoVs0atuGc47ozMRyOWAKdwaZ5OnbOEa3WR+dSGKuQ==}
    engines: {node: '>=10'}
    peerDependencies:
      eslint: ^3.0.0 || ^4.0.0 || ^5.0.0 || ^6.0.0 || ^7.0.0 || ^8.0.0-0

  eslint-plugin-react@7.34.4:
    resolution: {integrity: sha512-Np+jo9bUwJNxCsT12pXtrGhJgT3T44T1sHhn1Ssr42XFn8TES0267wPGo5nNrMHi8qkyimDAX2BUmkf9pSaVzA==}
    engines: {node: '>=4'}
    peerDependencies:
      eslint: ^3 || ^4 || ^5 || ^6 || ^7 || ^8

  eslint-plugin-testing-library@6.2.2:
    resolution: {integrity: sha512-1E94YOTUDnOjSLyvOwmbVDzQi/WkKm3WVrMXu6SmBr6DN95xTGZmI6HJ/eOkSXh/DlheRsxaPsJvZByDBhWLVQ==}
    engines: {node: ^12.22.0 || ^14.17.0 || >=16.0.0, npm: '>=6'}
    peerDependencies:
      eslint: ^7.5.0 || ^8.0.0

  eslint-plugin-turbo@1.10.12:
    resolution: {integrity: sha512-uNbdj+ohZaYo4tFJ6dStRXu2FZigwulR1b3URPXe0Q8YaE7thuekKNP+54CHtZPH9Zey9dmDx5btAQl9mfzGOw==}
    peerDependencies:
      eslint: '>6.6.0'

  eslint-plugin-unicorn@54.0.0:
    resolution: {integrity: sha512-XxYLRiYtAWiAjPv6z4JREby1TAE2byBC7wlh0V4vWDCpccOSU1KovWV//jqPXF6bq3WKxqX9rdjoRQ1EhdmNdQ==}
    engines: {node: '>=18.18'}
    peerDependencies:
      eslint: '>=8.56.0'

  eslint-plugin-unused-imports@3.2.0:
    resolution: {integrity: sha512-6uXyn6xdINEpxE1MtDjxQsyXB37lfyO2yKGVVgtD7WEWQGORSOZjgrD6hBhvGv4/SO+TOlS+UnC6JppRqbuwGQ==}
    engines: {node: ^12.22.0 || ^14.17.0 || >=16.0.0}
    peerDependencies:
      '@typescript-eslint/eslint-plugin': 6 - 7
      eslint: '8'
    peerDependenciesMeta:
      '@typescript-eslint/eslint-plugin':
        optional: true

  eslint-plugin-vitest@0.4.1:
    resolution: {integrity: sha512-+PnZ2u/BS+f5FiuHXz4zKsHPcMKHie+K+1Uvu/x91ovkCMEOJqEI8E9Tw1Wzx2QRz4MHOBHYf1ypO8N1K0aNAA==}
    engines: {node: ^18.0.0 || >= 20.0.0}
    peerDependencies:
      '@typescript-eslint/eslint-plugin': '*'
      eslint: '>=8.0.0'
      vitest: '*'
    peerDependenciesMeta:
      '@typescript-eslint/eslint-plugin':
        optional: true
      vitest:
        optional: true

  eslint-rule-composer@0.3.0:
    resolution: {integrity: sha512-bt+Sh8CtDmn2OajxvNO+BX7Wn4CIWMpTRm3MaiKPCQcnnlm0CS2mhui6QaoeQugs+3Kj2ESKEEGJUdVafwhiCg==}
    engines: {node: '>=4.0.0'}

  eslint-scope@5.1.1:
    resolution: {integrity: sha512-2NxwbF/hZ0KpepYN0cNbo+FN6XoK7GaHlQhgx/hIZl6Va0bF45RQOOwhLIy8lQDbuCiadSLCBnH2CFYquit5bw==}
    engines: {node: '>=8.0.0'}

  eslint-scope@7.2.2:
    resolution: {integrity: sha512-dOt21O7lTMhDM+X9mB4GX+DZrZtCUJPL/wlcTqxyrx5IvO0IYtILdtrQGQp+8n5S0gwSVmOf9NQrjMOgfQZlIg==}
    engines: {node: ^12.22.0 || ^14.17.0 || >=16.0.0}

  eslint-visitor-keys@3.4.3:
    resolution: {integrity: sha512-wpc+LXeiyiisxPlEkUzU6svyS1frIO3Mgxj1fdy7Pm8Ygzguax2N3Fa/D/ag1WqbOprdI+uY6wMUl8/a2G+iag==}
    engines: {node: ^12.22.0 || ^14.17.0 || >=16.0.0}

  eslint-visitor-keys@4.0.0:
    resolution: {integrity: sha512-OtIRv/2GyiF6o/d8K7MYKKbXrOUBIK6SfkIRM4Z0dY3w+LiQ0vy3F57m0Z71bjbyeiWFiHJ8brqnmE6H6/jEuw==}
    engines: {node: ^18.18.0 || ^20.9.0 || >=21.1.0}

  eslint@8.57.0:
    resolution: {integrity: sha512-dZ6+mexnaTIbSBZWgou51U6OmzIhYM2VcNdtiTtI7qPNZm35Akpr0f6vtw3w1Kmn5PYo+tZVfh13WrhpS6oLqQ==}
    engines: {node: ^12.22.0 || ^14.17.0 || >=16.0.0}
    hasBin: true

  espree@10.1.0:
    resolution: {integrity: sha512-M1M6CpiE6ffoigIOWYO9UDP8TMUw9kqb21tf+08IgDYjCsOvCuDt4jQcZmoYxx+w7zlKw9/N0KXfto+I8/FrXA==}
    engines: {node: ^18.18.0 || ^20.9.0 || >=21.1.0}

  espree@9.6.1:
    resolution: {integrity: sha512-oruZaFkjorTpF32kDSI5/75ViwGeZginGGy2NoOSg3Q9bnwlnmDm4HLnkl0RE3n+njDXR037aY1+x58Z/zFdwQ==}
    engines: {node: ^12.22.0 || ^14.17.0 || >=16.0.0}

  esquery@1.6.0:
    resolution: {integrity: sha512-ca9pw9fomFcKPvFLXhBKUK90ZvGibiGOvRJNbjljY7s7uq/5YO4BOzcYtJqExdx99rF6aAcnRxHmcUHcz6sQsg==}
    engines: {node: '>=0.10'}

  esrecurse@4.3.0:
    resolution: {integrity: sha512-KmfKL3b6G+RXvP8N1vr3Tq1kL/oCFgn2NYXEtqP8/L3pKapUA4G8cFVaoF3SU323CD4XypR/ffioHmkti6/Tag==}
    engines: {node: '>=4.0'}

  estraverse@4.3.0:
    resolution: {integrity: sha512-39nnKffWz8xN1BU/2c79n9nB9HDzo0niYUqx6xyqUnyoAnQyyWpOTdZEeiCch8BBu515t4wp9ZmgVfVhn9EBpw==}
    engines: {node: '>=4.0'}

  estraverse@5.3.0:
    resolution: {integrity: sha512-MMdARuVEQziNTeJD8DgMqmhwR11BRQ/cBP+pLtYdSTnf3MIO8fFeiINEbX36ZdNlfU/7A9f3gUw49B3oQsvwBA==}
    engines: {node: '>=4.0'}

  estree-walker@3.0.3:
    resolution: {integrity: sha512-7RUKfXgSMMkzt6ZuXmqapOurLGPPfgj6l9uRZ7lRGolvk0y2yocc35LdcxKC5PQZdn2DMqioAQ2NoWcrTKmm6g==}

  esutils@2.0.3:
    resolution: {integrity: sha512-kVscqXk4OCp68SZ0dkgEKVi6/8ij300KBWTJq32P/dYeWTSwK41WyTxalN1eRmA5Z9UU/LX9D7FWSmV9SAYx6g==}
    engines: {node: '>=0.10.0'}

  eventemitter3@4.0.7:
    resolution: {integrity: sha512-8guHBZCwKnFhYdHr2ysuRWErTwhoN2X8XELRlrRwpmfeY2jjuUN4taQMsULKUVo1K4DvZl+0pgfyoysHxvmvEw==}

  events@3.3.0:
    resolution: {integrity: sha512-mQw+2fkQbALzQ7V0MY0IqdnXNOeTtP4r0lN9z7AAawCXgqea7bDii20AYrIBrFd/Hx0M2Ocz6S111CaFkUcb0Q==}
    engines: {node: '>=0.8.x'}

  execa@8.0.1:
    resolution: {integrity: sha512-VyhnebXciFV2DESc+p6B+y0LjSm0krU4OgJN44qFAhBY0TJ+1V61tYD2+wHusZ6F9n5K+vl8k0sTy7PEfV4qpg==}
    engines: {node: '>=16.17'}

  fast-deep-equal@2.0.1:
    resolution: {integrity: sha512-bCK/2Z4zLidyB4ReuIsvALH6w31YfAQDmXMqMx6FyfHqvBxtjC0eRumeSu4Bs3XtXwpyIywtSTrVT99BxY1f9w==}

  fast-deep-equal@3.1.3:
    resolution: {integrity: sha512-f3qQ9oQy9j2AhBe/H9VC91wLmKBCCU/gDOnKNAYG5hswO7BLKj09Hc5HYNz9cGI++xlpDCIgDaitVs03ATR84Q==}

  fast-diff@1.3.0:
    resolution: {integrity: sha512-VxPP4NqbUjj6MaAOafWeUn2cXWLcCtljklUtZf0Ind4XQ+QPtmA0b18zZy0jIQx+ExRVCR/ZQpBmik5lXshNsw==}

  fast-equals@5.0.1:
    resolution: {integrity: sha512-WF1Wi8PwwSY7/6Kx0vKXtw8RwuSGoM1bvDaJbu7MxDlR1vovZjIAKrnzyrThgAjm6JDTu0fVgWXDlMGspodfoQ==}
    engines: {node: '>=6.0.0'}

  fast-glob@3.3.2:
    resolution: {integrity: sha512-oX2ruAFQwf/Orj8m737Y5adxDQO0LAB7/S5MnxCdTNDd4p6BsyIVsv9JQsATbTSq8KHRpLwIHbVlUNatxd+1Ow==}
    engines: {node: '>=8.6.0'}

  fast-json-stable-stringify@2.1.0:
    resolution: {integrity: sha512-lhd/wF+Lk98HZoTCtlVraHtfh5XYijIjalXck7saUtuanSDyLMxnHhSXEDJqHxD7msR8D0uCmqlkwjCV8xvwHw==}

  fast-levenshtein@2.0.6:
    resolution: {integrity: sha512-DCXu6Ifhqcks7TZKY3Hxp3y6qphY5SJZmrWMDrKcERSOXWQdMhU9Ig/PYrzyw/ul9jOIyh0N4M0tbC5hodg8dw==}

  fastq@1.17.1:
    resolution: {integrity: sha512-sRVD3lWVIXWg6By68ZN7vho9a1pQcN/WBFaAAsDDFzlJjvoGx0P8z7V1t72grFJfJhu3YPZBuu25f7Kaw2jN1w==}

  fflate@0.8.2:
    resolution: {integrity: sha512-cPJU47OaAoCbg0pBvzsgpTPhmhqI5eJjh/JIu8tPj5q+T7iLvW/JAYUqmE7KOB4R1ZyEhzBaIQpQpardBF5z8A==}

  file-entry-cache@6.0.1:
    resolution: {integrity: sha512-7Gps/XWymbLk2QLYK4NzpMOrYjMhdIxXuIvy2QBsLE6ljuodKvdkWs/cpyJJ3CVIVpH0Oi1Hvg1ovbMzLdFBBg==}
    engines: {node: ^10.12.0 || >=12.0.0}

  fill-range@7.1.1:
    resolution: {integrity: sha512-YsGpe3WHLK8ZYi4tWDg2Jy3ebRz2rXowDxnld4bkQB00cc/1Zw9AWnC0i9ztDJitivtQvaI9KaLyKrc+hBW0yg==}
    engines: {node: '>=8'}

  find-up@4.1.0:
    resolution: {integrity: sha512-PpOwAdQ/YlXQ2vj8a3h8IipDuYRi3wceVQQGYWxNINccq40Anw7BlsEXCMbt1Zt+OLA6Fq9suIpIWD0OsnISlw==}
    engines: {node: '>=8'}

  find-up@5.0.0:
    resolution: {integrity: sha512-78/PXT1wlLLDgTzDs7sjq9hzz0vXD+zn+7wypEe4fXQxCmdmqfGsEPQxmiCSQI3ajFV91bVSsvNtrJRiW6nGng==}
    engines: {node: '>=10'}

  flat-cache@3.2.0:
    resolution: {integrity: sha512-CYcENa+FtcUKLmhhqyctpclsq7QF38pKjZHsGNiSQF5r4FtoKDWabFDl3hzaEQMvT1LHEysw5twgLvpYYb4vbw==}
    engines: {node: ^10.12.0 || >=12.0.0}

  flatted@3.3.1:
    resolution: {integrity: sha512-X8cqMLLie7KsNUDSdzeN8FYK9rEt4Dt67OsG/DNGnYTSDBG4uFAJFBnUeiV+zCVAvwFy56IjM9sH51jVaEhNxw==}

  for-each@0.3.3:
    resolution: {integrity: sha512-jqYfLp7mo9vIyQf8ykW2v7A+2N4QjeCeI5+Dz9XraiO1ign81wjiH7Fb9vSOWvQfNtmSa4H2RoQTrrXivdUZmw==}

  foreground-child@3.2.1:
    resolution: {integrity: sha512-PXUUyLqrR2XCWICfv6ukppP96sdFwWbNEnfEMt7jNsISjMsvaLNinAHNDYyvkyU+SZG2BTSbT5NjG+vZslfGTA==}
    engines: {node: '>=14'}

  form-data@4.0.0:
    resolution: {integrity: sha512-ETEklSGi5t0QMZuiXoA/Q6vcnxcLQP5vdugSpuAyi6SVGi2clPPp+xgEhuMaHC+zGgn31Kd235W35f7Hykkaww==}
    engines: {node: '>= 6'}

  fraction.js@4.3.7:
    resolution: {integrity: sha512-ZsDfxO51wGAXREY55a7la9LScWpwv9RxIrYABrlvOFBlH/ShPnrtsXeuUIfXKKOVicNxQ+o8JTbJvjS4M89yew==}

  framer-motion@10.17.4:
    resolution: {integrity: sha512-CYBSs6cWfzcasAX8aofgKFZootmkQtR4qxbfTOksBLny/lbUfkGbQAFOS3qnl6Uau1N9y8tUpI7mVIrHgkFjLQ==}
    peerDependencies:
      react: ^18.0.0
      react-dom: ^18.0.0
    peerDependenciesMeta:
      react:
        optional: true
      react-dom:
        optional: true

  framer-motion@11.3.8:
    resolution: {integrity: sha512-1D+RDTsIp4Rz2dq/oToqSEc9idEQwgBRQyBq4rGpFba+0Z+GCbj9z1s0+ikFbanWe3YJ0SqkNlDe08GcpFGj5A==}
    peerDependencies:
      '@emotion/is-prop-valid': '*'
      react: ^18.0.0
      react-dom: ^18.0.0
    peerDependenciesMeta:
      '@emotion/is-prop-valid':
        optional: true
      react:
        optional: true
      react-dom:
        optional: true

  fs.realpath@1.0.0:
    resolution: {integrity: sha512-OO0pH2lK6a0hZnAdau5ItzHPI6pUlvI7jMVnxUQRtw4owF2wk8lOSabtGDCTP4Ggrg2MbGnWO9X8K1t4+fGMDw==}

  fsevents@2.3.3:
    resolution: {integrity: sha512-5xoDfX+fL7faATnagmWPpbFtwh/R77WmMMqqHGS65C3vvB0YHrgF+B1YmZ3441tMj5n63k0212XNoJwzlhffQw==}
    engines: {node: ^8.16.0 || ^10.6.0 || >=11.0.0}
    os: [darwin]

  function-bind@1.1.2:
    resolution: {integrity: sha512-7XHNxH7qX9xG5mIwxkhumTox/MIRNcOgDrxWsMt2pAr23WHp6MrRlN7FBSFpCpr+oVO0F744iUgR82nJMfG2SA==}

  function.prototype.name@1.1.6:
    resolution: {integrity: sha512-Z5kx79swU5P27WEayXM1tBi5Ze/lbIyiNgU3qyXUOf9b2rgXYyF9Dy9Cx+IQv/Lc8WCG6L82zwUPpSS9hGehIg==}
    engines: {node: '>= 0.4'}

  functions-have-names@1.2.3:
    resolution: {integrity: sha512-xckBUXyTIqT97tq2x2AMb+g163b5JFysYk0x4qxNFwbfQkmNZoiRHb6sPzI9/QV33WeuvVYBUIiD4NzNIyqaRQ==}

  gensync@1.0.0-beta.2:
    resolution: {integrity: sha512-3hN7NaskYvMDLQY55gnW3NQ+mesEAepTqlg+VEbj7zzqEMBVNhzcGYYeqFo/TlYz6eQiFcp1HcsCZO+nGgS8zg==}
    engines: {node: '>=6.9.0'}

  get-func-name@2.0.2:
    resolution: {integrity: sha512-8vXOvuE167CtIc3OyItco7N/dpRtBbYOsPsXCz7X/PMnlGjYjSGuZJgM1Y7mmew7BKf9BqvLX2tnOVy1BBUsxQ==}

  get-intrinsic@1.2.4:
    resolution: {integrity: sha512-5uYhsJH8VJBTv7oslg4BznJYhDoRI6waYCxMmCdnTrcCrHA/fCFKoTFz2JKKE0HdDFUF7/oQuhzumXJK7paBRQ==}
    engines: {node: '>= 0.4'}

  get-nonce@1.0.1:
    resolution: {integrity: sha512-FJhYRoDaiatfEkUK8HKlicmu/3SGFD51q3itKDGoSTysQJBnfOcxU5GxnhE1E6soB76MbT0MBtnKJuXyAx+96Q==}
    engines: {node: '>=6'}

  get-stream@8.0.1:
    resolution: {integrity: sha512-VaUJspBffn/LMCJVoMvSAdmscJyS1auj5Zulnn5UoYcY531UWmdwhRWkcGKnGU93m5HSXP9LP2usOryrBtQowA==}
    engines: {node: '>=16'}

  get-symbol-description@1.0.2:
    resolution: {integrity: sha512-g0QYk1dZBxGwk+Ngc+ltRH2IBp2f7zBkBMBJZCDerh6EhlhSR6+9irMCuT/09zD6qkarHUSn529sK/yL4S27mg==}
    engines: {node: '>= 0.4'}

  get-tsconfig@4.7.6:
    resolution: {integrity: sha512-ZAqrLlu18NbDdRaHq+AKXzAmqIUPswPWKUchfytdAjiRFnCe5ojG2bstg6mRiZabkKfCoL/e98pbBELIV/YCeA==}

  glob-parent@5.1.2:
    resolution: {integrity: sha512-AOIgSQCepiJYwP3ARnGx+5VnTu2HBYdzbGP45eLw1vr3zB3vZLeyed1sC9hnbcOc9/SrMyM5RPQrkGz4aS9Zow==}
    engines: {node: '>= 6'}

  glob-parent@6.0.2:
    resolution: {integrity: sha512-XxwI8EOhVQgWp6iDL+3b0r86f4d6AX6zSU55HfB4ydCEuXLXc5FcYeOu+nnGftS4TEju/11rt4KJPTMgbfmv4A==}
    engines: {node: '>=10.13.0'}

  glob-to-regexp@0.4.1:
    resolution: {integrity: sha512-lkX1HJXwyMcprw/5YUZc2s7DrpAiHB21/V+E1rHUrVNokkvB6bqMzT0VfV6/86ZNabt1k14YOIaT7nDvOX3Iiw==}

  glob@10.3.10:
    resolution: {integrity: sha512-fa46+tv1Ak0UPK1TOy/pZrIybNNt4HCv7SDzwyfiOZkvZLEbjsZkJBPtDHVshZjbecAoAGSC20MjLDG/qr679g==}
    engines: {node: '>=16 || 14 >=14.17'}
    hasBin: true

  glob@10.3.4:
    resolution: {integrity: sha512-6LFElP3A+i/Q8XQKEvZjkEWEOTgAIALR9AO2rwT8bgPhDd1anmqDJDZ6lLddI4ehxxxR1S5RIqKe1uapMQfYaQ==}
    engines: {node: '>=16 || 14 >=14.17'}
    hasBin: true

  glob@10.4.5:
    resolution: {integrity: sha512-7Bv8RF0k6xjo7d4A/PxYLbUCfb6c+Vpd2/mB2yRDlew7Jb5hEXiCD9ibfO7wpk8i4sevK6DFny9h7EYbM3/sHg==}
    hasBin: true

  glob@7.2.3:
    resolution: {integrity: sha512-nFR0zLpU2YCaRxwoCJvL6UvCH2JFyFVIvwTLsIf21AuHlMskA1hhTdk+LlYJtOlYt9v6dvszD2BGRqBL+iQK9Q==}
    deprecated: Glob versions prior to v9 are no longer supported

  globals@11.12.0:
    resolution: {integrity: sha512-WOBp/EEGUiIsJSp7wcv/y6MO+lV9UoncWqxuFfm8eBwzWNgyfBd6Gz+IeKQ9jCmyhoH99g15M3T+QaVHFjizVA==}
    engines: {node: '>=4'}

  globals@13.24.0:
    resolution: {integrity: sha512-AhO5QUcj8llrbG09iWhPU2B204J1xnPeL8kQmVorSsy+Sjj1sk8gIyh6cUocGmH4L0UuhAJy+hJMRA4mgA4mFQ==}
    engines: {node: '>=8'}

  globals@14.0.0:
    resolution: {integrity: sha512-oahGvuMGQlPw/ivIYBjVSrWAfWLBeku5tpPE2fOPLi+WHffIWbuh2tCjhyQhTBPMf5E9jDEH4FOmTYgYwbKwtQ==}
    engines: {node: '>=18'}

  globalthis@1.0.4:
    resolution: {integrity: sha512-DpLKbNU4WylpxJykQujfCcwYWiV/Jhm50Goo0wrVILAv5jOr9d+H+UR3PhSCD2rCCEIg0uc+G+muBTwD54JhDQ==}
    engines: {node: '>= 0.4'}

  globby@11.1.0:
    resolution: {integrity: sha512-jhIXaOzy1sb8IyocaruWSn1TjmnBVs8Ayhcy83rmxNJ8q2uWKCAj3CnJY+KpGSXCueAPc0i05kVvVKtP1t9S3g==}
    engines: {node: '>=10'}

  gopd@1.0.1:
    resolution: {integrity: sha512-d65bNlIadxvpb/A2abVdlqKqV563juRnZ1Wtk6s1sIR8uNsXR70xqIzVqxVf1eTqDunwT2MkczEeaezCKTZhwA==}

  graceful-fs@4.2.11:
    resolution: {integrity: sha512-RbJ5/jmFcNNCcDV5o9eTnBLJ/HszWV0P73bc+Ff4nS/rJj+YaS6IGyiOL0VoBYX+l1Wrl3k63h/KrH+nhJ0XvQ==}

  graphemer@1.4.0:
    resolution: {integrity: sha512-EtKwoO6kxCL9WO5xipiHTZlSzBm7WLT627TqC/uVRd0HKmq8NXyebnNYxDoBi7wt8eTWrUrKXCOVaFq9x1kgag==}

  has-bigints@1.0.2:
    resolution: {integrity: sha512-tSvCKtBr9lkF0Ex0aQiP9N+OpV4zi2r/Nee5VkRDbaqv35RLYMzbwQfFSZZH0kR+Rd6302UJZ2p/bJCEoR3VoQ==}

  has-flag@3.0.0:
    resolution: {integrity: sha512-sKJf1+ceQBr4SMkvQnBDNDtf4TXpVhVGateu0t918bl30FnbE2m4vNLX+VWe/dpjlb+HugGYzW7uQXH98HPEYw==}
    engines: {node: '>=4'}

  has-flag@4.0.0:
    resolution: {integrity: sha512-EykJT/Q1KjTWctppgIAgfSO0tKVuZUjhgMr17kqTumMl6Afv3EISleU7qZUzoXDFTAHTDC4NOoG/ZxU3EvlMPQ==}
    engines: {node: '>=8'}

  has-property-descriptors@1.0.2:
    resolution: {integrity: sha512-55JNKuIW+vq4Ke1BjOTjM2YctQIvCT7GFzHwmfZPGo5wnrgkid0YQtnAleFSqumZm4az3n2BS+erby5ipJdgrg==}

  has-proto@1.0.3:
    resolution: {integrity: sha512-SJ1amZAJUiZS+PhsVLf5tGydlaVB8EdFpaSO4gmiUKUOxk8qzn5AIy4ZeJUmh22znIdk/uMAUT2pl3FxzVUH+Q==}
    engines: {node: '>= 0.4'}

  has-symbols@1.0.3:
    resolution: {integrity: sha512-l3LCuF6MgDNwTDKkdYGEihYjt5pRPbEg46rtlmnSPlUbgmB8LOIrKJbYYFBSbnPaJexMKtiPO8hmeRjRz2Td+A==}
    engines: {node: '>= 0.4'}

  has-tostringtag@1.0.2:
    resolution: {integrity: sha512-NqADB8VjPFLM2V0VvHUewwwsw0ZWBaIdgo+ieHtK3hasLz4qeCRjYcqfB6AQrBggRKppKF8L52/VqdVsO47Dlw==}
    engines: {node: '>= 0.4'}

  hasown@2.0.2:
    resolution: {integrity: sha512-0hJU9SCPvmMzIBdZFqNPXWa6dqh7WdH0cII9y+CyS8rG3nL48Bclra9HmKhVVUHyPWNH5Y7xDwAB7bfgSjkUMQ==}
    engines: {node: '>= 0.4'}

  hosted-git-info@2.8.9:
    resolution: {integrity: sha512-mxIDAb9Lsm6DoOJ7xH+5+X4y1LU/4Hi50L9C5sIswK3JzULS4bwk1FvjdBgvYR4bzT4tuUQiC15FE2f5HbLvYw==}

  html-encoding-sniffer@4.0.0:
    resolution: {integrity: sha512-Y22oTqIU4uuPgEemfz7NDJz6OeKf12Lsu+QC+s3BVpda64lTiMYCyGwg5ki4vFxkMwQdeZDl2adZoqUgdFuTgQ==}
    engines: {node: '>=18'}

  html-escaper@2.0.2:
    resolution: {integrity: sha512-H2iMtd0I4Mt5eYiapRdIDjp+XzelXQ0tFE4JS7YFwFevXXMmOp9myNrUvCg0D6ws8iqkRPBfKHgbwig1SmlLfg==}

  html-to-text@9.0.5:
    resolution: {integrity: sha512-qY60FjREgVZL03vJU6IfMV4GDjGBIoOyvuFdpBDIX9yTlDw0TjxVBQp+P8NvpdIXNJvfWBTNul7fsAQJq2FNpg==}
    engines: {node: '>=14'}

  htmlparser2@8.0.2:
    resolution: {integrity: sha512-GYdjWKDkbRLkZ5geuHs5NY1puJ+PXwP7+fHPRz06Eirsb9ugf6d8kkXav6ADhcODhFFPMIXyxkxSuMf3D6NCFA==}

  http-proxy-agent@7.0.2:
    resolution: {integrity: sha512-T1gkAiYYDWYx3V5Bmyu7HcfcvL7mUrTWiM6yOfa3PIphViJ/gFPbvidQ+veqSOHci/PxBcDabeUNCzpOODJZig==}
    engines: {node: '>= 14'}

  https-proxy-agent@7.0.5:
    resolution: {integrity: sha512-1e4Wqeblerz+tMKPIq2EMGiiWW1dIjZOksyHWSUm1rmuvw/how9hBHZ38lAGj5ID4Ik6EdkOw7NmWPy6LAwalw==}
    engines: {node: '>= 14'}

  human-signals@5.0.0:
    resolution: {integrity: sha512-AXcZb6vzzrFAUE61HnN4mpLqd/cSIwNQjtNWR0euPm6y0iqx3G4gOXaIDdtdDwZmhwe82LA6+zinmW4UBWVePQ==}
    engines: {node: '>=16.17.0'}

  iconv-lite@0.6.3:
    resolution: {integrity: sha512-4fCk79wshMdzMp2rH06qWrJE4iolqLhCUH+OiuIgU++RB0+94NlDL81atO7GX55uUKueo0txHNtvEyI6D7WdMw==}
    engines: {node: '>=0.10.0'}

  ieee754@1.2.1:
    resolution: {integrity: sha512-dcyqhDvX1C46lXZcVqCpK+FtMRQVdIMN6/Df5js2zouUsqG7I6sFxitIC+7KYK29KdXOLHdu9zL4sFnoVQnqaA==}

  ignore@5.3.1:
    resolution: {integrity: sha512-5Fytz/IraMjqpwfd34ke28PTVMjZjJG2MPn5t7OE4eUCUNf8BAa7b5WUS9/Qvr6mwOQS7Mk6vdsMno5he+T8Xw==}
    engines: {node: '>= 4'}

  import-fresh@3.3.0:
    resolution: {integrity: sha512-veYYhQa+D1QBKznvhUHxb8faxlrwUnxseDAbAp457E0wLNio2bOSKnjYDhMj+YiAq61xrMGhQk9iXVk5FzgQMw==}
    engines: {node: '>=6'}

  imurmurhash@0.1.4:
    resolution: {integrity: sha512-JmXMZ6wuvDmLiHEml9ykzqO6lwFbof0GG4IkcGaENdCRDDmMVnny7s5HsIgHCbaq0w2MyPhDqkhTUgS2LU2PHA==}
    engines: {node: '>=0.8.19'}

  indent-string@4.0.0:
    resolution: {integrity: sha512-EdDDZu4A2OyIK7Lr/2zG+w5jmbuk1DVBnEwREQvBzspBJkCEbRa8GxU1lghYcaGJCnRWibjDXlq779X1/y5xwg==}
    engines: {node: '>=8'}

  inflight@1.0.6:
    resolution: {integrity: sha512-k92I/b08q4wvFscXCLvqfsHCrjrF7yiXsQuIVvVE7N82W3+aqpzuUdBbfhWcy/FZR3/4IgflMgKLOsvPDrGCJA==}
    deprecated: This module is not supported, and leaks memory. Do not use it. Check out lru-cache if you want a good and tested way to coalesce async requests by a key value, which is much more comprehensive and powerful.

  inherits@2.0.4:
    resolution: {integrity: sha512-k/vGaX4/Yla3WzyMCvTQOXYeIHvqOKtnqBduzTHpzpQZzAskKMhZ2K+EnBiSM9zGSoIFeMpXKxa4dYeZIQqewQ==}

  ini@1.3.8:
    resolution: {integrity: sha512-JV/yugV2uzW5iMRSiZAyDtQd+nxtUnjeLt0acNdw98kKLrvuRVyB80tsREOE7yvGVgalhZ6RNXCmEHkUKBKxew==}

  input-otp@1.2.4:
    resolution: {integrity: sha512-md6rhmD+zmMnUh5crQNSQxq3keBRYvE3odbr4Qb9g2NWzQv9azi+t1a3X4TBTbh98fsGHgEEJlzbe1q860uGCA==}
    peerDependencies:
      react: ^16.8 || ^17.0 || ^18.0
      react-dom: ^16.8 || ^17.0 || ^18.0

  internal-slot@1.0.7:
    resolution: {integrity: sha512-NGnrKwXzSms2qUUih/ILZ5JBqNTSa1+ZmP6flaIp6KmSElgE9qdndzS3cqjrDovwFdmwsGsLdeFgB6suw+1e9g==}
    engines: {node: '>= 0.4'}

  internmap@2.0.3:
    resolution: {integrity: sha512-5Hh7Y1wQbvY5ooGgPbDaL5iYLAPzMTUrjMulskHLH6wnv/A+1q5rgEaiuqEjB+oxGXIVZs1FF+R/KPN3ZSQYYg==}
    engines: {node: '>=12'}

  invariant@2.2.4:
    resolution: {integrity: sha512-phJfQVBuaJM5raOpJjSfkiD6BpbCE4Ns//LaXl6wGYtUBY83nWS6Rf9tXm2e8VaK60JEjYldbPif/A2B1C2gNA==}

  is-arguments@1.1.1:
    resolution: {integrity: sha512-8Q7EARjzEnKpt/PCD7e1cgUS0a6X8u5tdSiMqXhojOdoV9TsMsiO+9VLC5vAmO8N7/GmXn7yjR8qnA6bVAEzfA==}
    engines: {node: '>= 0.4'}

  is-array-buffer@3.0.4:
    resolution: {integrity: sha512-wcjaerHw0ydZwfhiKbXJWLDY8A7yV7KhjQOpb83hGgGfId/aQa4TOvwyzn2PuswW2gPCYEL/nEAiSVpdOj1lXw==}
    engines: {node: '>= 0.4'}

  is-arrayish@0.2.1:
    resolution: {integrity: sha512-zz06S8t0ozoDXMG+ube26zeCTNXcKIPJZJi8hBrF4idCLms4CG9QtK7qBl1boi5ODzFpjswb5JPmHCbMpjaYzg==}

  is-async-function@2.0.0:
    resolution: {integrity: sha512-Y1JXKrfykRJGdlDwdKlLpLyMIiWqWvuSd17TvZk68PLAOGOoF4Xyav1z0Xhoi+gCYjZVeC5SI+hYFOfvXmGRCA==}
    engines: {node: '>= 0.4'}

  is-bigint@1.0.4:
    resolution: {integrity: sha512-zB9CruMamjym81i2JZ3UMn54PKGsQzsJeo6xvN3HJJ4CAsQNB6iRutp2To77OfCNuoxspsIhzaPoO1zyCEhFOg==}

  is-binary-path@2.1.0:
    resolution: {integrity: sha512-ZMERYes6pDydyuGidse7OsHxtbI7WVeUEozgR/g7rd0xUimYNlvZRE/K2MgZTjWy725IfelLeVcEM97mmtRGXw==}
    engines: {node: '>=8'}

  is-boolean-object@1.1.2:
    resolution: {integrity: sha512-gDYaKHJmnj4aWxyj6YHyXVpdQawtVLHU5cb+eztPGczf6cjuTdwve5ZIEfgXqH4e57An1D1AKf8CZ3kYrQRqYA==}
    engines: {node: '>= 0.4'}

  is-builtin-module@3.2.1:
    resolution: {integrity: sha512-BSLE3HnV2syZ0FK0iMA/yUGplUeMmNz4AW5fnTunbCIqZi4vG3WjJT9FHMy5D69xmAYBHXQhJdALdpwVxV501A==}
    engines: {node: '>=6'}

  is-callable@1.2.7:
    resolution: {integrity: sha512-1BC0BVFhS/p0qtw6enp8e+8OD0UrK0oFLztSjNzhcKA3WDuJxxAPXzPuPtKkjEY9UUoEWlX/8fgKeu2S8i9JTA==}
    engines: {node: '>= 0.4'}

  is-core-module@2.15.0:
    resolution: {integrity: sha512-Dd+Lb2/zvk9SKy1TGCt1wFJFo/MWBPMX5x7KcvLajWTGuomczdQX61PvY5yK6SVACwpoexWo81IfFyoKY2QnTA==}
    engines: {node: '>= 0.4'}

  is-data-view@1.0.1:
    resolution: {integrity: sha512-AHkaJrsUVW6wq6JS8y3JnM/GJF/9cf+k20+iDzlSaJrinEo5+7vRiteOSwBhHRiAyQATN1AmY4hwzxJKPmYf+w==}
    engines: {node: '>= 0.4'}

  is-date-object@1.0.5:
    resolution: {integrity: sha512-9YQaSxsAiSwcvS33MBk3wTCVnWK+HhF8VZR2jRxehM16QcVOdHqPn4VPHmRK4lSr38n9JriurInLcP90xsYNfQ==}
    engines: {node: '>= 0.4'}

  is-extglob@2.1.1:
    resolution: {integrity: sha512-SbKbANkN603Vi4jEZv49LeVJMn4yGwsbzZworEoyEiutsN3nJYdbO36zfhGJ6QEDpOZIFkDtnq5JRxmvl3jsoQ==}
    engines: {node: '>=0.10.0'}

  is-finalizationregistry@1.0.2:
    resolution: {integrity: sha512-0by5vtUJs8iFQb5TYUHHPudOR+qXYIMKtiUzvLIZITZUjknFmziyBJuLhVRc+Ds0dREFlskDNJKYIdIzu/9pfw==}

  is-fullwidth-code-point@3.0.0:
    resolution: {integrity: sha512-zymm5+u+sCsSWyD9qNaejV3DFvhCKclKdizYaJUuHA83RLjb7nSuGnddCHGv0hk+KY7BMAlsWeK4Ueg6EV6XQg==}
    engines: {node: '>=8'}

  is-generator-function@1.0.10:
    resolution: {integrity: sha512-jsEjy9l3yiXEQ+PsXdmBwEPcOxaXWLspKdplFUVI9vq1iZgIekeC0L167qeu86czQaxed3q/Uzuw0swL0irL8A==}
    engines: {node: '>= 0.4'}

  is-glob@4.0.3:
    resolution: {integrity: sha512-xelSayHH36ZgE7ZWhli7pW34hNbNl8Ojv5KVmkJD4hBdD3th8Tfk9vYasLM+mXWOZhFkgZfxhLSnrwRr4elSSg==}
    engines: {node: '>=0.10.0'}

  is-interactive@1.0.0:
    resolution: {integrity: sha512-2HvIEKRoqS62guEC+qBjpvRubdX910WCMuJTZ+I9yvqKU2/12eSL549HMwtabb4oupdj2sMP50k+XJfB/8JE6w==}
    engines: {node: '>=8'}

  is-map@2.0.3:
    resolution: {integrity: sha512-1Qed0/Hr2m+YqxnM09CjA2d/i6YZNfF6R2oRAOj36eUdS6qIV/huPJNSEpKbupewFs+ZsJlxsjjPbc0/afW6Lw==}
    engines: {node: '>= 0.4'}

  is-negative-zero@2.0.3:
    resolution: {integrity: sha512-5KoIu2Ngpyek75jXodFvnafB6DJgr3u8uuK0LEZJjrU19DrMD3EVERaR8sjz8CCGgpZvxPl9SuE1GMVPFHx1mw==}
    engines: {node: '>= 0.4'}

  is-number-object@1.0.7:
    resolution: {integrity: sha512-k1U0IRzLMo7ZlYIfzRu23Oh6MiIFasgpb9X76eqfFZAqwH44UI4KTBvBYIZ1dSL9ZzChTB9ShHfLkR4pdW5krQ==}
    engines: {node: '>= 0.4'}

  is-number@7.0.0:
    resolution: {integrity: sha512-41Cifkg6e8TylSpdtTpeLVMqvSBEVzTttHvERD741+pnZ8ANv0004MRL43QKPDlK9cGvNp6NZWZUBlbGXYxxng==}
    engines: {node: '>=0.12.0'}

  is-path-inside@3.0.3:
    resolution: {integrity: sha512-Fd4gABb+ycGAmKou8eMftCupSir5lRxqf4aD/vd0cD2qc4HL07OjCeuHMr8Ro4CoMaeCKDB0/ECBOVWjTwUvPQ==}
    engines: {node: '>=8'}

  is-potential-custom-element-name@1.0.1:
    resolution: {integrity: sha512-bCYeRA2rVibKZd+s2625gGnGF/t7DSqDs4dP7CrLA1m7jKWz6pps0LpYLJN8Q64HtmPKJ1hrN3nzPNKFEKOUiQ==}

  is-regex@1.1.4:
    resolution: {integrity: sha512-kvRdxDsxZjhzUX07ZnLydzS1TU/TJlTUHHY4YLL87e37oUA49DfkLqgy+VjFocowy29cKvcSiu+kIv728jTTVg==}
    engines: {node: '>= 0.4'}

  is-set@2.0.3:
    resolution: {integrity: sha512-iPAjerrse27/ygGLxw+EBR9agv9Y6uLeYVJMu+QNCoouJ1/1ri0mGrcWpfCqFZuzzx3WjtwxG098X+n4OuRkPg==}
    engines: {node: '>= 0.4'}

  is-shared-array-buffer@1.0.3:
    resolution: {integrity: sha512-nA2hv5XIhLR3uVzDDfCIknerhx8XUKnstuOERPNNIinXG7v9u+ohXF67vxm4TPTEPU6lm61ZkwP3c9PCB97rhg==}
    engines: {node: '>= 0.4'}

  is-stream@3.0.0:
    resolution: {integrity: sha512-LnQR4bZ9IADDRSkvpqMGvt/tEJWclzklNgSw48V5EAaAeDd6qGvN8ei6k5p0tvxSR171VmGyHuTiAOfxAbr8kA==}
    engines: {node: ^12.20.0 || ^14.13.1 || >=16.0.0}

  is-string@1.0.7:
    resolution: {integrity: sha512-tE2UXzivje6ofPW7l23cjDOMa09gb7xlAqG6jG5ej6uPV32TlWP3NKPigtaGeHNu9fohccRYvIiZMfOOnOYUtg==}
    engines: {node: '>= 0.4'}

  is-symbol@1.0.4:
    resolution: {integrity: sha512-C/CPBqKWnvdcxqIARxyOh4v1UUEOCHpgDa0WYgpKDFMszcrPcffg5uhwSgPCLD2WWxmq6isisz87tzT01tuGhg==}
    engines: {node: '>= 0.4'}

  is-typed-array@1.1.13:
    resolution: {integrity: sha512-uZ25/bUAlUY5fR4OKT4rZQEBrzQWYV9ZJYGGsUmEJ6thodVJ1HX64ePQ6Z0qPWP+m+Uq6e9UugrE38jeYsDSMw==}
    engines: {node: '>= 0.4'}

  is-unicode-supported@0.1.0:
    resolution: {integrity: sha512-knxG2q4UC3u8stRGyAVJCOdxFmv5DZiRcdlIaAQXAbSfJya+OhopNotLQrstBhququ4ZpuKbDc/8S6mgXgPFPw==}
    engines: {node: '>=10'}

  is-weakmap@2.0.2:
    resolution: {integrity: sha512-K5pXYOm9wqY1RgjpL3YTkF39tni1XajUIkawTLUo9EZEVUFga5gSQJF8nNS7ZwJQ02y+1YCNYcMh+HIf1ZqE+w==}
    engines: {node: '>= 0.4'}

  is-weakref@1.0.2:
    resolution: {integrity: sha512-qctsuLZmIQ0+vSSMfoVvyFe2+GSEvnmZ2ezTup1SBse9+twCCeial6EEi3Nc2KFcf6+qz2FBPnjXsk8xhKSaPQ==}

  is-weakset@2.0.3:
    resolution: {integrity: sha512-LvIm3/KWzS9oRFHugab7d+M/GcBXuXX5xZkzPmN+NxihdQlZUQ4dWuSV1xR/sq6upL1TJEDrfBgRepHFdBtSNQ==}
    engines: {node: '>= 0.4'}

  isarray@2.0.5:
    resolution: {integrity: sha512-xHjhDr3cNBK0BzdUJSPXZntQUx/mwMS5Rw4A7lPJ90XGAO6ISP/ePDNuo0vhqOZU+UD5JoodwCAAoZQd3FeAKw==}

  isexe@2.0.0:
    resolution: {integrity: sha512-RHxMLp9lnKHGHRng9QFhRCMbYAcVpn69smSGcq3f36xjgVVWThj4qqLbTLlq7Ssj8B+fIQ1EuCEGI2lKsyQeIw==}

  istanbul-lib-coverage@3.2.2:
    resolution: {integrity: sha512-O8dpsF+r0WV/8MNRKfnmrtCWhuKjxrq2w+jpzBL5UZKTi2LeVWnWOmWRxFlesJONmc+wLAGvKQZEOanko0LFTg==}
    engines: {node: '>=8'}

  istanbul-lib-instrument@6.0.3:
    resolution: {integrity: sha512-Vtgk7L/R2JHyyGW07spoFlB8/lpjiOLTjMdms6AFMraYt3BaJauod/NGrfnVG/y4Ix1JEuMRPDPEj2ua+zz1/Q==}
    engines: {node: '>=10'}

  istanbul-lib-report@3.0.1:
    resolution: {integrity: sha512-GCfE1mtsHGOELCU8e/Z7YWzpmybrx/+dSTfLrvY8qRmaY6zXTKWn6WQIjaAFw069icm6GVMNkgu0NzI4iPZUNw==}
    engines: {node: '>=10'}

  istanbul-lib-source-maps@5.0.6:
    resolution: {integrity: sha512-yg2d+Em4KizZC5niWhQaIomgf5WlL4vOOjZ5xGCmF8SnPE/mDWWXgvRExdcpCgh9lLRRa1/fSYp2ymmbJ1pI+A==}
    engines: {node: '>=10'}

  istanbul-reports@3.1.7:
    resolution: {integrity: sha512-BewmUXImeuRk2YY0PVbxgKAysvhRPUQE0h5QRM++nVWyubKGV0l8qQ5op8+B2DOmwSe63Jivj0BjkPQVf8fP5g==}
    engines: {node: '>=8'}

  iterator.prototype@1.1.2:
    resolution: {integrity: sha512-DR33HMMr8EzwuRL8Y9D3u2BMj8+RqSE850jfGu59kS7tbmPLzGkZmVSfyCFSDxuZiEY6Rzt3T2NA/qU+NwVj1w==}

  jackspeak@2.3.6:
    resolution: {integrity: sha512-N3yCS/NegsOBokc8GAdM8UcmfsKiSS8cipheD/nivzr700H+nsMOxJjQnvwOcRYVuFkdH0wGUvW2WbXGmrZGbQ==}
    engines: {node: '>=14'}

  jackspeak@3.4.3:
    resolution: {integrity: sha512-OGlZQpz2yfahA/Rd1Y8Cd9SIEsqvXkLVoSw/cgwhnhFMDbsQFeZYoJJ7bIZBS9BcamUW96asq/npPWugM+RQBw==}

  jest-worker@27.5.1:
    resolution: {integrity: sha512-7vuh85V5cdDofPyxn58nrPjBktZo0u9x1g8WtjQol+jZDaE+fhN+cIvTj11GndBnMnyfrUOG1sZQxCdjKh+DKg==}
    engines: {node: '>= 10.13.0'}

  jiti@1.21.6:
    resolution: {integrity: sha512-2yTgeWTWzMWkHu6Jp9NKgePDaYHbntiwvYuuJLbbN9vl7DC9DvXKOB2BC3ZZ92D3cvV/aflH0osDfwpHepQ53w==}
    hasBin: true

  jose@5.6.3:
    resolution: {integrity: sha512-1Jh//hEEwMhNYPDDLwXHa2ePWgWiFNNUadVmguAAw2IJ6sj9mNxV5tGXJNqlMkJAybF6Lgw1mISDxTePP/187g==}

  js-beautify@1.15.1:
    resolution: {integrity: sha512-ESjNzSlt/sWE8sciZH8kBF8BPlwXPwhR6pWKAw8bw4Bwj+iZcnKW6ONWUutJ7eObuBZQpiIb8S7OYspWrKt7rA==}
    engines: {node: '>=14'}
    hasBin: true

  js-cookie@3.0.5:
    resolution: {integrity: sha512-cEiJEAEoIbWfCZYKWhVwFuvPX1gETRYPw6LlaTKoxD3s2AkXzkCjnp6h0V77ozyqj0jakteJ4YqDJT830+lVGw==}
    engines: {node: '>=14'}

  js-tokens@4.0.0:
    resolution: {integrity: sha512-RdJUflcE3cUzKiMqQgsCu06FPu9UdIJO0beYbPhHN4k6apgJtifcoCtT9bcxOpYBtpD2kCM6Sbzg4CausW/PKQ==}

  js-tokens@9.0.0:
    resolution: {integrity: sha512-WriZw1luRMlmV3LGJaR6QOJjWwgLUTf89OwT2lUOyjX2dJGBwgmIkbcz+7WFZjrZM635JOIR517++e/67CP9dQ==}

  js-yaml@4.1.0:
    resolution: {integrity: sha512-wpxZs9NoxZaJESJGIZTyDEaYpl0FKSA+FB9aJiyemKhMwkxQg63h4T1KJgUGHpTqPDNRcmmYLugrRjJlBtWvRA==}
    hasBin: true

  jsdom@24.1.0:
    resolution: {integrity: sha512-6gpM7pRXCwIOKxX47cgOyvyQDN/Eh0f1MeKySBV2xGdKtqJBLj8P25eY3EVCWo2mglDDzozR2r2MW4T+JiNUZA==}
    engines: {node: '>=18'}
    peerDependencies:
      canvas: ^2.11.2
    peerDependenciesMeta:
      canvas:
        optional: true

  jsesc@0.5.0:
    resolution: {integrity: sha512-uZz5UnB7u4T9LvwmFqXii7pZSouaRPorGs5who1Ip7VO0wxanFvBL7GkM6dTHlgX+jhBApRetaWpnDabOeTcnA==}
    hasBin: true

  jsesc@2.5.2:
    resolution: {integrity: sha512-OYu7XEzjkCQ3C5Ps3QIZsQfNpqoJyZZA99wd9aWd05NCtC5pWOkShK2mkL6HXQR6/Cy2lbNdPlZBpuQHXE63gA==}
    engines: {node: '>=4'}
    hasBin: true

  jsesc@3.0.2:
    resolution: {integrity: sha512-xKqzzWXDttJuOcawBt4KnKHHIf5oQ/Cxax+0PWFG+DFDgHNAdi+TXECADI+RYiFUMmx8792xsMbbgXj4CwnP4g==}
    engines: {node: '>=6'}
    hasBin: true

  json-buffer@3.0.1:
    resolution: {integrity: sha512-4bV5BfR2mqfQTJm+V5tPPdf+ZpuhiIvTuAB5g8kcrXOZpTT/QwwVRWBywX1ozr6lEuPdbHxwaJlm9G6mI2sfSQ==}

  json-parse-even-better-errors@2.3.1:
    resolution: {integrity: sha512-xyFwyhro/JEof6Ghe2iz2NcXoj2sloNsWr/XsERDK/oiPCfaNhl5ONfp+jQdAZRQQ0IJWNzH9zIZF7li91kh2w==}

  json-schema-traverse@0.4.1:
    resolution: {integrity: sha512-xbbCH5dCYU5T8LcEhhuh7HJ88HXuW3qsI3Y0zOZFKfZEHcpWiHU/Jxzk629Brsab/mMiHQti9wMP+845RPe3Vg==}

  json-stable-stringify-without-jsonify@1.0.1:
    resolution: {integrity: sha512-Bdboy+l7tA3OGW6FjyFHWkP5LuByj1Tk33Ljyq0axyzdk9//JSi2u3fP1QSmd1KNwq6VOKYGlAu87CisVir6Pw==}

  json5@1.0.2:
    resolution: {integrity: sha512-g1MWMLBiz8FKi1e4w0UyVL3w+iJceWAFBAaBnnGKOpNa5f8TLktkbre1+s6oICydWAm+HRUGTmI+//xv2hvXYA==}
    hasBin: true

  json5@2.2.3:
    resolution: {integrity: sha512-XmOWe7eyHYH14cLdVPoyg+GOH3rYX++KpzrylJwSW98t3Nk+U8XOl8FWKOgwtzdb8lXGf6zYwDUzeHMWfxasyg==}
    engines: {node: '>=6'}
    hasBin: true

  jsx-ast-utils@3.3.5:
    resolution: {integrity: sha512-ZZow9HBI5O6EPgSJLUb8n2NKgmVWTwCvHGwFuJlMjvLFqlGG6pjirPhtdsseaLZjSibD8eegzmYpUZwoIlj2cQ==}
    engines: {node: '>=4.0'}

  keyv@4.5.4:
    resolution: {integrity: sha512-oxVHkHR/EJf2CNXnWxRLW6mg7JyCCUcG0DtEGmL2ctUo1PNTin1PUil+r/+4r5MpVgC/fn1kjsx7mjSujKqIpw==}

  language-subtag-registry@0.3.23:
    resolution: {integrity: sha512-0K65Lea881pHotoGEa5gDlMxt3pctLi2RplBb7Ezh4rRdLEOtgi7n4EwK9lamnUCkKBqaeKRVebTq6BAxSkpXQ==}

  language-tags@1.0.9:
    resolution: {integrity: sha512-MbjN408fEndfiQXbFQ1vnd+1NoLDsnQW41410oQBXiyXDMYH5z505juWa4KUE1LqxRC7DgOgZDbKLxHIwm27hA==}
    engines: {node: '>=0.10'}

  leac@0.6.0:
    resolution: {integrity: sha512-y+SqErxb8h7nE/fiEX07jsbuhrpO9lL8eca7/Y1nuWV2moNlXhyd59iDGcRf6moVyDMbmTNzL40SUyrFU/yDpg==}

  levn@0.4.1:
    resolution: {integrity: sha512-+bT2uH4E5LGE7h/n3evcS/sQlJXCpIp6ym8OWJ5eV6+67Dsql/LaaT7qJBAt2rzfoa/5QBGBhxDix1dMt2kQKQ==}
    engines: {node: '>= 0.8.0'}

  lilconfig@2.1.0:
    resolution: {integrity: sha512-utWOt/GHzuUxnLKxB6dk81RoOeoNeHgbrXiuGk4yyF5qlRz+iIVWu56E2fqGHFrXz0QNUhLB/8nKqvRH66JKGQ==}
    engines: {node: '>=10'}

  lilconfig@3.1.2:
    resolution: {integrity: sha512-eop+wDAvpItUys0FWkHIKeC9ybYrTGbU41U5K7+bttZZeohvnY7M9dZ5kB21GNWiFT2q1OoPTvncPCgSOVO5ow==}
    engines: {node: '>=14'}

  lines-and-columns@1.2.4:
    resolution: {integrity: sha512-7ylylesZQ/PV29jhEDl3Ufjo6ZX7gCqJr5F7PKrqc93v7fzSymt1BpwEU8nAUXs8qzzvqhbjhK5QZg6Mt/HkBg==}

  loader-runner@4.3.0:
    resolution: {integrity: sha512-3R/1M+yS3j5ou80Me59j7F9IMs4PXs3VqRrm0TU3AbKPxlmpoY1TNscJV/oGJXo8qCatFGTfDbY6W6ipGOYXfg==}
    engines: {node: '>=6.11.5'}

  local-pkg@0.5.0:
    resolution: {integrity: sha512-ok6z3qlYyCDS4ZEU27HaU6x/xZa9Whf8jD4ptH5UZTQYZVYeb9bnZ3ojVhiJNLiXK1Hfc0GNbLXcmZ5plLDDBg==}
    engines: {node: '>=14'}

  locate-path@5.0.0:
    resolution: {integrity: sha512-t7hw9pI+WvuwNJXwk5zVHpyhIqzg2qTlklJOf0mVxGSbe3Fp2VieZcduNYjaLDoy6p9uGpQEGWG87WpMKlNq8g==}
    engines: {node: '>=8'}

  locate-path@6.0.0:
    resolution: {integrity: sha512-iPZK6eYjbxRu3uB4/WZ3EsEIMJFMqAoopl3R+zuq0UjcAm/MO6KCweDgPfP3elTztoKP3KtnVHxTn2NHBSDVUw==}
    engines: {node: '>=10'}

  lodash.merge@4.6.2:
    resolution: {integrity: sha512-0KpjqXRVvrYyCsX1swR/XTK0va6VQkQM6MNo7PqW77ByjAhoARA8EfrP1N4+KlKj8YS0ZUCtRT/YUuhyYDujIQ==}

  lodash@4.17.21:
    resolution: {integrity: sha512-v2kDEe57lecTulaDIuNTPy3Ry4gLGJ6Z1O3vE1krgXZNrsQ+LFTGHVxVjcXPs17LhbZVGedAJv8XZ1tvj5FvSg==}

  log-symbols@4.1.0:
    resolution: {integrity: sha512-8XPvpAA8uyhfteu8pIvQxpJZ7SYYdpUivZpGy6sFsBuKRY/7rQGavedeB8aK+Zkyq6upMFVL/9AW6vOYzfRyLg==}
    engines: {node: '>=10'}

  loose-envify@1.4.0:
    resolution: {integrity: sha512-lyuxPGr/Wfhrlem2CL/UcnUc1zcqKAImBDzukY7Y5F/yQiNdko6+fRLevlw1HgMySw7f611UIY408EtxRSoK3Q==}
    hasBin: true

  loupe@2.3.7:
    resolution: {integrity: sha512-zSMINGVYkdpYSOBmLi0D1Uo7JU9nVdQKrHxC8eYlV+9YKK9WePqAlL7lSlorG/U2Fw1w0hTBmaa/jrQ3UbPHtA==}

  lru-cache@10.4.3:
    resolution: {integrity: sha512-JNAzZcXrCt42VGLuYz0zfAzDfAvJWW6AfYlDBQyDV5DClI2m5sAmK+OIO7s59XfsRsWHp02jAJrRadPRGTt6SQ==}

  lru-cache@5.1.1:
    resolution: {integrity: sha512-KpNARQA3Iwv+jTA0utUVVbrh+Jlrr1Fv0e56GGzAFOXN7dk/FviaDW8LHmK52DlcH4WP2n6gI8vN1aesBFgo9w==}

  lucide-react@0.400.0:
    resolution: {integrity: sha512-rpp7pFHh3Xd93KHixNgB0SqThMHpYNzsGUu69UaQbSZ75Q/J3m5t6EhKyMT3m4w2WOxmJ2mY0tD3vebnXqQryQ==}
    peerDependencies:
      react: ^16.5.1 || ^17.0.0 || ^18.0.0 || ^19.0.0

  lz-string@1.5.0:
    resolution: {integrity: sha512-h5bgJWpxJNswbU7qCrV0tIKQCaS3blPDrqKWx+QxzuzL1zGUzij9XCWLrSLsJPu5t+eWA/ycetzYAO5IOMcWAQ==}
    hasBin: true

  magic-string@0.30.10:
    resolution: {integrity: sha512-iIRwTIf0QKV3UAnYK4PU8uiEc4SRh5jX0mwpIwETPpHdhVM4f53RSwS/vXvN1JhGX+Cs7B8qIq3d6AH49O5fAQ==}

  magicast@0.3.4:
    resolution: {integrity: sha512-TyDF/Pn36bBji9rWKHlZe+PZb6Mx5V8IHCSxk7X4aljM4e/vyDvZZYwHewdVaqiA0nb3ghfHU/6AUpDxWoER2Q==}

  make-dir@4.0.0:
    resolution: {integrity: sha512-hXdUTZYIVOt1Ex//jAQi+wTZZpUpwBj/0QsOzqegb3rGMMeJiSEu5xLHnYfBrRV4RH2+OCSOO95Is/7x1WJ4bw==}
    engines: {node: '>=10'}

  marked@7.0.4:
    resolution: {integrity: sha512-t8eP0dXRJMtMvBojtkcsA7n48BkauktUKzfkPSCq85ZMTJ0v76Rke4DYz01omYpPTUh4p/f7HePgRo3ebG8+QQ==}
    engines: {node: '>= 16'}
    hasBin: true

  md-to-react-email@5.0.2:
    resolution: {integrity: sha512-x6kkpdzIzUhecda/yahltfEl53mH26QdWu4abUF9+S0Jgam8P//Ciro8cdhyMHnT5MQUJYrIbO6ORM2UxPiNNA==}
    peerDependencies:
      react: 18.x

  merge-stream@2.0.0:
    resolution: {integrity: sha512-abv/qOcuPfk3URPfDzmZU1LKmuw8kT+0nIHvKrKgFrwifol/doWcdA4ZqsWQ8ENrFKkd67Mfpo/LovbIUsbt3w==}

  merge2@1.4.1:
    resolution: {integrity: sha512-8q7VEgMJW4J8tcfVPy8g09NcQwZdbwFEqhe/WZkoIzjn/3TGDwtOCYtXGxA3O8tPzpczCCDgv+P2P5y00ZJOOg==}
    engines: {node: '>= 8'}

  micromatch@4.0.7:
    resolution: {integrity: sha512-LPP/3KorzCwBxfeUuZmaR6bG2kdeHSbe0P2tY3FLRU4vYrjYz5hI4QZwV0njUx3jeuKe67YukQ1LSPZBKDqO/Q==}
    engines: {node: '>=8.6'}

  mime-db@1.52.0:
    resolution: {integrity: sha512-sPU4uV7dYlvtWJxwwxHD0PuihVNiE7TyAbQ5SWxDCB9mUYvOgroQOwYQQOKPJ8CIbE+1ETVlOoK1UC2nU3gYvg==}
    engines: {node: '>= 0.6'}

  mime-types@2.1.35:
    resolution: {integrity: sha512-ZDY+bPm5zTTF+YpCrAU9nK0UgICYPT0QtT1NZWFv4s++TNkcgVaT0g6+4R2uI4MjQjzysHB1zxuWL50hzaeXiw==}
    engines: {node: '>= 0.6'}

  mimic-fn@2.1.0:
    resolution: {integrity: sha512-OqbOk5oEQeAZ8WXWydlu9HJjz9WVdEIvamMCcXmuqUYjTknH/sqsWvhQ3vgwKFRR1HpjvNBKQ37nbJgYzGqGcg==}
    engines: {node: '>=6'}

  mimic-fn@4.0.0:
    resolution: {integrity: sha512-vqiC06CuhBTUdZH+RYl8sFrL096vA45Ok5ISO6sE/Mr1jRbGH4Csnhi8f3wKVl7x8mO4Au7Ir9D3Oyv1VYMFJw==}
    engines: {node: '>=12'}

  min-indent@1.0.1:
    resolution: {integrity: sha512-I9jwMn07Sy/IwOj3zVkVik2JTvgpaykDZEigL6Rx6N9LbMywwUSMtxET+7lVoDLLd3O3IXwJwvuuns8UB/HeAg==}
    engines: {node: '>=4'}

  minimatch@3.1.2:
    resolution: {integrity: sha512-J7p63hRiAjw1NDEww1W7i37+ByIrOWO5XQQAzZ3VOcL0PNybwpfmV/N05zFAzwQ9USyEcX6t3UO+K5aqBQOIHw==}

  minimatch@9.0.1:
    resolution: {integrity: sha512-0jWhJpD/MdhPXwPuiRkCbfYfSKp2qnn2eOc279qI7f+osl/l+prKSrvhg157zSYvx/1nmgn2NqdT6k2Z7zSH9w==}
    engines: {node: '>=16 || 14 >=14.17'}

  minimatch@9.0.3:
    resolution: {integrity: sha512-RHiac9mvaRw0x3AYRgDC1CxAP7HTcNrrECeA8YYJeWnpo+2Q5CegtZjaotWTWxDG3UeGA1coE05iH1mPjT/2mg==}
    engines: {node: '>=16 || 14 >=14.17'}

  minimatch@9.0.5:
    resolution: {integrity: sha512-G6T0ZX48xgozx7587koeX9Ys2NYy6Gmv//P89sEte9V9whIapMNF4idKxnW2QtCcLiTWlb/wfCabAtAFWhhBow==}
    engines: {node: '>=16 || 14 >=14.17'}

  minimist@1.2.8:
    resolution: {integrity: sha512-2yyAR8qBkN3YuheJanUpWC5U3bb5osDywNB8RzDVlDwDHbocAJveqqj1u8+SVD7jkWT4yvsHCpWqqWqAxb0zCA==}

  minipass@7.1.2:
    resolution: {integrity: sha512-qOOzS1cBTWYF4BH8fVePDBOO9iptMnGUEZwNc/cMWnTV2nVLZ7VoNWEPHkYczZA0pdoA7dl6e7FL659nX9S2aw==}
    engines: {node: '>=16 || 14 >=14.17'}

  mlly@1.7.1:
    resolution: {integrity: sha512-rrVRZRELyQzrIUAVMHxP97kv+G786pHmOKzuFII8zDYahFBS7qnHh2AlYSl1GAHhaMPCz6/oHjVMcfFYgFYHgA==}

  mrmime@2.0.0:
    resolution: {integrity: sha512-eu38+hdgojoyq63s+yTpN4XMBdt5l8HhMhc4VKLO9KM5caLIBvUm4thi7fFaxyTmCKeNnXZ5pAlBwCUnhA09uw==}
    engines: {node: '>=10'}

  ms@2.1.2:
    resolution: {integrity: sha512-sGkPx+VjMtmA6MX27oA4FBFELFCZZ4S4XqeGOXCv68tT+jb3vk/RyaKWP0PTKyWtmLSM0b+adUTEvbs1PEaH2w==}

  ms@2.1.3:
    resolution: {integrity: sha512-6FlzubTLZG3J2a/NVCAleEhjzq5oxgHyaCU9yYXvcLsvoVaHJq/s5xXI6/XXP6tz7R9xAOtHnSO/tXtF3WRTlA==}

  mz@2.7.0:
    resolution: {integrity: sha512-z81GNO7nnYMEhrGh9LeymoE4+Yr0Wn5McHIZMK5cfQCl+NDX08sCZgUc9/6MHni9IWuFLm1Z3HTCXu2z9fN62Q==}

  nanoid@3.3.7:
    resolution: {integrity: sha512-eSRppjcPIatRIMC1U6UngP8XFcz8MQWGQdt1MTBQ7NaAmvXDfvNxbvWV3x2y6CdEUciCSsDHDQZbhYaB8QEo2g==}
    engines: {node: ^10 || ^12 || ^13.7 || ^14 || >=15.0.1}
    hasBin: true

  natural-compare@1.4.0:
    resolution: {integrity: sha512-OWND8ei3VtNC9h7V60qff3SVobHr996CTwgxubgyQYEpg290h9J0buyECNNJexkFm5sOajh5G116RYA1c8ZMSw==}

  negotiator@0.6.3:
    resolution: {integrity: sha512-+EUsqGPLsM+j/zdChZjsnX51g4XrHFOIXwfnCVPGlQk/k5giakcKsuxCObBRu6DSm9opw/O6slWbJdghQM4bBg==}
    engines: {node: '>= 0.6'}

  neo-async@2.6.2:
    resolution: {integrity: sha512-Yd3UES5mWCSqR+qNT93S3UoYUkqAZ9lLg8a7g9rimsWmYGK8cVToA4/sF3RrshdyV3sAGMXVUmpMYOw+dLpOuw==}

  next-auth@5.0.0-beta.19:
    resolution: {integrity: sha512-YHu1igcAxZPh8ZB7GIM93dqgY6gcAzq66FOhQFheAdOx1raxNcApt05nNyNCSB6NegSiyJ4XOPsaNow4pfDmsg==}
    peerDependencies:
      '@simplewebauthn/browser': ^9.0.1
      '@simplewebauthn/server': ^9.0.2
      next: ^14 || ^15.0.0-0
      nodemailer: ^6.6.5
      react: ^18.2.0 || ^19.0.0-0
    peerDependenciesMeta:
      '@simplewebauthn/browser':
        optional: true
      '@simplewebauthn/server':
        optional: true
      nodemailer:
        optional: true

  next@14.1.4:
    resolution: {integrity: sha512-1WTaXeSrUwlz/XcnhGTY7+8eiaFvdet5z9u3V2jb+Ek1vFo0VhHKSAIJvDWfQpttWjnyw14kBeq28TPq7bTeEQ==}
    engines: {node: '>=18.17.0'}
    hasBin: true
    peerDependencies:
      '@opentelemetry/api': ^1.1.0
      react: ^18.2.0
      react-dom: ^18.2.0
      sass: ^1.3.0
    peerDependenciesMeta:
      '@opentelemetry/api':
        optional: true
      sass:
        optional: true

  next@14.2.5:
    resolution: {integrity: sha512-0f8aRfBVL+mpzfBjYfQuLWh2WyAwtJXCRfkPF4UJ5qd2YwrHczsrSzXU4tRMV0OAxR8ZJZWPFn6uhSC56UTsLA==}
    engines: {node: '>=18.17.0'}
    hasBin: true
    peerDependencies:
      '@opentelemetry/api': ^1.1.0
      '@playwright/test': ^1.41.2
      react: ^18.2.0
      react-dom: ^18.2.0
      sass: ^1.3.0
    peerDependenciesMeta:
      '@opentelemetry/api':
        optional: true
      '@playwright/test':
        optional: true
      sass:
        optional: true

  node-releases@2.0.17:
    resolution: {integrity: sha512-Ww6ZlOiEQfPfXM45v17oabk77Z7mg5bOt7AjDyzy7RjK9OrLrLC8dyZQoAPEOtFX9SaNf1Tdvr5gRJWdTJj7GA==}

  nopt@7.2.1:
    resolution: {integrity: sha512-taM24ViiimT/XntxbPyJQzCG+p4EKOpgD3mxFwW38mGjVUrfERQOeY4EDHjdnptttfHuHQXFx+lTP08Q+mLa/w==}
    engines: {node: ^14.17.0 || ^16.13.0 || >=18.0.0}
    hasBin: true

  normalize-package-data@2.5.0:
    resolution: {integrity: sha512-/5CMN3T0R4XTj4DcGaexo+roZSdSFW/0AOOTROrjxzCG1wrWXEsGbRKevjlIL+ZDE4sZlJr5ED4YW0yqmkK+eA==}

  normalize-path@3.0.0:
    resolution: {integrity: sha512-6eZs5Ls3WtCisHWp9S2GUy8dqkpGi4BVSz3GaqiE6ezub0512ESztXUwUB6C6IKbQkY2Pnb/mD4WYojCRwcwLA==}
    engines: {node: '>=0.10.0'}

  normalize-range@0.1.2:
    resolution: {integrity: sha512-bdok/XvKII3nUpklnV6P2hxtMNrCboOjAcyBuQnWEhO665FwrSNRxU+AqpsyvO6LgGYPspN+lu5CLtw4jPRKNA==}
    engines: {node: '>=0.10.0'}

  npm-run-path@5.3.0:
    resolution: {integrity: sha512-ppwTtiJZq0O/ai0z7yfudtBpWIoxM8yE6nHi1X47eFR2EWORqfbu6CnPlNsjeN683eT0qG6H/Pyf9fCcvjnnnQ==}
    engines: {node: ^12.20.0 || ^14.13.1 || >=16.0.0}

  nwsapi@2.2.12:
    resolution: {integrity: sha512-qXDmcVlZV4XRtKFzddidpfVP4oMSGhga+xdMc25mv8kaLUHtgzCDhUxkrN8exkGdTlLNaXj7CV3GtON7zuGZ+w==}

  oauth4webapi@2.11.1:
    resolution: {integrity: sha512-aNzOnL98bL6izG97zgnZs1PFEyO4WDVRhz2Pd066NPak44w5ESLRCYmJIyey8avSBPOMtBjhF3ZDDm7bIb7UOg==}

  object-assign@4.1.1:
    resolution: {integrity: sha512-rJgTQnkUnH1sFw8yT6VSU3zD3sWmu6sZhIseY8VX+GRu3P6F7Fu+JNDoXfklElbLJSnc3FUQHVe4cU5hj+BcUg==}
    engines: {node: '>=0.10.0'}

  object-hash@3.0.0:
    resolution: {integrity: sha512-RSn9F68PjH9HqtltsSnqYC1XXoWe9Bju5+213R98cNGttag9q9yAOTzdbsqvIa7aNm5WffBZFpWYr2aWrklWAw==}
    engines: {node: '>= 6'}

  object-inspect@1.13.2:
    resolution: {integrity: sha512-IRZSRuzJiynemAXPYtPe5BoI/RESNYR7TYm50MC5Mqbd3Jmw5y790sErYw3V6SryFJD64b74qQQs9wn5Bg/k3g==}
    engines: {node: '>= 0.4'}

  object-is@1.1.6:
    resolution: {integrity: sha512-F8cZ+KfGlSGi09lJT7/Nd6KJZ9ygtvYC0/UYYLI9nmQKLMnydpB9yvbv9K1uSkEu7FU9vYPmVwLg328tX+ot3Q==}
    engines: {node: '>= 0.4'}

  object-keys@1.1.1:
    resolution: {integrity: sha512-NuAESUOUMrlIXOfHKzD6bpPu3tYt3xvjNdRIQ+FeT0lNb4K8WR70CaDxhuNguS2XG+GjkyMwOzsN5ZktImfhLA==}
    engines: {node: '>= 0.4'}

  object.assign@4.1.5:
    resolution: {integrity: sha512-byy+U7gp+FVwmyzKPYhW2h5l3crpmGsxl7X2s8y43IgxvG4g3QZ6CffDtsNQy1WsmZpQbO+ybo0AlW7TY6DcBQ==}
    engines: {node: '>= 0.4'}

  object.entries@1.1.8:
    resolution: {integrity: sha512-cmopxi8VwRIAw/fkijJohSfpef5PdN0pMQJN6VC/ZKvn0LIknWD8KtgY6KlQdEc4tIjcQ3HxSMmnvtzIscdaYQ==}
    engines: {node: '>= 0.4'}

  object.fromentries@2.0.8:
    resolution: {integrity: sha512-k6E21FzySsSK5a21KRADBd/NGneRegFO5pLHfdQLpRDETUNJueLXs3WCzyQ3tFRDYgbq3KHGXfTbi2bs8WQ6rQ==}
    engines: {node: '>= 0.4'}

  object.groupby@1.0.3:
    resolution: {integrity: sha512-+Lhy3TQTuzXI5hevh8sBGqbmurHbbIjAi0Z4S63nthVLmLxfbj4T54a4CfZrXIrt9iP4mVAPYMo/v99taj3wjQ==}
    engines: {node: '>= 0.4'}

  object.values@1.2.0:
    resolution: {integrity: sha512-yBYjY9QX2hnRmZHAjG/f13MzmBzxzYgQhFrke06TTyKY5zSTEqkOeukBzIdVA3j3ulu8Qa3MbVFShV7T2RmGtQ==}
    engines: {node: '>= 0.4'}

  once@1.4.0:
    resolution: {integrity: sha512-lNaJgI+2Q5URQBkccEKHTQOPaXdUxnZZElQTZY0MFUAuaEqe1E+Nyvgdz/aIyNi6Z9MzO5dv1H8n58/GELp3+w==}

  onetime@5.1.2:
    resolution: {integrity: sha512-kbpaSSGJTWdAY5KPVeMOKXSrPtr8C8C7wodJbcsd51jRnmD+GZu8Y0VoU6Dm5Z4vWr0Ig/1NKuWRKf7j5aaYSg==}
    engines: {node: '>=6'}

  onetime@6.0.0:
    resolution: {integrity: sha512-1FlR+gjXK7X+AsAHso35MnyN5KqGwJRi/31ft6x0M194ht7S+rWAvd7PHss9xSKMzE0asv1pyIHaJYq+BbacAQ==}
    engines: {node: '>=12'}

  optionator@0.9.4:
    resolution: {integrity: sha512-6IpQ7mKUxRcZNLIObR0hz7lxsapSSIYNZJwXPGeF0mTVqGKFIXj1DQcMoT22S3ROcLyY/rz0PWaWZ9ayWmad9g==}
    engines: {node: '>= 0.8.0'}

  ora@5.4.1:
    resolution: {integrity: sha512-5b6Y85tPxZZ7QytO+BQzysW31HJku27cRIlkbAXaNx+BdcVi+LlRFmVXzeF6a7JCwJpyw5c4b+YSVImQIrBpuQ==}
    engines: {node: '>=10'}

  p-limit@2.3.0:
    resolution: {integrity: sha512-//88mFWSJx8lxCzwdAABTJL2MyWB12+eIY7MDL2SqLmAkeKU9qxRvWuSyTjm3FUmpBEMuFfckAIqEaVGUDxb6w==}
    engines: {node: '>=6'}

  p-limit@3.1.0:
    resolution: {integrity: sha512-TYOanM3wGwNGsZN2cVTYPArw454xnXj5qmWF1bEoAc4+cU/ol7GVh7odevjp1FNHduHc3KZMcFduxU5Xc6uJRQ==}
    engines: {node: '>=10'}

  p-limit@5.0.0:
    resolution: {integrity: sha512-/Eaoq+QyLSiXQ4lyYV23f14mZRQcXnxfHrN0vCai+ak9G0pp9iEQukIIZq5NccEvwRB8PUnZT0KsOoDCINS1qQ==}
    engines: {node: '>=18'}

  p-locate@4.1.0:
    resolution: {integrity: sha512-R79ZZ/0wAxKGu3oYMlz8jy/kbhsNrS7SKZ7PxEHBgJ5+F2mtFW2fK2cOtBh1cHYkQsbzFV7I+EoRKe6Yt0oK7A==}
    engines: {node: '>=8'}

  p-locate@5.0.0:
    resolution: {integrity: sha512-LaNjtRWUBY++zB5nE/NwcaoMylSPk+S+ZHNB1TzdbMJMny6dynpAGt7X/tl/QYq3TIeE6nxHppbo2LGymrG5Pw==}
    engines: {node: '>=10'}

  p-try@2.2.0:
    resolution: {integrity: sha512-R4nPAVTAU0B9D35/Gk3uJf/7XYbQcyohSKdvAxIRSNghFl4e71hVoGnBNQz9cWaXxO2I10KTC+3jMdvvoKw6dQ==}
    engines: {node: '>=6'}

  package-json-from-dist@1.0.0:
    resolution: {integrity: sha512-dATvCeZN/8wQsGywez1mzHtTlP22H8OEfPrVMLNr4/eGa+ijtLn/6M5f0dY8UKNrC2O9UCU6SSoG3qRKnt7STw==}

  parent-module@1.0.1:
    resolution: {integrity: sha512-GQ2EWRpQV8/o+Aw8YqtfZZPfNRWZYkbidE9k5rpl/hC3vtHHBfGm2Ifi6qWV+coDGkrUKZAxE3Lot5kcsRlh+g==}
    engines: {node: '>=6'}

  parse-json@5.2.0:
    resolution: {integrity: sha512-ayCKvm/phCGxOkYRSCM82iDwct8/EonSEgCSxWxD7ve6jHggsFl4fZVQBPRNgQoKiuV/odhFrGzQXZwbifC8Rg==}
    engines: {node: '>=8'}

  parse5@7.1.2:
    resolution: {integrity: sha512-Czj1WaSVpaoj0wbhMzLmWD69anp2WH7FXMB9n1Sy8/ZFF9jolSQVMu1Ij5WIyGmcBmhk7EOndpO4mIpihVqAXw==}

  parseley@0.12.1:
    resolution: {integrity: sha512-e6qHKe3a9HWr0oMRVDTRhKce+bRO8VGQR3NyVwcjwrbhMmFCX9KszEV35+rn4AdilFAq9VPxP/Fe1wC9Qjd2lw==}

  path-exists@4.0.0:
    resolution: {integrity: sha512-ak9Qy5Q7jYb2Wwcey5Fpvg2KoAc/ZIhLSLOSBmRmygPsGwkVVt0fZa0qrtMz+m6tJTAHfZQ8FnmB4MG4LWy7/w==}
    engines: {node: '>=8'}

  path-is-absolute@1.0.1:
    resolution: {integrity: sha512-AVbw3UJ2e9bq64vSaS9Am0fje1Pa8pbGqTTsmXfaIiMpnr5DlDhfJOuLj9Sf95ZPVDAUerDfEk88MPmPe7UCQg==}
    engines: {node: '>=0.10.0'}

  path-key@3.1.1:
    resolution: {integrity: sha512-ojmeN0qd+y0jszEtoY48r0Peq5dwMEkIlCOu6Q5f41lfkswXuKtYrhgoTpLnyIcHm24Uhqx+5Tqm2InSwLhE6Q==}
    engines: {node: '>=8'}

  path-key@4.0.0:
    resolution: {integrity: sha512-haREypq7xkM7ErfgIyA0z+Bj4AGKlMSdlQE2jvJo6huWD1EdkKYV+G/T4nq0YEF2vgTT8kqMFKo1uHn950r4SQ==}
    engines: {node: '>=12'}

  path-parse@1.0.7:
    resolution: {integrity: sha512-LDJzPVEEEPR+y48z93A0Ed0yXb8pAByGWo/k5YYdYgpY2/2EsOsksJrq7lOHxryrVOn1ejG6oAp8ahvOIQD8sw==}

  path-scurry@1.11.1:
    resolution: {integrity: sha512-Xa4Nw17FS9ApQFJ9umLiJS4orGjm7ZzwUrwamcGQuHSzDyth9boKDaycYdDcZDuqYATXw4HFXgaqWTctW/v1HA==}
    engines: {node: '>=16 || 14 >=14.18'}

  path-type@4.0.0:
    resolution: {integrity: sha512-gDKb8aZMDeD/tZWs9P6+q0J9Mwkdl6xMV8TjnGP3qJVJ06bdMgkbBlLU8IdfOsIsFz2BW1rNVT3XuNEl8zPAvw==}
    engines: {node: '>=8'}

  pathe@1.1.2:
    resolution: {integrity: sha512-whLdWMYL2TwI08hn8/ZqAbrVemu0LNaNNJZX73O6qaIdCTfXutsLhMkjdENX0qhsQ9uIimo4/aQOmXkoon2nDQ==}

  pathval@1.1.1:
    resolution: {integrity: sha512-Dp6zGqpTdETdR63lehJYPeIOqpiNBNtc7BpWSLrOje7UaIsE5aY92r/AunQA7rsXvet3lrJ3JnZX29UPTKXyKQ==}

  peberminta@0.9.0:
    resolution: {integrity: sha512-XIxfHpEuSJbITd1H3EeQwpcZbTLHc+VVr8ANI9t5sit565tsI4/xK3KWTUFE2e6QiangUkh3B0jihzmGnNrRsQ==}

  picocolors@1.0.1:
    resolution: {integrity: sha512-anP1Z8qwhkbmu7MFP5iTt+wQKXgwzf7zTyGlcdzabySa9vd0Xt392U0rVmz9poOaBj0uHJKyyo9/upk0HrEQew==}

  picomatch@2.3.1:
    resolution: {integrity: sha512-JU3teHTNjmE2VCGFzuY8EXzCDVwEqB2a8fsIvwaStHhAWJEeVd1o1QD80CU6+ZdEXXSLbSsuLwJjkCBWqRQUVA==}
    engines: {node: '>=8.6'}

  pify@2.3.0:
    resolution: {integrity: sha512-udgsAY+fTnvv7kI7aaxbqwWNb0AHiB0qBO89PZKPkoTmGOgdbrHDKD+0B2X4uTfJ/FT1R09r9gTsjUjNJotuog==}
    engines: {node: '>=0.10.0'}

  pirates@4.0.6:
    resolution: {integrity: sha512-saLsH7WeYYPiD25LDuLRRY/i+6HaPYr6G1OUlN39otzkSTxKnubR9RTxS3/Kk50s1g2JTgFwWQDQyplC5/SHZg==}
    engines: {node: '>= 6'}

  pkg-types@1.1.3:
    resolution: {integrity: sha512-+JrgthZG6m3ckicaOB74TwQ+tBWsFl3qVQg7mN8ulwSOElJ7gBhKzj2VkCPnZ4NlF6kEquYU+RIYNVAvzd54UA==}

  pluralize@8.0.0:
    resolution: {integrity: sha512-Nc3IT5yHzflTfbjgqWcCPpo7DaKy4FnpB0l/zCAW0Tc7jxAiuqSxHasntB3D7887LSrA93kDJ9IXovxJYxyLCA==}
    engines: {node: '>=4'}

  possible-typed-array-names@1.0.0:
    resolution: {integrity: sha512-d7Uw+eZoloe0EHDIYoe+bQ5WXnGMOpmiZFTuMWCwpjzzkL2nTjcKiAk4hh8TjnGye2TwWOk3UXucZ+3rbmBa8Q==}
    engines: {node: '>= 0.4'}

  postcss-import@15.1.0:
    resolution: {integrity: sha512-hpr+J05B2FVYUAXHeK1YyI267J/dDDhMU6B6civm8hSY1jYJnBXxzKDKDswzJmtLHryrjhnDjqqp/49t8FALew==}
    engines: {node: '>=14.0.0'}
    peerDependencies:
      postcss: ^8.0.0

  postcss-js@4.0.1:
    resolution: {integrity: sha512-dDLF8pEO191hJMtlHFPRa8xsizHaM82MLfNkUHdUtVEV3tgTp5oj+8qbEqYM57SLfc74KSbw//4SeJma2LRVIw==}
    engines: {node: ^12 || ^14 || >= 16}
    peerDependencies:
      postcss: ^8.4.21

  postcss-load-config@4.0.2:
    resolution: {integrity: sha512-bSVhyJGL00wMVoPUzAVAnbEoWyqRxkjv64tUl427SKnPrENtq6hJwUojroMz2VB+Q1edmi4IfrAPpami5VVgMQ==}
    engines: {node: '>= 14'}
    peerDependencies:
      postcss: '>=8.0.9'
      ts-node: '>=9.0.0'
    peerDependenciesMeta:
      postcss:
        optional: true
      ts-node:
        optional: true

  postcss-nested@6.0.1:
    resolution: {integrity: sha512-mEp4xPMi5bSWiMbsgoPfcP74lsWLHkQbZc3sY+jWYd65CUwXrUaTp0fmNpa01ZcETKlIgUdFN/MpS2xZtqL9dQ==}
    engines: {node: '>=12.0'}
    peerDependencies:
      postcss: ^8.2.14

  postcss-selector-parser@6.1.1:
    resolution: {integrity: sha512-b4dlw/9V8A71rLIDsSwVmak9z2DuBUB7CA1/wSdelNEzqsjoSPeADTWNO09lpH49Diy3/JIZ2bSPB1dI3LJCHg==}
    engines: {node: '>=4'}

  postcss-value-parser@4.2.0:
    resolution: {integrity: sha512-1NNCs6uurfkVbeXG4S8JFT9t19m45ICnif8zWLd5oPSZ50QnwMfK+H3jv408d4jw/7Bttv5axS5IiHoLaVNHeQ==}

  postcss@8.4.31:
    resolution: {integrity: sha512-PS08Iboia9mts/2ygV3eLpY5ghnUcfLV/EXTOW1E2qYxJKGGBUtNjN76FYHnMs36RmARn41bC0AZmn+rR0OVpQ==}
    engines: {node: ^10 || ^12 || >=14}

  postcss@8.4.38:
    resolution: {integrity: sha512-Wglpdk03BSfXkHoQa3b/oulrotAkwrlLDRSOb9D0bN86FdRyE9lppSp33aHNPgBa0JKCoB+drFLZkQoRRYae5A==}
    engines: {node: ^10 || ^12 || >=14}

  postcss@8.4.39:
    resolution: {integrity: sha512-0vzE+lAiG7hZl1/9I8yzKLx3aR9Xbof3fBHKunvMfOCYAtMhrsnccJY2iTURb9EZd5+pLuiNV9/c/GZJOHsgIw==}
    engines: {node: ^10 || ^12 || >=14}

  preact-render-to-string@5.2.3:
    resolution: {integrity: sha512-aPDxUn5o3GhWdtJtW0svRC2SS/l8D9MAgo2+AWml+BhDImb27ALf04Q2d+AHqUUOc6RdSXFIBVa2gxzgMKgtZA==}
    peerDependencies:
      preact: '>=10'

  preact@10.11.3:
    resolution: {integrity: sha512-eY93IVpod/zG3uMF22Unl8h9KkrcKIRs2EGar8hwLZZDU1lkjph303V9HZBwufh2s736U6VXuhD109LYqPoffg==}

  prelude-ls@1.2.1:
    resolution: {integrity: sha512-vkcDPrRZo1QZLbn5RLGPpg/WmIQ65qoWWhcGKf/b5eplkkarX0m9z8ppCat4mlOqUsWpyNuYgO3VRyrYHSzX5g==}
    engines: {node: '>= 0.8.0'}

  prettier-linter-helpers@1.0.0:
    resolution: {integrity: sha512-GbK2cP9nraSSUF9N2XwUwqfzlAFlMNYYl+ShE/V+H8a9uNl/oUqB1w2EL54Jh0OlyRSd8RfWYJ3coVS4TROP2w==}
    engines: {node: '>=6.0.0'}

  prettier-plugin-tailwindcss@0.6.5:
    resolution: {integrity: sha512-axfeOArc/RiGHjOIy9HytehlC0ZLeMaqY09mm8YCkMzznKiDkwFzOpBvtuhuv3xG5qB73+Mj7OCe2j/L1ryfuQ==}
    engines: {node: '>=14.21.3'}
    peerDependencies:
      '@ianvs/prettier-plugin-sort-imports': '*'
      '@prettier/plugin-pug': '*'
      '@shopify/prettier-plugin-liquid': '*'
      '@trivago/prettier-plugin-sort-imports': '*'
      '@zackad/prettier-plugin-twig-melody': '*'
      prettier: ^3.0
      prettier-plugin-astro: '*'
      prettier-plugin-css-order: '*'
      prettier-plugin-import-sort: '*'
      prettier-plugin-jsdoc: '*'
      prettier-plugin-marko: '*'
      prettier-plugin-organize-attributes: '*'
      prettier-plugin-organize-imports: '*'
      prettier-plugin-sort-imports: '*'
      prettier-plugin-style-order: '*'
      prettier-plugin-svelte: '*'
    peerDependenciesMeta:
      '@ianvs/prettier-plugin-sort-imports':
        optional: true
      '@prettier/plugin-pug':
        optional: true
      '@shopify/prettier-plugin-liquid':
        optional: true
      '@trivago/prettier-plugin-sort-imports':
        optional: true
      '@zackad/prettier-plugin-twig-melody':
        optional: true
      prettier-plugin-astro:
        optional: true
      prettier-plugin-css-order:
        optional: true
      prettier-plugin-import-sort:
        optional: true
      prettier-plugin-jsdoc:
        optional: true
      prettier-plugin-marko:
        optional: true
      prettier-plugin-organize-attributes:
        optional: true
      prettier-plugin-organize-imports:
        optional: true
      prettier-plugin-sort-imports:
        optional: true
      prettier-plugin-style-order:
        optional: true
      prettier-plugin-svelte:
        optional: true

  prettier@3.3.3:
    resolution: {integrity: sha512-i2tDNA0O5IrMO757lfrdQZCc2jPNDVntV0m/+4whiDfWaTKfMNgR7Qz0NAeGz/nRqF4m5/6CLzbP4/liHt12Ew==}
    engines: {node: '>=14'}
    hasBin: true

  pretty-format@27.5.1:
    resolution: {integrity: sha512-Qb1gy5OrP5+zDf2Bvnzdl3jsTf1qXVMazbvCoKhtKqVs4/YK4ozX4gKQJJVyNe+cajNPn0KoC0MC3FUmaHWEmQ==}
    engines: {node: ^10.13.0 || ^12.13.0 || ^14.15.0 || >=15.0.0}

  pretty-format@29.7.0:
    resolution: {integrity: sha512-Pdlw/oPxN+aXdmM9R00JVC9WVFoCLTKJvDVLgmJ+qAffBMxsV85l/Lu7sNx4zSzPyoL2euImuEwHhOXdEgNFZQ==}
    engines: {node: ^14.15.0 || ^16.10.0 || >=18.0.0}

  pretty-format@3.8.0:
    resolution: {integrity: sha512-WuxUnVtlWL1OfZFQFuqvnvs6MiAGk9UNsBostyBOB0Is9wb5uRESevA6rnl/rkksXaGX3GzZhPup5d6Vp1nFew==}

  prism-react-renderer@2.1.0:
    resolution: {integrity: sha512-I5cvXHjA1PVGbGm1MsWCpvBCRrYyxEri0MC7/JbfIfYfcXAxHyO5PaUjs3A8H5GW6kJcLhTHxxMaOZZpRZD2iQ==}
    peerDependencies:
      react: '>=16.0.0'

  prismjs@1.29.0:
    resolution: {integrity: sha512-Kx/1w86q/epKcmte75LNrEoT+lX8pBpavuAbvJWRXar7Hz8jrtF+e3vY751p0R8H9HdArwaCTNDDzHg/ScJK1Q==}
    engines: {node: '>=6'}

  prop-types@15.8.1:
    resolution: {integrity: sha512-oj87CgZICdulUohogVAR7AjlC0327U4el4L6eAvOqCeudMDVU0NThNaV+b9Df4dXgSP1gXMTnPdhfe/2qDH5cg==}

  proto-list@1.2.4:
    resolution: {integrity: sha512-vtK/94akxsTMhe0/cbfpR+syPuszcuwhqVjJq26CuNDgFGj682oRBXOP5MJpv2r7JtE8MsiepGIqvvOTBwn2vA==}

  psl@1.9.0:
    resolution: {integrity: sha512-E/ZsdU4HLs/68gYzgGTkMicWTLPdAftJLfJFlLUAAKZGkStNU72sZjT66SnMDVOfOWY/YAoiD7Jxa9iHvngcag==}

  punycode@2.3.1:
    resolution: {integrity: sha512-vYt7UD1U9Wg6138shLtLOvdAu+8DsC/ilFtEVHcH+wydcSpNE20AfSOduf6MkRFahL5FY7X1oU7nKVZFtfq8Fg==}
    engines: {node: '>=6'}

  querystringify@2.2.0:
    resolution: {integrity: sha512-FIqgj2EUvTa7R50u0rGsyTftzjYmv/a3hO345bZNrqabNqjtgiDMgmo4mkUjd+nzU5oF3dClKqFIPUKybUyqoQ==}

  queue-microtask@1.2.3:
    resolution: {integrity: sha512-NuaNSa6flKT5JaSYQzJok04JzTL1CA6aGhv5rfLW3PgqA+M2ChpZQnAC8h8i4ZFkBS8X5RqkDBHA7r4hej3K9A==}

  randombytes@2.1.0:
    resolution: {integrity: sha512-vYl3iOX+4CKUWuxGi9Ukhie6fsqXqS9FE2Zaic4tNFD2N2QQaXOMFbuKK4QmDHC0JO6B1Zp41J0LpT0oR68amQ==}

  react-day-picker@8.10.1:
    resolution: {integrity: sha512-TMx7fNbhLk15eqcMt+7Z7S2KF7mfTId/XJDjKE8f+IUcFn0l08/kI4FiYTL/0yuOLmEcbR4Fwe3GJf/NiiMnPA==}
    peerDependencies:
      date-fns: ^2.28.0 || ^3.0.0
      react: ^16.8.0 || ^17.0.0 || ^18.0.0

  react-dom@18.3.1:
    resolution: {integrity: sha512-5m4nQKp+rZRb09LNH59GM4BxTh9251/ylbKIbpe7TpGxfJ+9kv6BLkLBXIjjspbgbnIBNqlI23tRnTWT0snUIw==}
    peerDependencies:
      react: ^18.3.1

  react-email@2.1.5:
    resolution: {integrity: sha512-SjGt5XiqNwrC6FT0rAxERj0MC9binUOVZDzspAxcRHpxjZavvePAHvV29uROWNQ1Ha7ssg1sfy4dTQi7bjCXrg==}
    engines: {node: '>=18.0.0'}
    hasBin: true

  react-hook-form@7.52.1:
    resolution: {integrity: sha512-uNKIhaoICJ5KQALYZ4TOaOLElyM+xipord+Ha3crEFhTntdLvWZqVY49Wqd/0GiVCA/f9NjemLeiNPjG7Hpurg==}
    engines: {node: '>=12.22.0'}
    peerDependencies:
      react: ^16.8.0 || ^17 || ^18 || ^19

  react-is@16.13.1:
    resolution: {integrity: sha512-24e6ynE2H+OKt4kqsOvNd8kBpV65zoxbA4BVsEOB3ARVWQki/DHzaUoC5KuON/BiccDaCCTZBuOcfZs70kR8bQ==}

  react-is@17.0.2:
    resolution: {integrity: sha512-w2GsyukL62IJnlaff/nRegPQR94C/XXamvMWmSHRJ4y7Ts/4ocGRmTHvOs8PSE6pB3dWOrD/nueuU5sduBsQ4w==}

  react-is@18.3.1:
    resolution: {integrity: sha512-/LLMVyas0ljjAtoYiPqYiL8VWXzUUdThrmU5+n20DZv+a+ClRoevUzw5JxU+Ieh5/c87ytoTBV9G1FiKfNJdmg==}

  react-paginate@8.2.0:
    resolution: {integrity: sha512-sJCz1PW+9PNIjUSn919nlcRVuleN2YPoFBOvL+6TPgrH/3lwphqiSOgdrLafLdyLDxsgK+oSgviqacF4hxsDIw==}
    peerDependencies:
      react: ^16 || ^17 || ^18

  react-promise-suspense@0.3.4:
    resolution: {integrity: sha512-I42jl7L3Ze6kZaq+7zXWSunBa3b1on5yfvUW6Eo/3fFOj6dZ5Bqmcd264nJbTK/gn1HjjILAjSwnZbV4RpSaNQ==}

  react-refresh@0.14.2:
    resolution: {integrity: sha512-jCvmsr+1IUSMUyzOkRcvnVbX3ZYC6g9TDrDbFuFmRDq7PD4yaGbLKNQL6k2jnArV8hjYxh7hVhAZB6s9HDGpZA==}
    engines: {node: '>=0.10.0'}

  react-remove-scroll-bar@2.3.6:
    resolution: {integrity: sha512-DtSYaao4mBmX+HDo5YWYdBWQwYIQQshUV/dVxFxK+KM26Wjwp1gZ6rv6OC3oujI6Bfu6Xyg3TwK533AQutsn/g==}
    engines: {node: '>=10'}
    peerDependencies:
      '@types/react': ^16.8.0 || ^17.0.0 || ^18.0.0
      react: ^16.8.0 || ^17.0.0 || ^18.0.0
    peerDependenciesMeta:
      '@types/react':
        optional: true

  react-remove-scroll@2.5.7:
    resolution: {integrity: sha512-FnrTWO4L7/Bhhf3CYBNArEG/yROV0tKmTv7/3h9QCFvH6sndeFf1wPqOcbFVu5VAulS5dV1wGT3GZZ/1GawqiA==}
    engines: {node: '>=10'}
    peerDependencies:
      '@types/react': ^16.8.0 || ^17.0.0 || ^18.0.0
      react: ^16.8.0 || ^17.0.0 || ^18.0.0
    peerDependenciesMeta:
      '@types/react':
        optional: true

  react-smooth@4.0.1:
    resolution: {integrity: sha512-OE4hm7XqR0jNOq3Qmk9mFLyd6p2+j6bvbPJ7qlB7+oo0eNcL2l7WQzG6MBnT3EXY6xzkLMUBec3AfewJdA0J8w==}
    peerDependencies:
      react: ^16.8.0 || ^17.0.0 || ^18.0.0
      react-dom: ^16.8.0 || ^17.0.0 || ^18.0.0

  react-style-singleton@2.2.1:
    resolution: {integrity: sha512-ZWj0fHEMyWkHzKYUr2Bs/4zU6XLmq9HsgBURm7g5pAVfyn49DgUiNgY2d4lXRlYSiCif9YBGpQleewkcqddc7g==}
    engines: {node: '>=10'}
    peerDependencies:
      '@types/react': ^16.8.0 || ^17.0.0 || ^18.0.0
      react: ^16.8.0 || ^17.0.0 || ^18.0.0
    peerDependenciesMeta:
      '@types/react':
        optional: true

  react-transition-group@4.4.5:
    resolution: {integrity: sha512-pZcd1MCJoiKiBR2NRxeCRg13uCXbydPnmB4EOeRrY7480qNWO8IIgQG6zlDkm6uRMsURXPuKq0GWtiM59a5Q6g==}
    peerDependencies:
      react: '>=16.6.0'
      react-dom: '>=16.6.0'

  react@18.3.1:
    resolution: {integrity: sha512-wS+hAgJShR0KhEvPJArfuPVN1+Hz1t0Y6n5jLrGQbkb4urgPE/0Rve+1kMB1v/oWgHgm4WIcV+i7F2pTVj+2iQ==}
    engines: {node: '>=0.10.0'}

  read-cache@1.0.0:
    resolution: {integrity: sha512-Owdv/Ft7IjOgm/i0xvNDZ1LrRANRfew4b2prF3OWMQLxLfu3bS8FVhCsrSCMK4lR56Y9ya+AThoTpDCTxCmpRA==}

  read-pkg-up@7.0.1:
    resolution: {integrity: sha512-zK0TB7Xd6JpCLmlLmufqykGE+/TlOePD6qKClNW7hHDKFh/J7/7gCWGR7joEQEW1bKq3a3yUZSObOoWLFQ4ohg==}
    engines: {node: '>=8'}

  read-pkg@5.2.0:
    resolution: {integrity: sha512-Ug69mNOpfvKDAc2Q8DRpMjjzdtrnv9HcSMX+4VsZxD1aZ6ZzrIE7rlzXBtWTyhULSMKg076AW6WR5iZpD0JiOg==}
    engines: {node: '>=8'}

  readable-stream@3.6.2:
    resolution: {integrity: sha512-9u/sniCrY3D5WdsERHzHE4G2YCXqoG5FTHUiCC4SIbr6XcLZBY05ya9EKjYek9O5xOAwjGq+1JdGBAS7Q9ScoA==}
    engines: {node: '>= 6'}

  readdirp@3.6.0:
    resolution: {integrity: sha512-hOS089on8RduqdbhvQ5Z37A0ESjsqz6qnRcffsMU3495FuTdqSm+7bhJ29JvIOsBDEEnan5DPu9t3To9VRlMzA==}
    engines: {node: '>=8.10.0'}

  recharts-scale@0.4.5:
    resolution: {integrity: sha512-kivNFO+0OcUNu7jQquLXAxz1FIwZj8nrj+YkOKc5694NbjCvcT6aSZiIzNzd2Kul4o4rTto8QVR9lMNtxD4G1w==}

  recharts@2.12.7:
    resolution: {integrity: sha512-hlLJMhPQfv4/3NBSAyq3gzGg4h2v69RJh6KU7b3pXYNNAELs9kEoXOjbkxdXpALqKBoVmVptGfLpxdaVYqjmXQ==}
    engines: {node: '>=14'}
    peerDependencies:
      react: ^16.0.0 || ^17.0.0 || ^18.0.0
      react-dom: ^16.0.0 || ^17.0.0 || ^18.0.0

  redent@3.0.0:
    resolution: {integrity: sha512-6tDA8g98We0zd0GvVeMT9arEOnTw9qM03L9cJXaCjrip1OO764RDBLBfrB4cwzNGDj5OA5ioymC9GkizgWJDUg==}
    engines: {node: '>=8'}

  reflect.getprototypeof@1.0.6:
    resolution: {integrity: sha512-fmfw4XgoDke3kdI6h4xcUz1dG8uaiv5q9gcEwLS4Pnth2kxT+GZ7YehS1JTMGBQmtV7Y4GFGbs2re2NqhdozUg==}
    engines: {node: '>= 0.4'}

  regenerator-runtime@0.14.1:
    resolution: {integrity: sha512-dYnhHh0nJoMfnkZs6GmmhFknAGRrLznOu5nc9ML+EJxGvrx6H7teuevqVqCuPcPK//3eDrrjQhehXVx9cnkGdw==}

  regexp-tree@0.1.27:
    resolution: {integrity: sha512-iETxpjK6YoRWJG5o6hXLwvjYAoW+FEZn9os0PD/b6AP6xQwsa/Y7lCVgIixBbUPMfhu+i2LtdeAqVTgGlQarfA==}
    hasBin: true

  regexp.prototype.flags@1.5.2:
    resolution: {integrity: sha512-NcDiDkTLuPR+++OCKB0nWafEmhg/Da8aUPLPMQbK+bxKKCm1/S5he+AqYa4PlMCVBalb4/yxIRub6qkEx5yJbw==}
    engines: {node: '>= 0.4'}

  regjsparser@0.10.0:
    resolution: {integrity: sha512-qx+xQGZVsy55CH0a1hiVwHmqjLryfh7wQyF5HO07XJ9f7dQMY/gPQHhlyDkIzJKC+x2fUCpCcUODUUUFrm7SHA==}
    hasBin: true

  requires-port@1.0.0:
    resolution: {integrity: sha512-KigOCHcocU3XODJxsu8i/j8T9tzT4adHiecwORRQ0ZZFcp7ahwXuRU1m+yuO90C5ZUyGeGfocHDI14M3L3yDAQ==}

  resolve-from@4.0.0:
    resolution: {integrity: sha512-pb/MYmXstAkysRFx8piNI1tGFNQIFA3vkE3Gq4EuA1dF6gHp/+vgZqsCGJapvy8N3Q+4o7FwvquPJcnZ7RYy4g==}
    engines: {node: '>=4'}

  resolve-pkg-maps@1.0.0:
    resolution: {integrity: sha512-seS2Tj26TBVOC2NIc2rOe2y2ZO7efxITtLZcGSOnHHNOQ7CkiUBfw0Iw2ck6xkIhPwLhKNLS8BO+hEpngQlqzw==}

  resolve@1.22.8:
    resolution: {integrity: sha512-oKWePCxqpd6FlLvGV1VU0x7bkPmmCNolxzjMf4NczoDnQcIWrAF+cPtZn5i6n+RfD2d9i0tzpKnG6Yk168yIyw==}
    hasBin: true

  resolve@2.0.0-next.5:
    resolution: {integrity: sha512-U7WjGVG9sH8tvjW5SmGbQuui75FiyjAX72HX15DwBBwF9dNiQZRQAg9nnPhYy+TUnE0+VcrttuvNI8oSxZcocA==}
    hasBin: true

  restore-cursor@3.1.0:
    resolution: {integrity: sha512-l+sSefzHpj5qimhFSE5a8nufZYAM3sBSVMAPtYkmC+4EH2anSGaEMXSD0izRQbu9nfyQ9y5JrVmp7E8oZrUjvA==}
    engines: {node: '>=8'}

  reusify@1.0.4:
    resolution: {integrity: sha512-U9nH88a3fc/ekCF1l0/UP1IosiuIjyTh7hBvXVMHYgVcfGvt897Xguj2UOLDeI5BG2m7/uwyaLVT6fbtCwTyzw==}
    engines: {iojs: '>=1.0.0', node: '>=0.10.0'}

  rimraf@3.0.2:
    resolution: {integrity: sha512-JZkJMZkAGFFPP2YqXZXPbMlMBgsxzE8ILs4lMIX/2o0L9UBw9O/Y3o6wFw/i9YLapcUJWwqbi3kdxIPdC62TIA==}
    deprecated: Rimraf versions prior to v4 are no longer supported
    hasBin: true

  rollup@4.18.1:
    resolution: {integrity: sha512-Elx2UT8lzxxOXMpy5HWQGZqkrQOtrVDDa/bm9l10+U4rQnVzbL/LgZ4NOM1MPIDyHk69W4InuYDF5dzRh4Kw1A==}
    engines: {node: '>=18.0.0', npm: '>=8.0.0'}
    hasBin: true

  rrweb-cssom@0.6.0:
    resolution: {integrity: sha512-APM0Gt1KoXBz0iIkkdB/kfvGOwC4UuJFeG/c+yV7wSc7q96cG/kJ0HiYCnzivD9SB53cLV1MlHFNfOuPaadYSw==}

  rrweb-cssom@0.7.1:
    resolution: {integrity: sha512-TrEMa7JGdVm0UThDJSx7ddw5nVm3UJS9o9CCIZ72B1vSyEZoziDqBYP3XIoi/12lKrJR8rE3jeFHMok2F/Mnsg==}

  run-parallel@1.2.0:
    resolution: {integrity: sha512-5l4VyZR86LZ/lDxZTR6jqL8AFE2S0IFLMP26AbjsLVADxHdhB/c0GUsH+y39UfCi3dzz8OlQuPmnaJOMoDHQBA==}

  safe-array-concat@1.1.2:
    resolution: {integrity: sha512-vj6RsCsWBCf19jIeHEfkRMw8DPiBb+DMXklQ/1SGDHOMlHdPUkZXFQ2YdplS23zESTijAcurb1aSgJA3AgMu1Q==}
    engines: {node: '>=0.4'}

  safe-buffer@5.2.1:
    resolution: {integrity: sha512-rp3So07KcdmmKbGvgaNxQSJr7bGVSVk5S9Eq1F+ppbRo70+YeaDxkw5Dd8NPN+GD6bjnYm2VuPuCXmpuYvmCXQ==}

  safe-regex-test@1.0.3:
    resolution: {integrity: sha512-CdASjNJPvRa7roO6Ra/gLYBTzYzzPyyBXxIMdGW3USQLyjWEls2RgW5UBTXaQVp+OrpeCK3bLem8smtmheoRuw==}
    engines: {node: '>= 0.4'}

  safer-buffer@2.1.2:
    resolution: {integrity: sha512-YZo3K82SD7Riyi0E1EQPojLz7kpepnSQI9IyPbHHg1XXXevb5dJI7tpyN2ADxGcQbHG7vcyRHk0cbwqcQriUtg==}

  saxes@6.0.0:
    resolution: {integrity: sha512-xAg7SOnEhrm5zI3puOOKyy1OMcMlIJZYNJY7xLBwSze0UjhPLnWfj2GF2EpT0jmzaJKIWKHLsaSSajf35bcYnA==}
    engines: {node: '>=v12.22.7'}

  scheduler@0.23.2:
    resolution: {integrity: sha512-UOShsPwz7NrMUqhR6t0hWjFduvOzbtv7toDH1/hIrfRNIDBnnBWd0CwJTGvTpngVlmwGCdP9/Zl/tVrDqcuYzQ==}

  schema-utils@3.3.0:
    resolution: {integrity: sha512-pN/yOAvcC+5rQ5nERGuwrjLlYvLTbCibnZ1I7B1LaiAz9BRBlE9GMgE/eqV30P7aJQUf7Ddimy/RsbYO/GrVGg==}
    engines: {node: '>= 10.13.0'}

  selderee@0.11.0:
    resolution: {integrity: sha512-5TF+l7p4+OsnP8BCCvSyZiSPc4x4//p5uPwK8TCnVPJYRmU2aYKMpOXvw8zM5a5JvuuCGN1jmsMwuU2W02ukfA==}

  semver@5.7.2:
    resolution: {integrity: sha512-cBznnQ9KjJqU67B52RMC65CMarK2600WFnbkcaiwWq3xy/5haFJlshgnpjovMVJ+Hff49d8GEn0b87C5pDQ10g==}
    hasBin: true

  semver@6.3.1:
    resolution: {integrity: sha512-BR7VvDCVHO+q2xBEWskxS6DJE1qRnb7DxzUrogb71CWoSficBxYsiAGd+Kl0mmq/MprG9yArRkyrQxTO6XjMzA==}
    hasBin: true

  semver@7.6.3:
    resolution: {integrity: sha512-oVekP1cKtI+CTDvHWYFUcMtsK/00wmAEfyqKfNdARm8u1wNVhSgaX7A8d4UuIlUI5e84iEwOhs7ZPYRmzU9U6A==}
    engines: {node: '>=10'}
    hasBin: true

  serialize-javascript@6.0.2:
    resolution: {integrity: sha512-Saa1xPByTTq2gdeFZYLLo+RFE35NHZkAbqZeWNd3BpzppeVisAqpDjcp8dyf6uIvEqJRd46jemmyA4iFIeVk8g==}

  set-function-length@1.2.2:
    resolution: {integrity: sha512-pgRc4hJ4/sNjWCSS9AmnS40x3bNMDTknHgL5UaMBTMyJnU90EgWh1Rz+MC9eFu4BuN/UwZjKQuY/1v3rM7HMfg==}
    engines: {node: '>= 0.4'}

  set-function-name@2.0.2:
    resolution: {integrity: sha512-7PGFlmtwsEADb0WYyvCMa1t+yke6daIG4Wirafur5kcf+MhUnPms1UeR0CKQdTZD81yESwMHbtn+TR+dMviakQ==}
    engines: {node: '>= 0.4'}

  shebang-command@2.0.0:
    resolution: {integrity: sha512-kHxr2zZpYtdmrN1qDjrrX/Z1rR1kG8Dx+gkpK1G4eXmvXswmcE1hTWBWYUzlraYw1/yZp6YuDY77YtvbN0dmDA==}
    engines: {node: '>=8'}

  shebang-regex@3.0.0:
    resolution: {integrity: sha512-7++dFhtcx3353uBaq8DDR4NuxBetBzC7ZQOhmTQInHEd6bSrXdiEyzCvG07Z44UYdLShWUyXt5M/yhz8ekcb1A==}
    engines: {node: '>=8'}

  side-channel@1.0.6:
    resolution: {integrity: sha512-fDW/EZ6Q9RiO8eFG8Hj+7u/oW+XrPTIChwCOM2+th2A6OblDtYYIpve9m+KvI9Z4C9qSEXlaGR6bTEYHReuglA==}
    engines: {node: '>= 0.4'}

  siginfo@2.0.0:
    resolution: {integrity: sha512-ybx0WO1/8bSBLEWXZvEd7gMW3Sn3JFlW3TvX1nREbDLRNQNaeNN8WK0meBwPdAaOI7TtRRRJn/Es1zhrrCHu7g==}

  signal-exit@3.0.7:
    resolution: {integrity: sha512-wnD2ZE+l+SPC/uoS0vXeE9L1+0wuaMqKlfz9AMUo38JsyLSBWSFcHR1Rri62LZc12vLr1gb3jl7iwQhgwpAbGQ==}

  signal-exit@4.1.0:
    resolution: {integrity: sha512-bzyZ1e88w9O1iNJbKnOlvYTrWPDl46O1bG0D3XInv+9tkPrxrN8jUUTiFlDkkmKWgn1M6CfIA13SuGqOa9Korw==}
    engines: {node: '>=14'}

  sirv@2.0.4:
    resolution: {integrity: sha512-94Bdh3cC2PKrbgSOUqTiGPWVZeSiXfKOVZNJniWoqrWrRkB1CJzBU3NEbiTsPcYy1lDsANA/THzS+9WBiy5nfQ==}
    engines: {node: '>= 10'}

  slash@3.0.0:
    resolution: {integrity: sha512-g9Q1haeby36OSStwb4ntCGGGaKsaVSjQ68fBxoQcutl5fS1vuY18H3wSt3jFyFtrkx+Kz0V1G85A4MyAdDMi2Q==}
    engines: {node: '>=8'}

  socket.io-adapter@2.5.5:
    resolution: {integrity: sha512-eLDQas5dzPgOWCk9GuuJC2lBqItuhKI4uxGgo9aIV7MYbk2h9Q6uULEh8WBzThoI7l+qU9Ast9fVUmkqPP9wYg==}

  socket.io-client@4.7.3:
    resolution: {integrity: sha512-nU+ywttCyBitXIl9Xe0RSEfek4LneYkJxCeNnKCuhwoH4jGXO1ipIUw/VA/+Vvv2G1MTym11fzFC0SxkrcfXDw==}
    engines: {node: '>=10.0.0'}

  socket.io-parser@4.2.4:
    resolution: {integrity: sha512-/GbIKmo8ioc+NIWIhwdecY0ge+qVBSMdgxGygevmdHj24bsfgtCmcUUcQ5ZzcylGFHsN3k4HB4Cgkl96KVnuew==}
    engines: {node: '>=10.0.0'}

  socket.io@4.7.3:
    resolution: {integrity: sha512-SE+UIQXBQE+GPG2oszWMlsEmWtHVqw/h1VrYJGK5/MC7CH5p58N448HwIrtREcvR4jfdOJAY4ieQfxMr55qbbw==}
    engines: {node: '>=10.2.0'}

  sonner@1.3.1:
    resolution: {integrity: sha512-+rOAO56b2eI3q5BtgljERSn2umRk63KFIvgb2ohbZ5X+Eb5u+a/7/0ZgswYqgBMg8dyl7n6OXd9KasA8QF9ToA==}
    peerDependencies:
      react: ^18.0.0
      react-dom: ^18.0.0

  source-map-js@1.0.2:
    resolution: {integrity: sha512-R0XvVJ9WusLiqTCEiGCmICCMplcCkIwwR11mOSD9CR5u+IXYdiseeEuXCVAjS54zqwkLcPNnmU4OeJ6tUrWhDw==}
    engines: {node: '>=0.10.0'}

  source-map-js@1.2.0:
    resolution: {integrity: sha512-itJW8lvSA0TXEphiRoawsCksnlf8SyvmFzIhltqAHluXd88pkCd+cXJVHTDwdCr0IzwptSm035IHQktUu1QUMg==}
    engines: {node: '>=0.10.0'}

  source-map-support@0.5.21:
    resolution: {integrity: sha512-uBHU3L3czsIyYXKX88fdrGovxdSCoTGDRZ6SYXtSRxLZUzHg5P/66Ht6uoUlHu9EZod+inXhKo3qQgwXUT/y1w==}

  source-map@0.6.1:
    resolution: {integrity: sha512-UjgapumWlbMhkBgzT7Ykc5YXUT46F0iKu8SGXq0bcwP5dz/h0Plj6enJqjz1Zbq2l5WaqYnrVbwWOWMyF3F47g==}
    engines: {node: '>=0.10.0'}

  spdx-correct@3.2.0:
    resolution: {integrity: sha512-kN9dJbvnySHULIluDHy32WHRUu3Og7B9sbY7tsFLctQkIqnMh3hErYgdMjTYuqmcXX+lK5T1lnUt3G7zNswmZA==}

  spdx-exceptions@2.5.0:
    resolution: {integrity: sha512-PiU42r+xO4UbUS1buo3LPJkjlO7430Xn5SVAhdpzzsPHsjbYVflnnFdATgabnLude+Cqu25p6N+g2lw/PFsa4w==}

  spdx-expression-parse@3.0.1:
    resolution: {integrity: sha512-cbqHunsQWnJNE6KhVSMsMeH5H/L9EpymbzqTQ3uLwNCLZ1Q481oWaofqH7nO6V07xlXwY6PhQdQ2IedWx/ZK4Q==}

  spdx-license-ids@3.0.18:
    resolution: {integrity: sha512-xxRs31BqRYHwiMzudOrpSiHtZ8i/GeionCBDSilhYRj+9gIcI8wCZTlXZKu9vZIVqViP3dcp9qE5G6AlIaD+TQ==}

  stackback@0.0.2:
    resolution: {integrity: sha512-1XMJE5fQo1jGH6Y/7ebnwPOBEkIEnT4QF32d5R1+VXdXveM0IBMJt8zfaxX1P3QhVwrYe+576+jkANtSS2mBbw==}

  stacktrace-parser@0.1.10:
    resolution: {integrity: sha512-KJP1OCML99+8fhOHxwwzyWrlUuVX5GQ0ZpJTd1DFXhdkrvg1szxfHhawXUZ3g9TkXORQd4/WG68jMlQZ2p8wlg==}
    engines: {node: '>=6'}

  std-env@3.7.0:
    resolution: {integrity: sha512-JPbdCEQLj1w5GilpiHAx3qJvFndqybBysA3qUOnznweH4QbNYUsW/ea8QzSrnh0vNsezMMw5bcVool8lM0gwzg==}

  stop-iteration-iterator@1.0.0:
    resolution: {integrity: sha512-iCGQj+0l0HOdZ2AEeBADlsRC+vsnDsZsbdSiH1yNSjcfKM7fdpCMfqAL/dwF5BLiw/XhRft/Wax6zQbhq2BcjQ==}
    engines: {node: '>= 0.4'}

  streamsearch@1.1.0:
    resolution: {integrity: sha512-Mcc5wHehp9aXz1ax6bZUyY5afg9u2rv5cqQI3mRrYkGC8rW2hM02jWuwjtL++LS5qinSyhj2QfLyNsuc+VsExg==}
    engines: {node: '>=10.0.0'}

  string-width@4.2.3:
    resolution: {integrity: sha512-wKyQRQpjJ0sIp62ErSZdGsjMJWsap5oRNihHhu6G7JVO/9jIB6UyevL+tXuOqrng8j/cxKTWyWUwvSTriiZz/g==}
    engines: {node: '>=8'}

  string-width@5.1.2:
    resolution: {integrity: sha512-HnLOCR3vjcY8beoNLtcjZ5/nxn2afmME6lhrDrebokqMap+XbeW8n9TXpPDOqdGK5qcI3oT0GKTW6wC7EMiVqA==}
    engines: {node: '>=12'}

  string.prototype.includes@2.0.0:
    resolution: {integrity: sha512-E34CkBgyeqNDcrbU76cDjL5JLcVrtSdYq0MEh/B10r17pRP4ciHLwTgnuLV8Ay6cgEMLkcBkFCKyFZ43YldYzg==}

  string.prototype.matchall@4.0.11:
    resolution: {integrity: sha512-NUdh0aDavY2og7IbBPenWqR9exH+E26Sv8e0/eTe1tltDGZL+GtBkDAnnyBtmekfK6/Dq3MkcGtzXFEd1LQrtg==}
    engines: {node: '>= 0.4'}

  string.prototype.repeat@1.0.0:
    resolution: {integrity: sha512-0u/TldDbKD8bFCQ/4f5+mNRrXwZ8hg2w7ZR8wa16e8z9XpePWl3eGEcUD0OXpEH/VJH/2G3gjUtR3ZOiBe2S/w==}

  string.prototype.trim@1.2.9:
    resolution: {integrity: sha512-klHuCNxiMZ8MlsOihJhJEBJAiMVqU3Z2nEXWfWnIqjN0gEFS9J9+IxKozWWtQGcgoa1WUZzLjKPTr4ZHNFTFxw==}
    engines: {node: '>= 0.4'}

  string.prototype.trimend@1.0.8:
    resolution: {integrity: sha512-p73uL5VCHCO2BZZ6krwwQE3kCzM7NKmis8S//xEC6fQonchbum4eP6kR4DLEjQFO3Wnj3Fuo8NM0kOSjVdHjZQ==}

  string.prototype.trimstart@1.0.8:
    resolution: {integrity: sha512-UXSH262CSZY1tfu3G3Secr6uGLCFVPMhIqHjlgCUtCCcgihYc/xKs9djMTMUOb2j1mVSeU8EU6NWc/iQKU6Gfg==}
    engines: {node: '>= 0.4'}

  string_decoder@1.3.0:
    resolution: {integrity: sha512-hkRX8U1WjJFd8LsDJ2yQ/wWWxaopEsABU1XfkM8A+j0+85JAGppt16cr1Whg6KIbb4okU6Mql6BOj+uup/wKeA==}

  strip-ansi@6.0.1:
    resolution: {integrity: sha512-Y38VPSHcqkFrCpFnQ9vuSXmquuv5oXOKpGeT6aGrr3o3Gc9AlVa6JBfUSOCnbxGGZF+/0ooI7KrPuUSztUdU5A==}
    engines: {node: '>=8'}

  strip-ansi@7.1.0:
    resolution: {integrity: sha512-iq6eVVI64nQQTRYq2KtEg2d2uU7LElhTJwsH4YzIHZshxlgZms/wIc4VoDQTlG/IvVIrBKG06CrZnp0qv7hkcQ==}
    engines: {node: '>=12'}

  strip-bom@3.0.0:
    resolution: {integrity: sha512-vavAMRXOgBVNF6nyEEmL3DBK19iRpDcoIwW+swQ+CbGiu7lju6t+JklA1MHweoWtadgt4ISVUsXLyDq34ddcwA==}
    engines: {node: '>=4'}

  strip-final-newline@3.0.0:
    resolution: {integrity: sha512-dOESqjYr96iWYylGObzd39EuNTa5VJxyvVAEm5Jnh7KGo75V43Hk1odPQkNDyXNmUR6k+gEiDVXnjB8HJ3crXw==}
    engines: {node: '>=12'}

  strip-indent@3.0.0:
    resolution: {integrity: sha512-laJTa3Jb+VQpaC6DseHhF7dXVqHTfJPCRDaEbid/drOhgitgYku/letMUqOXFoWV0zIIUbjpdH2t+tYj4bQMRQ==}
    engines: {node: '>=8'}

  strip-json-comments@3.1.1:
    resolution: {integrity: sha512-6fPc+R4ihwqP6N/aIv2f1gMH8lOVtWQHoqC4yK6oSDVVocumAsfCqjkXnqiYMhmMwS/mEHLp7Vehlt3ql6lEig==}
    engines: {node: '>=8'}

  strip-literal@2.1.0:
    resolution: {integrity: sha512-Op+UycaUt/8FbN/Z2TWPBLge3jWrP3xj10f3fnYxf052bKuS3EKs1ZQcVGjnEMdsNVAM+plXRdmjrZ/KgG3Skw==}

  styled-jsx@5.1.1:
    resolution: {integrity: sha512-pW7uC1l4mBZ8ugbiZrcIsiIvVx1UmTfw7UkC3Um2tmfUq9Bhk8IiyEIPl6F8agHgjzku6j0xQEZbfA5uSgSaCw==}
    engines: {node: '>= 12.0.0'}
    peerDependencies:
      '@babel/core': '*'
      babel-plugin-macros: '*'
      react: '>= 16.8.0 || 17.x.x || ^18.0.0-0'
    peerDependenciesMeta:
      '@babel/core':
        optional: true
      babel-plugin-macros:
        optional: true

  sucrase@3.35.0:
    resolution: {integrity: sha512-8EbVDiu9iN/nESwxeSxDKe0dunta1GOlHufmSSXxMD2z2/tMZpDMpvXQGsc+ajGo8y2uYUmixaSRUc/QPoQ0GA==}
    engines: {node: '>=16 || 14 >=14.17'}
    hasBin: true

  supports-color@5.5.0:
    resolution: {integrity: sha512-QjVjwdXIt408MIiAqCX4oUKsgU2EqAGzs2Ppkm4aQYbjm+ZEWEcW4SfFNTr4uMNZma0ey4f5lgLrkB0aX0QMow==}
    engines: {node: '>=4'}

  supports-color@7.2.0:
    resolution: {integrity: sha512-qpCAvRl9stuOHveKsn7HncJRvv501qIacKzQlO/+Lwxc9+0q2wLyv4Dfvt80/DPn2pqOBsJdDiogXGR9+OvwRw==}
    engines: {node: '>=8'}

  supports-color@8.1.1:
    resolution: {integrity: sha512-MpUEN2OodtUzxvKQl72cUF7RQ5EiHsGvSsVG0ia9c5RbWGL2CI4C7EpPS8UTBIplnlzZiNuV56w+FuNxy3ty2Q==}
    engines: {node: '>=10'}

  supports-preserve-symlinks-flag@1.0.0:
    resolution: {integrity: sha512-ot0WnXS9fgdkgIcePe6RHNk1WA8+muPa6cSjeR3V8K27q9BB1rTE3R1p7Hv0z1ZyAc8s6Vvv8DIyWf681MAt0w==}
    engines: {node: '>= 0.4'}

  swiper@11.1.5:
    resolution: {integrity: sha512-JJQWFXdxiMGC2j6ZGTYat5Z7NN9JORJBgHp0/joX9uPod+cRj0wr5H5VnWSNIz9JeAamQvYKaG7aFrGHIF9OEg==}
    engines: {node: '>= 4.7.0'}

  symbol-tree@3.2.4:
    resolution: {integrity: sha512-9QNk5KwDF+Bvz+PyObkmSYjI5ksVUYtjW7AU22r2NKcfLJcXp96hkDWU3+XndOsUb+AQ9QhfzfCT2O+CNWT5Tw==}

  synckit@0.9.1:
    resolution: {integrity: sha512-7gr8p9TQP6RAHusBOSLs46F4564ZrjV8xFmw5zCmgmhGUcw2hxsShhJ6CEiHQMgPDwAQ1fWHPM0ypc4RMAig4A==}
    engines: {node: ^14.18.0 || >=16.0.0}

  tailwind-merge@2.2.0:
    resolution: {integrity: sha512-SqqhhaL0T06SW59+JVNfAqKdqLs0497esifRrZ7jOaefP3o64fdFNDMrAQWZFMxTLJPiHVjRLUywT8uFz1xNWQ==}

  tailwind-merge@2.4.0:
    resolution: {integrity: sha512-49AwoOQNKdqKPd9CViyH5wJoSKsCDjUlzL8DxuGp3P1FsGY36NJDAa18jLZcaHAUUuTj+JB8IAo8zWgBNvBF7A==}

  tailwindcss-animate@1.0.7:
    resolution: {integrity: sha512-bl6mpH3T7I3UFxuvDEXLxy/VuFxBk5bbzplh7tXI68mwMokNYd1t9qPBHlnyTwfa4JGC4zP516I1hYYtQ/vspA==}
    peerDependencies:
      tailwindcss: '>=3.0.0 || insiders'

  tailwindcss@3.4.0:
    resolution: {integrity: sha512-VigzymniH77knD1dryXbyxR+ePHihHociZbXnLZHUyzf2MMs2ZVqlUrZ3FvpXP8pno9JzmILt1sZPD19M3IxtA==}
    engines: {node: '>=14.0.0'}
    hasBin: true

  tailwindcss@3.4.6:
    resolution: {integrity: sha512-1uRHzPB+Vzu57ocybfZ4jh5Q3SdlH7XW23J5sQoM9LhE9eIOlzxer/3XPSsycvih3rboRsvt0QCmzSrqyOYUIA==}
    engines: {node: '>=14.0.0'}
    hasBin: true

  tapable@2.2.1:
    resolution: {integrity: sha512-GNzQvQTOIP6RyTfE2Qxb8ZVlNmw0n88vp1szwWRimP02mnTsx3Wtn5qRdqY9w2XduFNUgvOwhNnQsjwCp+kqaQ==}
    engines: {node: '>=6'}

  terser-webpack-plugin@5.3.10:
    resolution: {integrity: sha512-BKFPWlPDndPs+NGGCr1U59t0XScL5317Y0UReNrHaw9/FwhPENlq6bfgs+4yPfyP51vqC1bQ4rp1EfXW5ZSH9w==}
    engines: {node: '>= 10.13.0'}
    peerDependencies:
      '@swc/core': '*'
      esbuild: '*'
      uglify-js: '*'
      webpack: ^5.1.0
    peerDependenciesMeta:
      '@swc/core':
        optional: true
      esbuild:
        optional: true
      uglify-js:
        optional: true

  terser@5.31.3:
    resolution: {integrity: sha512-pAfYn3NIZLyZpa83ZKigvj6Rn9c/vd5KfYGX7cN1mnzqgDcxWvrU5ZtAfIKhEXz9nRecw4z3LXkjaq96/qZqAA==}
    engines: {node: '>=10'}
    hasBin: true

  test-exclude@6.0.0:
    resolution: {integrity: sha512-cAGWPIyOHU6zlmg88jwm7VRyXnMN7iV68OGAbYDk/Mh/xC/pzVPlQtY6ngoIH/5/tciuhGfvESU8GrHrcxD56w==}
    engines: {node: '>=8'}

  text-table@0.2.0:
    resolution: {integrity: sha512-N+8UisAXDGk8PFXP4HAzVR9nbfmVJ3zYLAWiTIoqC5v5isinhr+r5uaO8+7r3BMfuNIufIsA7RdpVgacC2cSpw==}

  thenify-all@1.6.0:
    resolution: {integrity: sha512-RNxQH/qI8/t3thXJDwcstUO4zeqo64+Uy/+sNVRBx4Xn2OX+OZ9oP+iJnNFqplFra2ZUVeKCSa2oVWi3T4uVmA==}
    engines: {node: '>=0.8'}

  thenify@3.3.1:
    resolution: {integrity: sha512-RVZSIV5IG10Hk3enotrhvz0T9em6cyHBLkH/YAZuKqd8hRkKhSfCGIcP2KUY0EPxndzANBmNllzWPwak+bheSw==}

  tiny-invariant@1.3.3:
    resolution: {integrity: sha512-+FbBPE1o9QAYvviau/qC5SE3caw21q3xkvWKBtja5vgqOWIHHJ3ioaq1VPfn/Szqctz2bU/oYeKd9/z5BL+PVg==}

  tinybench@2.8.0:
    resolution: {integrity: sha512-1/eK7zUnIklz4JUUlL+658n58XO2hHLQfSk1Zf2LKieUjxidN16eKFEoDEfjHc3ohofSSqK3X5yO6VGb6iW8Lw==}

  tinypool@0.8.4:
    resolution: {integrity: sha512-i11VH5gS6IFeLY3gMBQ00/MmLncVP7JLXOw1vlgkytLmJK7QnEr7NXf0LBdxfmNPAeyetukOk0bOYrJrFGjYJQ==}
    engines: {node: '>=14.0.0'}

  tinyspy@2.2.1:
    resolution: {integrity: sha512-KYad6Vy5VDWV4GH3fjpseMQ/XU2BhIYP7Vzd0LG44qRWm/Yt2WCOTicFdvmgo6gWaqooMQCawTtILVQJupKu7A==}
    engines: {node: '>=14.0.0'}

  to-fast-properties@2.0.0:
    resolution: {integrity: sha512-/OaKK0xYrs3DmxRYqL/yDc+FxFUVYhDlXMhRmv3z915w2HF1tnN1omB354j8VUGO/hbRzyD6Y3sA7v7GS/ceog==}
    engines: {node: '>=4'}

  to-regex-range@5.0.1:
    resolution: {integrity: sha512-65P7iz6X5yEr1cwcgvQxbbIw7Uk3gOy5dIdtZ4rDveLqhrdJP+Li/Hx6tyK0NEb+2GCyneCMJiGqrADCSNk8sQ==}
    engines: {node: '>=8.0'}

  totalist@3.0.1:
    resolution: {integrity: sha512-sf4i37nQ2LBx4m3wB74y+ubopq6W/dIzXg0FDGjsYnZHVa1Da8FH853wlL2gtUhg+xJXjfk3kUZS3BRoQeoQBQ==}
    engines: {node: '>=6'}

  tough-cookie@4.1.4:
    resolution: {integrity: sha512-Loo5UUvLD9ScZ6jh8beX1T6sO1w2/MpCRpEP7V280GKMVUQ0Jzar2U3UJPsrdbziLEMMhu3Ujnq//rhiFuIeag==}
    engines: {node: '>=6'}

  tr46@5.0.0:
    resolution: {integrity: sha512-tk2G5R2KRwBd+ZN0zaEXpmzdKyOYksXwywulIX95MBODjSzMIuQnQ3m8JxgbhnL1LeVo7lqQKsYa1O3Htl7K5g==}
    engines: {node: '>=18'}

  ts-api-utils@1.3.0:
    resolution: {integrity: sha512-UQMIo7pb8WRomKR1/+MFVLTroIvDVtMX3K6OUir8ynLyzB8Jeriont2bTAtmNPa1ekAgN7YPDyf6V+ygrdU+eQ==}
    engines: {node: '>=16'}
    peerDependencies:
      typescript: '>=4.2.0'

  ts-interface-checker@0.1.13:
    resolution: {integrity: sha512-Y/arvbn+rrz3JCKl9C4kVNfTfSm2/mEp5FSz5EsZSANGPSlQrpRI5M4PKF+mJnE52jOO90PnPSc3Ur3bTQw0gA==}

  tsconfig-paths@3.15.0:
    resolution: {integrity: sha512-2Ac2RgzDe/cn48GvOe3M+o82pEFewD3UPbyoUHHdKasHwJKjds4fLXWf/Ux5kATBKN20oaFGu+jbElp1pos0mg==}

  tslib@1.14.1:
    resolution: {integrity: sha512-Xni35NKzjgMrwevysHTCArtLDpPvye8zV/0E4EyYn43P7/7qvQwPh9BGkHewbMulVntbigmcT7rdX3BNo9wRJg==}

  tslib@2.6.3:
    resolution: {integrity: sha512-xNvxJEOUiWPGhUuUdQgAJPKOOJfGnIyKySOc09XkKsgdUV/3E2zvwZYdejjmRgPCgcym1juLH3226yA7sEFJKQ==}

  tsutils@3.21.0:
    resolution: {integrity: sha512-mHKK3iUXL+3UF6xL5k0PEhKRUBKPBCv/+RkEOpjRWxxx27KKRBmmA60A9pgOUvMi8GKhRMPEmjBRPzs2W7O1OA==}
    engines: {node: '>= 6'}
    peerDependencies:
      typescript: '>=2.8.0 || >= 3.2.0-dev || >= 3.3.0-dev || >= 3.4.0-dev || >= 3.5.0-dev || >= 3.6.0-dev || >= 3.6.0-beta || >= 3.7.0-dev || >= 3.7.0-beta'

  type-check@0.4.0:
    resolution: {integrity: sha512-XleUoc9uwGXqjWwXaUTZAmzMcFZ5858QA2vvx1Ur5xIcixXIP+8LnFDgRplU30us6teqdlskFfu+ae4K79Ooew==}
    engines: {node: '>= 0.8.0'}

  type-detect@4.0.8:
    resolution: {integrity: sha512-0fr/mIH1dlO+x7TlcMy+bIDqKPsw/70tVyeHW787goQjhmqaZe10uwLujubK9q9Lg6Fiho1KUKDYz0Z7k7g5/g==}
    engines: {node: '>=4'}

  type-fest@0.20.2:
    resolution: {integrity: sha512-Ne+eE4r0/iWnpAxD852z3A+N0Bt5RN//NjJwRd2VFHEmrywxf5vsZlh4R6lixl6B+wz/8d+maTSAkN1FIkI3LQ==}
    engines: {node: '>=10'}

  type-fest@0.6.0:
    resolution: {integrity: sha512-q+MB8nYR1KDLrgr4G5yemftpMC7/QLqVndBmEEdqzmNj5dcFOO4Oo8qlwZE3ULT3+Zim1F8Kq4cBnikNhlCMlg==}
    engines: {node: '>=8'}

  type-fest@0.7.1:
    resolution: {integrity: sha512-Ne2YiiGN8bmrmJJEuTWTLJR32nh/JdL1+PSicowtNb0WFpn59GK8/lfD61bVtzguz7b3PBt74nxpv/Pw5po5Rg==}
    engines: {node: '>=8'}

  type-fest@0.8.1:
    resolution: {integrity: sha512-4dbzIzqvjtgiM5rw1k5rEHtBANKmdudhGyBEajN01fEyhaAIhsoKNy6y7+IN93IfpFtwY9iqi7kD+xwKhQsNJA==}
    engines: {node: '>=8'}

  typed-array-buffer@1.0.2:
    resolution: {integrity: sha512-gEymJYKZtKXzzBzM4jqa9w6Q1Jjm7x2d+sh19AdsD4wqnMPDYyvwpsIc2Q/835kHuo3BEQ7CjelGhfTsoBb2MQ==}
    engines: {node: '>= 0.4'}

  typed-array-byte-length@1.0.1:
    resolution: {integrity: sha512-3iMJ9q0ao7WE9tWcaYKIptkNBuOIcZCCT0d4MRvuuH88fEoEH62IuQe0OtraD3ebQEoTRk8XCBoknUNc1Y67pw==}
    engines: {node: '>= 0.4'}

  typed-array-byte-offset@1.0.2:
    resolution: {integrity: sha512-Ous0vodHa56FviZucS2E63zkgtgrACj7omjwd/8lTEMEPFFyjfixMZ1ZXenpgCFBBt4EC1J2XsyVS2gkG0eTFA==}
    engines: {node: '>= 0.4'}

  typed-array-length@1.0.6:
    resolution: {integrity: sha512-/OxDN6OtAk5KBpGb28T+HZc2M+ADtvRxXrKKbUwtsLgdoxgX13hyy7ek6bFRl5+aBs2yZzB0c4CnQfAtVypW/g==}
    engines: {node: '>= 0.4'}

  typescript@5.1.6:
    resolution: {integrity: sha512-zaWCozRZ6DLEWAWFrVDz1H6FVXzUSfTy5FUMWsQlU8Ym5JP9eO4xkTIROFCQvhQf61z6O/G6ugw3SgAnvvm+HA==}
    engines: {node: '>=14.17'}
    hasBin: true

  typescript@5.5.3:
    resolution: {integrity: sha512-/hreyEujaB0w76zKo6717l3L0o/qEUtRgdvUBvlkhoWeOVMjMuHNHk0BRBzikzuGDqNmPQbg5ifMEqsHLiIUcQ==}
    engines: {node: '>=14.17'}
    hasBin: true

  ufo@1.5.4:
    resolution: {integrity: sha512-UsUk3byDzKd04EyoZ7U4DOlxQaD14JUKQl6/P7wiX4FNvUfm3XL246n9W5AmqwW5RSFJ27NAuM0iLscAOYUiGQ==}

  unbox-primitive@1.0.2:
    resolution: {integrity: sha512-61pPlCD9h51VoreyJ0BReideM3MDKMKnh6+V9L08331ipq6Q8OFXZYiqP6n/tbHx4s5I9uRhcye6BrbkizkBDw==}

  undici-types@5.26.5:
    resolution: {integrity: sha512-JlCMO+ehdEIKqlFxk6IfVoAUVmgz7cU7zD/h9XZ0qzeosSHmUJVOzSQvvYSYWXkFXC+IfLKSIffhv0sVZup6pA==}

  universalify@0.2.0:
    resolution: {integrity: sha512-CJ1QgKmNg3CwvAv/kOFmtnEN05f0D/cn9QntgNOQlQF9dgvVTHj3t+8JPdjqawCHk7V/KA+fbUqzZ9XWhcqPUg==}
    engines: {node: '>= 4.0.0'}

  update-browserslist-db@1.1.0:
    resolution: {integrity: sha512-EdRAaAyk2cUE1wOf2DkEhzxqOQvFOoRJFNS6NeyJ01Gp2beMRpBAINjM2iDXE3KCuKhwnvHIQCJm6ThL2Z+HzQ==}
    hasBin: true
    peerDependencies:
      browserslist: '>= 4.21.0'

  uri-js@4.4.1:
    resolution: {integrity: sha512-7rKUyy33Q1yc98pQ1DAmLtwX109F7TIfWlW1Ydo8Wl1ii1SeHieeh0HHfPeL2fMXK6z0s8ecKs9frCuLJvndBg==}

  url-parse@1.5.10:
    resolution: {integrity: sha512-WypcfiRhfeUP9vvF0j6rw0J3hrWrw6iZv3+22h6iRMJ/8z1Tj6XfLP4DsUix5MhMPnXpiHDoKyoZ/bdCkwBCiQ==}

  use-callback-ref@1.3.2:
    resolution: {integrity: sha512-elOQwe6Q8gqZgDA8mrh44qRTQqpIHDcZ3hXTLjBe1i4ph8XpNJnO+aQf3NaG+lriLopI4HMx9VjQLfPQ6vhnoA==}
    engines: {node: '>=10'}
    peerDependencies:
      '@types/react': ^16.8.0 || ^17.0.0 || ^18.0.0
      react: ^16.8.0 || ^17.0.0 || ^18.0.0
    peerDependenciesMeta:
      '@types/react':
        optional: true

  use-sidecar@1.1.2:
    resolution: {integrity: sha512-epTbsLuzZ7lPClpz2TyryBfztm7m+28DlEv2ZCQ3MDr5ssiwyOwGH/e5F9CkfWjJ1t4clvI58yF822/GUkjjhw==}
    engines: {node: '>=10'}
    peerDependencies:
      '@types/react': ^16.9.0 || ^17.0.0 || ^18.0.0
      react: ^16.8.0 || ^17.0.0 || ^18.0.0
    peerDependenciesMeta:
      '@types/react':
        optional: true

  use-sync-external-store@1.2.0:
    resolution: {integrity: sha512-eEgnFxGQ1Ife9bzYs6VLi8/4X6CObHMw9Qr9tPY43iKwsPw8xE8+EFsf/2cFZ5S3esXgpWgtSCtLNS41F+sKPA==}
    peerDependencies:
      react: ^16.8.0 || ^17.0.0 || ^18.0.0

  util-deprecate@1.0.2:
    resolution: {integrity: sha512-EPD5q1uXyFxJpCrLnCc1nHnq3gOa6DZBocAIiI2TaSCA7VCJ1UJDMagCzIkXNsUYfD1daK//LTEQ8xiIbrHtcw==}

  validate-npm-package-license@3.0.4:
    resolution: {integrity: sha512-DpKm2Ui/xN7/HQKCtpZxoRWBhZ9Z0kqtygG8XCgNQ8ZlDnxuQmWhj566j8fN4Cu3/JmbhsDo7fcAJq4s9h27Ew==}

  vary@1.1.2:
    resolution: {integrity: sha512-BNGbWLfd0eUPabhkXUVm0j8uuvREyTh5ovRa/dyow/BqAbZJyC+5fU+IzQOzmAKzYqYRAISoRhdQr3eIZ/PXqg==}
    engines: {node: '>= 0.8'}

  victory-vendor@36.9.2:
    resolution: {integrity: sha512-PnpQQMuxlwYdocC8fIJqVXvkeViHYzotI+NJrCuav0ZYFoq912ZHBk3mCeuj+5/VpodOjPe1z0Fk2ihgzlXqjQ==}

  vite-node@1.6.0:
    resolution: {integrity: sha512-de6HJgzC+TFzOu0NTC4RAIsyf/DY/ibWDYQUcuEA84EMHhcefTUGkjFHKKEJhQN4A+6I0u++kr3l36ZF2d7XRw==}
    engines: {node: ^18.0.0 || >=20.0.0}
    hasBin: true

  vite@5.3.4:
    resolution: {integrity: sha512-Cw+7zL3ZG9/NZBB8C+8QbQZmR54GwqIz+WMI4b3JgdYJvX+ny9AjJXqkGQlDXSXRP9rP0B4tbciRMOVEKulVOA==}
    engines: {node: ^18.0.0 || >=20.0.0}
    hasBin: true
    peerDependencies:
      '@types/node': ^18.0.0 || >=20.0.0
      less: '*'
      lightningcss: ^1.21.0
      sass: '*'
      stylus: '*'
      sugarss: '*'
      terser: ^5.4.0
    peerDependenciesMeta:
      '@types/node':
        optional: true
      less:
        optional: true
      lightningcss:
        optional: true
      sass:
        optional: true
      stylus:
        optional: true
      sugarss:
        optional: true
      terser:
        optional: true

  vitest@1.6.0:
    resolution: {integrity: sha512-H5r/dN06swuFnzNFhq/dnz37bPXnq8xB2xB5JOVk8K09rUtoeNN+LHWkoQ0A/i3hvbUKKcCei9KpbxqHMLhLLA==}
    engines: {node: ^18.0.0 || >=20.0.0}
    hasBin: true
    peerDependencies:
      '@edge-runtime/vm': '*'
      '@types/node': ^18.0.0 || >=20.0.0
      '@vitest/browser': 1.6.0
      '@vitest/ui': 1.6.0
      happy-dom: '*'
      jsdom: '*'
    peerDependenciesMeta:
      '@edge-runtime/vm':
        optional: true
      '@types/node':
        optional: true
      '@vitest/browser':
        optional: true
      '@vitest/ui':
        optional: true
      happy-dom:
        optional: true
      jsdom:
        optional: true

  w3c-xmlserializer@5.0.0:
    resolution: {integrity: sha512-o8qghlI8NZHU1lLPrpi2+Uq7abh4GGPpYANlalzWxyWteJOCsr/P+oPBA49TOLu5FTZO4d3F9MnWJfiMo4BkmA==}
    engines: {node: '>=18'}

  watchpack@2.4.1:
    resolution: {integrity: sha512-8wrBCMtVhqcXP2Sup1ctSkga6uc2Bx0IIvKyT7yTFier5AXHooSI+QyQQAtTb7+E0IUCCKyTFmXqdqgum2XWGg==}
    engines: {node: '>=10.13.0'}

  wcwidth@1.0.1:
    resolution: {integrity: sha512-XHPEwS0q6TaxcvG85+8EYkbiCux2XtWG2mkc47Ng2A77BQu9+DqIOJldST4HgPkuea7dvKSj5VgX3P1d4rW8Tg==}

  webidl-conversions@7.0.0:
    resolution: {integrity: sha512-VwddBukDzu71offAQR975unBIGqfKZpM+8ZX6ySk8nYhVoo5CYaZyzt3YBvYtRtO+aoGlqxPg/B87NGVZ/fu6g==}
    engines: {node: '>=12'}

  webpack-sources@3.2.3:
    resolution: {integrity: sha512-/DyMEOrDgLKKIG0fmvtz+4dUX/3Ghozwgm6iPp8KRhvn+eQf9+Q7GWxVNMk3+uCPWfdXYC4ExGBckIXdFEfH1w==}
    engines: {node: '>=10.13.0'}

  webpack@5.93.0:
    resolution: {integrity: sha512-Y0m5oEY1LRuwly578VqluorkXbvXKh7U3rLoQCEO04M97ScRr44afGVkI0FQFsXzysk5OgFAxjZAb9rsGQVihA==}
    engines: {node: '>=10.13.0'}
    hasBin: true
    peerDependencies:
      webpack-cli: '*'
    peerDependenciesMeta:
      webpack-cli:
        optional: true

  whatwg-encoding@3.1.1:
    resolution: {integrity: sha512-6qN4hJdMwfYBtE3YBTTHhoeuUrDBPZmbQaxWAqSALV/MeEnR5z1xd8UKud2RAkFoPkmB+hli1TZSnyi84xz1vQ==}
    engines: {node: '>=18'}

  whatwg-mimetype@4.0.0:
    resolution: {integrity: sha512-QaKxh0eNIi2mE9p2vEdzfagOKHCcj1pJ56EEHGQOVxp8r9/iszLUUV7v89x9O1p/T+NlTM5W7jW6+cz4Fq1YVg==}
    engines: {node: '>=18'}

  whatwg-url@14.0.0:
    resolution: {integrity: sha512-1lfMEm2IEr7RIV+f4lUNPOqfFL+pO+Xw3fJSqmjX9AbXcXcYOkCe1P6+9VBZB6n94af16NfZf+sSk0JCBZC9aw==}
    engines: {node: '>=18'}

  which-boxed-primitive@1.0.2:
    resolution: {integrity: sha512-bwZdv0AKLpplFY2KZRX6TvyuN7ojjr7lwkg6ml0roIy9YeuSr7JS372qlNW18UQYzgYK9ziGcerWqZOmEn9VNg==}

  which-builtin-type@1.1.3:
    resolution: {integrity: sha512-YmjsSMDBYsM1CaFiayOVT06+KJeXf0o5M/CAd4o1lTadFAtacTUM49zoYxr/oroopFDfhvN6iEcBxUyc3gvKmw==}
    engines: {node: '>= 0.4'}

  which-collection@1.0.2:
    resolution: {integrity: sha512-K4jVyjnBdgvc86Y6BkaLZEN933SwYOuBFkdmBu9ZfkcAbdVbpITnDmjvZ/aQjRXQrv5EPkTnD1s39GiiqbngCw==}
    engines: {node: '>= 0.4'}

  which-typed-array@1.1.15:
    resolution: {integrity: sha512-oV0jmFtUky6CXfkqehVvBP/LSWJ2sy4vWMioiENyJLePrBO/yKyV9OyJySfAKosh+RYkIl5zJCNZ8/4JncrpdA==}
    engines: {node: '>= 0.4'}

  which@2.0.2:
    resolution: {integrity: sha512-BLI3Tl1TW3Pvl70l3yq3Y64i+awpwXqsGBYWkkqMtnbXgrMD+yj7rhW0kuEDxzJaYXGjEW5ogapKNMEKNMjibA==}
    engines: {node: '>= 8'}
    hasBin: true

  why-is-node-running@2.3.0:
    resolution: {integrity: sha512-hUrmaWBdVDcxvYqnyh09zunKzROWjbZTiNy8dBEjkS7ehEDQibXJ7XvlmtbwuTclUiIyN+CyXQD4Vmko8fNm8w==}
    engines: {node: '>=8'}
    hasBin: true

  word-wrap@1.2.5:
    resolution: {integrity: sha512-BN22B5eaMMI9UMtjrGd5g5eCYPpCPDUy0FJXbYsaT5zYxjFOckS53SQDE3pWkVoWpHXVb3BrYcEN4Twa55B5cA==}
    engines: {node: '>=0.10.0'}

  wrap-ansi@7.0.0:
    resolution: {integrity: sha512-YVGIj2kamLSTxw6NsZjoBxfSwsn0ycdesmc4p+Q21c5zPuZ1pl+NfxVdxPtdHvmNVOQ6XSYG4AUtyt/Fi7D16Q==}
    engines: {node: '>=10'}

  wrap-ansi@8.1.0:
    resolution: {integrity: sha512-si7QWI6zUMq56bESFvagtmzMdGOtoxfR+Sez11Mobfc7tm+VkUckk9bW2UeffTGVUbOksxmSw0AA2gs8g71NCQ==}
    engines: {node: '>=12'}

  wrappy@1.0.2:
    resolution: {integrity: sha512-l4Sp/DRseor9wL6EvV2+TuQn63dMkPjZ/sp9XkghTEbV9KlPS1xUsZ3u7/IQO4wxtcFB4bgpQPRcR3QCvezPcQ==}

  ws@8.17.1:
    resolution: {integrity: sha512-6XQFvXTkbfUOZOKKILFG1PDK2NDQs4azKQl26T0YS5CxqWLgXajbPZ+h4gZekJyRqFU8pvnbAbbs/3TgRPy+GQ==}
    engines: {node: '>=10.0.0'}
    peerDependencies:
      bufferutil: ^4.0.1
      utf-8-validate: '>=5.0.2'
    peerDependenciesMeta:
      bufferutil:
        optional: true
      utf-8-validate:
        optional: true

  ws@8.18.0:
    resolution: {integrity: sha512-8VbfWfHLbbwu3+N6OKsOMpBdT4kXPDDB9cJk2bJ6mh9ucxdlnNvH1e+roYkKmN9Nxw2yjz7VzeO9oOz2zJ04Pw==}
    engines: {node: '>=10.0.0'}
    peerDependencies:
      bufferutil: ^4.0.1
      utf-8-validate: '>=5.0.2'
    peerDependenciesMeta:
      bufferutil:
        optional: true
      utf-8-validate:
        optional: true

  xml-name-validator@5.0.0:
    resolution: {integrity: sha512-EvGK8EJ3DhaHfbRlETOWAS5pO9MZITeauHKJyb8wyajUfQUenkIg2MvLDTZ4T/TgIcm3HU0TFBgWWboAZ30UHg==}
    engines: {node: '>=18'}

  xmlchars@2.2.0:
    resolution: {integrity: sha512-JZnDKK8B0RCDw84FNdDAIpZK+JuJw+s7Lz8nksI7SIuU3UXJJslUthsi+uWBUYOwPFwW7W7PRLRfUKpxjtjFCw==}

  xmlhttprequest-ssl@2.0.0:
    resolution: {integrity: sha512-QKxVRxiRACQcVuQEYFsI1hhkrMlrXHPegbbd1yn9UHOmRxY+si12nQYzri3vbzt8VdTTRviqcKxcyllFas5z2A==}
    engines: {node: '>=0.4.0'}

  yallist@3.1.1:
    resolution: {integrity: sha512-a4UGQaWPH59mOXUYnAG2ewncQS4i4F43Tv3JoAM+s2VDAmS9NsK8GpDMLrCHPksFT7h3K6TOoUNn2pb7RoXx4g==}

  yaml@2.4.5:
    resolution: {integrity: sha512-aBx2bnqDzVOyNKfsysjA2ms5ZlnjSAW2eG3/L5G/CSujfjLJTJsEw1bGw8kCf04KodQWk1pxlGnZ56CRxiawmg==}
    engines: {node: '>= 14'}
    hasBin: true

  yocto-queue@0.1.0:
    resolution: {integrity: sha512-rVksvsnNCdJ/ohGc6xgPwyN8eheCxsiLM8mxuE/t/mOVqJewPuO1miLpTHQiRgTKCLexL4MeAFVagts7HmNZ2Q==}
    engines: {node: '>=10'}

  yocto-queue@1.1.1:
    resolution: {integrity: sha512-b4JR1PFR10y1mKjhHY9LaGo6tmrgjit7hxVIeAmyMw3jegXR4dhYqLaQF5zMXZxY7tLpMyJeLjr1C4rLmkVe8g==}
    engines: {node: '>=12.20'}

  zod@3.23.8:
    resolution: {integrity: sha512-XBx9AXhXktjUqnepgTiE5flcKIYWi/rme0Eaj+5Y0lftuGBq+jyRu/md4WnuxqgP1ubdpNCsYEYPxrzVHD8d6g==}

  zustand@4.5.4:
    resolution: {integrity: sha512-/BPMyLKJPtFEvVL0E9E9BTUM63MNyhPGlvxk1XjrfWTUlV+BR8jufjsovHzrtR6YNcBEcL7cMHovL1n9xHawEg==}
    engines: {node: '>=12.7.0'}
    peerDependencies:
      '@types/react': '>=16.8'
      immer: '>=9.0.6'
      react: '>=16.8'
    peerDependenciesMeta:
      '@types/react':
        optional: true
      immer:
        optional: true
      react:
        optional: true

snapshots:

  '@adobe/css-tools@4.4.0': {}

  '@alloc/quick-lru@5.2.0': {}

  '@ampproject/remapping@2.3.0':
    dependencies:
      '@jridgewell/gen-mapping': 0.3.5
      '@jridgewell/trace-mapping': 0.3.25

  '@auth/core@0.32.0':
    dependencies:
      '@panva/hkdf': 1.2.1
      '@types/cookie': 0.6.0
      cookie: 0.6.0
      jose: 5.6.3
      oauth4webapi: 2.11.1
      preact: 10.11.3
      preact-render-to-string: 5.2.3(preact@10.11.3)

  '@babel/code-frame@7.24.7':
    dependencies:
      '@babel/highlight': 7.24.7
      picocolors: 1.0.1

  '@babel/compat-data@7.24.9': {}

  '@babel/core@7.24.5':
    dependencies:
      '@ampproject/remapping': 2.3.0
      '@babel/code-frame': 7.24.7
      '@babel/generator': 7.24.10
      '@babel/helper-compilation-targets': 7.24.8
      '@babel/helper-module-transforms': 7.24.9(@babel/core@7.24.5)
      '@babel/helpers': 7.24.8
      '@babel/parser': 7.24.5
      '@babel/template': 7.24.7
      '@babel/traverse': 7.24.8
      '@babel/types': 7.24.9
      convert-source-map: 2.0.0
      debug: 4.3.5
      gensync: 1.0.0-beta.2
      json5: 2.2.3
      semver: 6.3.1
    transitivePeerDependencies:
      - supports-color

  '@babel/core@7.24.9':
    dependencies:
      '@ampproject/remapping': 2.3.0
      '@babel/code-frame': 7.24.7
      '@babel/generator': 7.24.10
      '@babel/helper-compilation-targets': 7.24.8
      '@babel/helper-module-transforms': 7.24.9(@babel/core@7.24.9)
      '@babel/helpers': 7.24.8
      '@babel/parser': 7.24.8
      '@babel/template': 7.24.7
      '@babel/traverse': 7.24.8
      '@babel/types': 7.24.9
      convert-source-map: 2.0.0
      debug: 4.3.5
      gensync: 1.0.0-beta.2
      json5: 2.2.3
      semver: 6.3.1
    transitivePeerDependencies:
      - supports-color

  '@babel/generator@7.24.10':
    dependencies:
      '@babel/types': 7.24.9
      '@jridgewell/gen-mapping': 0.3.5
      '@jridgewell/trace-mapping': 0.3.25
      jsesc: 2.5.2

  '@babel/helper-compilation-targets@7.24.8':
    dependencies:
      '@babel/compat-data': 7.24.9
      '@babel/helper-validator-option': 7.24.8
      browserslist: 4.23.2
      lru-cache: 5.1.1
      semver: 6.3.1

  '@babel/helper-environment-visitor@7.24.7':
    dependencies:
      '@babel/types': 7.24.9

  '@babel/helper-function-name@7.24.7':
    dependencies:
      '@babel/template': 7.24.7
      '@babel/types': 7.24.9

  '@babel/helper-hoist-variables@7.24.7':
    dependencies:
      '@babel/types': 7.24.9

  '@babel/helper-module-imports@7.24.7':
    dependencies:
      '@babel/traverse': 7.24.8
      '@babel/types': 7.24.9
    transitivePeerDependencies:
      - supports-color

  '@babel/helper-module-transforms@7.24.9(@babel/core@7.24.5)':
    dependencies:
      '@babel/core': 7.24.5
      '@babel/helper-environment-visitor': 7.24.7
      '@babel/helper-module-imports': 7.24.7
      '@babel/helper-simple-access': 7.24.7
      '@babel/helper-split-export-declaration': 7.24.7
      '@babel/helper-validator-identifier': 7.24.7
    transitivePeerDependencies:
      - supports-color

  '@babel/helper-module-transforms@7.24.9(@babel/core@7.24.9)':
    dependencies:
      '@babel/core': 7.24.9
      '@babel/helper-environment-visitor': 7.24.7
      '@babel/helper-module-imports': 7.24.7
      '@babel/helper-simple-access': 7.24.7
      '@babel/helper-split-export-declaration': 7.24.7
      '@babel/helper-validator-identifier': 7.24.7
    transitivePeerDependencies:
      - supports-color

  '@babel/helper-plugin-utils@7.24.8': {}

  '@babel/helper-simple-access@7.24.7':
    dependencies:
      '@babel/traverse': 7.24.8
      '@babel/types': 7.24.9
    transitivePeerDependencies:
      - supports-color

  '@babel/helper-split-export-declaration@7.24.7':
    dependencies:
      '@babel/types': 7.24.9

  '@babel/helper-string-parser@7.24.8': {}

  '@babel/helper-validator-identifier@7.24.7': {}

  '@babel/helper-validator-option@7.24.8': {}

  '@babel/helpers@7.24.8':
    dependencies:
      '@babel/template': 7.24.7
      '@babel/types': 7.24.9

  '@babel/highlight@7.24.7':
    dependencies:
      '@babel/helper-validator-identifier': 7.24.7
      chalk: 2.4.2
      js-tokens: 4.0.0
      picocolors: 1.0.1

  '@babel/parser@7.24.5':
    dependencies:
      '@babel/types': 7.24.9

  '@babel/parser@7.24.8':
    dependencies:
      '@babel/types': 7.24.9

  '@babel/plugin-transform-react-jsx-self@7.24.7(@babel/core@7.24.9)':
    dependencies:
      '@babel/core': 7.24.9
      '@babel/helper-plugin-utils': 7.24.8

  '@babel/plugin-transform-react-jsx-source@7.24.7(@babel/core@7.24.9)':
    dependencies:
      '@babel/core': 7.24.9
      '@babel/helper-plugin-utils': 7.24.8

  '@babel/runtime@7.24.8':
    dependencies:
      regenerator-runtime: 0.14.1

  '@babel/template@7.24.7':
    dependencies:
      '@babel/code-frame': 7.24.7
      '@babel/parser': 7.24.8
      '@babel/types': 7.24.9

  '@babel/traverse@7.24.8':
    dependencies:
      '@babel/code-frame': 7.24.7
      '@babel/generator': 7.24.10
      '@babel/helper-environment-visitor': 7.24.7
      '@babel/helper-function-name': 7.24.7
      '@babel/helper-hoist-variables': 7.24.7
      '@babel/helper-split-export-declaration': 7.24.7
      '@babel/parser': 7.24.8
      '@babel/types': 7.24.9
      debug: 4.3.5
      globals: 11.12.0
    transitivePeerDependencies:
      - supports-color

  '@babel/types@7.24.9':
    dependencies:
      '@babel/helper-string-parser': 7.24.8
      '@babel/helper-validator-identifier': 7.24.7
      to-fast-properties: 2.0.0

  '@bcoe/v8-coverage@0.2.3': {}

  '@emotion/is-prop-valid@0.8.8':
    dependencies:
      '@emotion/memoize': 0.7.4
    optional: true

  '@emotion/memoize@0.7.4':
    optional: true

  '@esbuild/aix-ppc64@0.19.11':
    optional: true

  '@esbuild/aix-ppc64@0.21.5':
    optional: true

  '@esbuild/android-arm64@0.19.11':
    optional: true

  '@esbuild/android-arm64@0.21.5':
    optional: true

  '@esbuild/android-arm@0.19.11':
    optional: true

  '@esbuild/android-arm@0.21.5':
    optional: true

  '@esbuild/android-x64@0.19.11':
    optional: true

  '@esbuild/android-x64@0.21.5':
    optional: true

  '@esbuild/darwin-arm64@0.19.11':
    optional: true

  '@esbuild/darwin-arm64@0.21.5':
    optional: true

  '@esbuild/darwin-x64@0.19.11':
    optional: true

  '@esbuild/darwin-x64@0.21.5':
    optional: true

  '@esbuild/freebsd-arm64@0.19.11':
    optional: true

  '@esbuild/freebsd-arm64@0.21.5':
    optional: true

  '@esbuild/freebsd-x64@0.19.11':
    optional: true

  '@esbuild/freebsd-x64@0.21.5':
    optional: true

  '@esbuild/linux-arm64@0.19.11':
    optional: true

  '@esbuild/linux-arm64@0.21.5':
    optional: true

  '@esbuild/linux-arm@0.19.11':
    optional: true

  '@esbuild/linux-arm@0.21.5':
    optional: true

  '@esbuild/linux-ia32@0.19.11':
    optional: true

  '@esbuild/linux-ia32@0.21.5':
    optional: true

  '@esbuild/linux-loong64@0.19.11':
    optional: true

  '@esbuild/linux-loong64@0.21.5':
    optional: true

  '@esbuild/linux-mips64el@0.19.11':
    optional: true

  '@esbuild/linux-mips64el@0.21.5':
    optional: true

  '@esbuild/linux-ppc64@0.19.11':
    optional: true

  '@esbuild/linux-ppc64@0.21.5':
    optional: true

  '@esbuild/linux-riscv64@0.19.11':
    optional: true

  '@esbuild/linux-riscv64@0.21.5':
    optional: true

  '@esbuild/linux-s390x@0.19.11':
    optional: true

  '@esbuild/linux-s390x@0.21.5':
    optional: true

  '@esbuild/linux-x64@0.19.11':
    optional: true

  '@esbuild/linux-x64@0.21.5':
    optional: true

  '@esbuild/netbsd-x64@0.19.11':
    optional: true

  '@esbuild/netbsd-x64@0.21.5':
    optional: true

  '@esbuild/openbsd-x64@0.19.11':
    optional: true

  '@esbuild/openbsd-x64@0.21.5':
    optional: true

  '@esbuild/sunos-x64@0.19.11':
    optional: true

  '@esbuild/sunos-x64@0.21.5':
    optional: true

  '@esbuild/win32-arm64@0.19.11':
    optional: true

  '@esbuild/win32-arm64@0.21.5':
    optional: true

  '@esbuild/win32-ia32@0.19.11':
    optional: true

  '@esbuild/win32-ia32@0.21.5':
    optional: true

  '@esbuild/win32-x64@0.19.11':
    optional: true

  '@esbuild/win32-x64@0.21.5':
    optional: true

  '@eslint-community/eslint-utils@4.4.0(eslint@8.57.0)':
    dependencies:
      eslint: 8.57.0
      eslint-visitor-keys: 3.4.3

  '@eslint-community/regexpp@4.11.0': {}

  '@eslint/eslintrc@2.1.4':
    dependencies:
      ajv: 6.12.6
      debug: 4.3.5
      espree: 9.6.1
      globals: 13.24.0
      ignore: 5.3.1
      import-fresh: 3.3.0
      js-yaml: 4.1.0
      minimatch: 3.1.2
      strip-json-comments: 3.1.1
    transitivePeerDependencies:
      - supports-color

  '@eslint/eslintrc@3.1.0':
    dependencies:
      ajv: 6.12.6
      debug: 4.3.5
      espree: 10.1.0
      globals: 14.0.0
      ignore: 5.3.1
      import-fresh: 3.3.0
      js-yaml: 4.1.0
      minimatch: 3.1.2
      strip-json-comments: 3.1.1
    transitivePeerDependencies:
      - supports-color

  '@eslint/js@8.57.0': {}

  '@floating-ui/core@1.6.4':
    dependencies:
      '@floating-ui/utils': 0.2.4

  '@floating-ui/dom@1.6.7':
    dependencies:
      '@floating-ui/core': 1.6.4
      '@floating-ui/utils': 0.2.4

  '@floating-ui/react-dom@2.1.1(react-dom@18.3.1(react@18.3.1))(react@18.3.1)':
    dependencies:
      '@floating-ui/dom': 1.6.7
      react: 18.3.1
      react-dom: 18.3.1(react@18.3.1)

  '@floating-ui/utils@0.2.4': {}

  '@hookform/resolvers@3.9.0(react-hook-form@7.52.1(react@18.3.1))':
    dependencies:
      react-hook-form: 7.52.1(react@18.3.1)

  '@humanwhocodes/config-array@0.11.14':
    dependencies:
      '@humanwhocodes/object-schema': 2.0.3
      debug: 4.3.5
      minimatch: 3.1.2
    transitivePeerDependencies:
      - supports-color

  '@humanwhocodes/module-importer@1.0.1': {}

  '@humanwhocodes/object-schema@2.0.3': {}

  '@ianvs/prettier-plugin-sort-imports@4.3.1(prettier@3.3.3)':
    dependencies:
      '@babel/core': 7.24.9
      '@babel/generator': 7.24.10
      '@babel/parser': 7.24.8
      '@babel/traverse': 7.24.8
      '@babel/types': 7.24.9
      prettier: 3.3.3
      semver: 7.6.3
    transitivePeerDependencies:
      - supports-color

  '@isaacs/cliui@8.0.2':
    dependencies:
      string-width: 5.1.2
      string-width-cjs: string-width@4.2.3
      strip-ansi: 7.1.0
      strip-ansi-cjs: strip-ansi@6.0.1
      wrap-ansi: 8.1.0
      wrap-ansi-cjs: wrap-ansi@7.0.0

  '@istanbuljs/schema@0.1.3': {}

  '@jest/schemas@29.6.3':
    dependencies:
      '@sinclair/typebox': 0.27.8

  '@jridgewell/gen-mapping@0.3.5':
    dependencies:
      '@jridgewell/set-array': 1.2.1
      '@jridgewell/sourcemap-codec': 1.5.0
      '@jridgewell/trace-mapping': 0.3.25

  '@jridgewell/resolve-uri@3.1.2': {}

  '@jridgewell/set-array@1.2.1': {}

  '@jridgewell/source-map@0.3.6':
    dependencies:
      '@jridgewell/gen-mapping': 0.3.5
      '@jridgewell/trace-mapping': 0.3.25

  '@jridgewell/sourcemap-codec@1.5.0': {}

  '@jridgewell/trace-mapping@0.3.25':
    dependencies:
      '@jridgewell/resolve-uri': 3.1.2
      '@jridgewell/sourcemap-codec': 1.5.0

  '@mertasan/tailwindcss-variables@2.7.0(autoprefixer@10.4.14(postcss@8.4.39))(postcss@8.4.39)':
    dependencies:
      autoprefixer: 10.4.14(postcss@8.4.39)
      lodash: 4.17.21
      postcss: 8.4.39

  '@next/env@14.1.4': {}

  '@next/env@14.2.5': {}

  '@next/eslint-plugin-next@14.2.4':
    dependencies:
      glob: 10.3.10

  '@next/swc-darwin-arm64@14.1.4':
    optional: true

  '@next/swc-darwin-arm64@14.2.5':
    optional: true

  '@next/swc-darwin-x64@14.1.4':
    optional: true

  '@next/swc-darwin-x64@14.2.5':
    optional: true

  '@next/swc-linux-arm64-gnu@14.1.4':
    optional: true

  '@next/swc-linux-arm64-gnu@14.2.5':
    optional: true

  '@next/swc-linux-arm64-musl@14.1.4':
    optional: true

  '@next/swc-linux-arm64-musl@14.2.5':
    optional: true

  '@next/swc-linux-x64-gnu@14.1.4':
    optional: true

  '@next/swc-linux-x64-gnu@14.2.5':
    optional: true

  '@next/swc-linux-x64-musl@14.1.4':
    optional: true

  '@next/swc-linux-x64-musl@14.2.5':
    optional: true

  '@next/swc-win32-arm64-msvc@14.1.4':
    optional: true

  '@next/swc-win32-arm64-msvc@14.2.5':
    optional: true

  '@next/swc-win32-ia32-msvc@14.1.4':
    optional: true

  '@next/swc-win32-ia32-msvc@14.2.5':
    optional: true

  '@next/swc-win32-x64-msvc@14.1.4':
    optional: true

  '@next/swc-win32-x64-msvc@14.2.5':
    optional: true

  '@nodelib/fs.scandir@2.1.5':
    dependencies:
      '@nodelib/fs.stat': 2.0.5
      run-parallel: 1.2.0

  '@nodelib/fs.stat@2.0.5': {}

  '@nodelib/fs.walk@1.2.8':
    dependencies:
      '@nodelib/fs.scandir': 2.1.5
      fastq: 1.17.1

  '@one-ini/wasm@0.1.1': {}

  '@panva/hkdf@1.2.1': {}

  '@pkgjs/parseargs@0.11.0':
    optional: true

  '@pkgr/core@0.1.1': {}

  '@polka/url@1.0.0-next.25': {}

  '@radix-ui/colors@1.0.1': {}

  '@radix-ui/number@1.1.0': {}

  '@radix-ui/primitive@1.1.0': {}

  '@radix-ui/react-accordion@1.2.0(@types/react-dom@18.3.0)(@types/react@18.3.3)(react-dom@18.3.1(react@18.3.1))(react@18.3.1)':
    dependencies:
      '@radix-ui/primitive': 1.1.0
      '@radix-ui/react-collapsible': 1.1.0(@types/react-dom@18.3.0)(@types/react@18.3.3)(react-dom@18.3.1(react@18.3.1))(react@18.3.1)
      '@radix-ui/react-collection': 1.1.0(@types/react-dom@18.3.0)(@types/react@18.3.3)(react-dom@18.3.1(react@18.3.1))(react@18.3.1)
      '@radix-ui/react-compose-refs': 1.1.0(@types/react@18.3.3)(react@18.3.1)
      '@radix-ui/react-context': 1.1.0(@types/react@18.3.3)(react@18.3.1)
      '@radix-ui/react-direction': 1.1.0(@types/react@18.3.3)(react@18.3.1)
      '@radix-ui/react-id': 1.1.0(@types/react@18.3.3)(react@18.3.1)
      '@radix-ui/react-primitive': 2.0.0(@types/react-dom@18.3.0)(@types/react@18.3.3)(react-dom@18.3.1(react@18.3.1))(react@18.3.1)
      '@radix-ui/react-use-controllable-state': 1.1.0(@types/react@18.3.3)(react@18.3.1)
      react: 18.3.1
      react-dom: 18.3.1(react@18.3.1)
    optionalDependencies:
      '@types/react': 18.3.3
      '@types/react-dom': 18.3.0

  '@radix-ui/react-alert-dialog@1.1.1(@types/react-dom@18.3.0)(@types/react@18.3.3)(react-dom@18.3.1(react@18.3.1))(react@18.3.1)':
    dependencies:
      '@radix-ui/primitive': 1.1.0
      '@radix-ui/react-compose-refs': 1.1.0(@types/react@18.3.3)(react@18.3.1)
      '@radix-ui/react-context': 1.1.0(@types/react@18.3.3)(react@18.3.1)
      '@radix-ui/react-dialog': 1.1.1(@types/react-dom@18.3.0)(@types/react@18.3.3)(react-dom@18.3.1(react@18.3.1))(react@18.3.1)
      '@radix-ui/react-primitive': 2.0.0(@types/react-dom@18.3.0)(@types/react@18.3.3)(react-dom@18.3.1(react@18.3.1))(react@18.3.1)
      '@radix-ui/react-slot': 1.1.0(@types/react@18.3.3)(react@18.3.1)
      react: 18.3.1
      react-dom: 18.3.1(react@18.3.1)
    optionalDependencies:
      '@types/react': 18.3.3
      '@types/react-dom': 18.3.0

  '@radix-ui/react-arrow@1.1.0(@types/react-dom@18.3.0)(@types/react@18.2.47)(react-dom@18.3.1(react@18.3.1))(react@18.3.1)':
    dependencies:
      '@radix-ui/react-primitive': 2.0.0(@types/react-dom@18.3.0)(@types/react@18.2.47)(react-dom@18.3.1(react@18.3.1))(react@18.3.1)
      react: 18.3.1
      react-dom: 18.3.1(react@18.3.1)
    optionalDependencies:
      '@types/react': 18.2.47
      '@types/react-dom': 18.3.0

  '@radix-ui/react-arrow@1.1.0(@types/react-dom@18.3.0)(@types/react@18.3.3)(react-dom@18.3.1(react@18.3.1))(react@18.3.1)':
    dependencies:
      '@radix-ui/react-primitive': 2.0.0(@types/react-dom@18.3.0)(@types/react@18.3.3)(react-dom@18.3.1(react@18.3.1))(react@18.3.1)
      react: 18.3.1
      react-dom: 18.3.1(react@18.3.1)
    optionalDependencies:
      '@types/react': 18.3.3
      '@types/react-dom': 18.3.0

  '@radix-ui/react-avatar@1.1.0(@types/react-dom@18.3.0)(@types/react@18.3.3)(react-dom@18.3.1(react@18.3.1))(react@18.3.1)':
    dependencies:
      '@radix-ui/react-context': 1.1.0(@types/react@18.3.3)(react@18.3.1)
      '@radix-ui/react-primitive': 2.0.0(@types/react-dom@18.3.0)(@types/react@18.3.3)(react-dom@18.3.1(react@18.3.1))(react@18.3.1)
      '@radix-ui/react-use-callback-ref': 1.1.0(@types/react@18.3.3)(react@18.3.1)
      '@radix-ui/react-use-layout-effect': 1.1.0(@types/react@18.3.3)(react@18.3.1)
      react: 18.3.1
      react-dom: 18.3.1(react@18.3.1)
    optionalDependencies:
      '@types/react': 18.3.3
      '@types/react-dom': 18.3.0

  '@radix-ui/react-collapsible@1.1.0(@types/react-dom@18.3.0)(@types/react@18.2.47)(react-dom@18.3.1(react@18.3.1))(react@18.3.1)':
    dependencies:
      '@radix-ui/primitive': 1.1.0
      '@radix-ui/react-compose-refs': 1.1.0(@types/react@18.2.47)(react@18.3.1)
      '@radix-ui/react-context': 1.1.0(@types/react@18.2.47)(react@18.3.1)
      '@radix-ui/react-id': 1.1.0(@types/react@18.2.47)(react@18.3.1)
      '@radix-ui/react-presence': 1.1.0(@types/react-dom@18.3.0)(@types/react@18.2.47)(react-dom@18.3.1(react@18.3.1))(react@18.3.1)
      '@radix-ui/react-primitive': 2.0.0(@types/react-dom@18.3.0)(@types/react@18.2.47)(react-dom@18.3.1(react@18.3.1))(react@18.3.1)
      '@radix-ui/react-use-controllable-state': 1.1.0(@types/react@18.2.47)(react@18.3.1)
      '@radix-ui/react-use-layout-effect': 1.1.0(@types/react@18.2.47)(react@18.3.1)
      react: 18.3.1
      react-dom: 18.3.1(react@18.3.1)
    optionalDependencies:
      '@types/react': 18.2.47
      '@types/react-dom': 18.3.0

  '@radix-ui/react-collapsible@1.1.0(@types/react-dom@18.3.0)(@types/react@18.3.3)(react-dom@18.3.1(react@18.3.1))(react@18.3.1)':
    dependencies:
      '@radix-ui/primitive': 1.1.0
      '@radix-ui/react-compose-refs': 1.1.0(@types/react@18.3.3)(react@18.3.1)
      '@radix-ui/react-context': 1.1.0(@types/react@18.3.3)(react@18.3.1)
      '@radix-ui/react-id': 1.1.0(@types/react@18.3.3)(react@18.3.1)
      '@radix-ui/react-presence': 1.1.0(@types/react-dom@18.3.0)(@types/react@18.3.3)(react-dom@18.3.1(react@18.3.1))(react@18.3.1)
      '@radix-ui/react-primitive': 2.0.0(@types/react-dom@18.3.0)(@types/react@18.3.3)(react-dom@18.3.1(react@18.3.1))(react@18.3.1)
      '@radix-ui/react-use-controllable-state': 1.1.0(@types/react@18.3.3)(react@18.3.1)
      '@radix-ui/react-use-layout-effect': 1.1.0(@types/react@18.3.3)(react@18.3.1)
      react: 18.3.1
      react-dom: 18.3.1(react@18.3.1)
    optionalDependencies:
      '@types/react': 18.3.3
      '@types/react-dom': 18.3.0

  '@radix-ui/react-collection@1.1.0(@types/react-dom@18.3.0)(@types/react@18.2.47)(react-dom@18.3.1(react@18.3.1))(react@18.3.1)':
    dependencies:
      '@radix-ui/react-compose-refs': 1.1.0(@types/react@18.2.47)(react@18.3.1)
      '@radix-ui/react-context': 1.1.0(@types/react@18.2.47)(react@18.3.1)
      '@radix-ui/react-primitive': 2.0.0(@types/react-dom@18.3.0)(@types/react@18.2.47)(react-dom@18.3.1(react@18.3.1))(react@18.3.1)
      '@radix-ui/react-slot': 1.1.0(@types/react@18.2.47)(react@18.3.1)
      react: 18.3.1
      react-dom: 18.3.1(react@18.3.1)
    optionalDependencies:
      '@types/react': 18.2.47
      '@types/react-dom': 18.3.0

  '@radix-ui/react-collection@1.1.0(@types/react-dom@18.3.0)(@types/react@18.3.3)(react-dom@18.3.1(react@18.3.1))(react@18.3.1)':
    dependencies:
      '@radix-ui/react-compose-refs': 1.1.0(@types/react@18.3.3)(react@18.3.1)
      '@radix-ui/react-context': 1.1.0(@types/react@18.3.3)(react@18.3.1)
      '@radix-ui/react-primitive': 2.0.0(@types/react-dom@18.3.0)(@types/react@18.3.3)(react-dom@18.3.1(react@18.3.1))(react@18.3.1)
      '@radix-ui/react-slot': 1.1.0(@types/react@18.3.3)(react@18.3.1)
      react: 18.3.1
      react-dom: 18.3.1(react@18.3.1)
    optionalDependencies:
      '@types/react': 18.3.3
      '@types/react-dom': 18.3.0

  '@radix-ui/react-compose-refs@1.0.1(@types/react@18.3.3)(react@18.3.1)':
    dependencies:
      '@babel/runtime': 7.24.8
      react: 18.3.1
    optionalDependencies:
      '@types/react': 18.3.3

  '@radix-ui/react-compose-refs@1.1.0(@types/react@18.2.47)(react@18.3.1)':
    dependencies:
      react: 18.3.1
    optionalDependencies:
      '@types/react': 18.2.47

  '@radix-ui/react-compose-refs@1.1.0(@types/react@18.3.3)(react@18.3.1)':
    dependencies:
      react: 18.3.1
    optionalDependencies:
      '@types/react': 18.3.3

  '@radix-ui/react-context@1.1.0(@types/react@18.2.47)(react@18.3.1)':
    dependencies:
      react: 18.3.1
    optionalDependencies:
      '@types/react': 18.2.47

  '@radix-ui/react-context@1.1.0(@types/react@18.3.3)(react@18.3.1)':
    dependencies:
      react: 18.3.1
    optionalDependencies:
      '@types/react': 18.3.3

  '@radix-ui/react-dialog@1.1.1(@types/react-dom@18.3.0)(@types/react@18.3.3)(react-dom@18.3.1(react@18.3.1))(react@18.3.1)':
    dependencies:
      '@radix-ui/primitive': 1.1.0
      '@radix-ui/react-compose-refs': 1.1.0(@types/react@18.3.3)(react@18.3.1)
      '@radix-ui/react-context': 1.1.0(@types/react@18.3.3)(react@18.3.1)
      '@radix-ui/react-dismissable-layer': 1.1.0(@types/react-dom@18.3.0)(@types/react@18.3.3)(react-dom@18.3.1(react@18.3.1))(react@18.3.1)
      '@radix-ui/react-focus-guards': 1.1.0(@types/react@18.3.3)(react@18.3.1)
      '@radix-ui/react-focus-scope': 1.1.0(@types/react-dom@18.3.0)(@types/react@18.3.3)(react-dom@18.3.1(react@18.3.1))(react@18.3.1)
      '@radix-ui/react-id': 1.1.0(@types/react@18.3.3)(react@18.3.1)
      '@radix-ui/react-portal': 1.1.1(@types/react-dom@18.3.0)(@types/react@18.3.3)(react-dom@18.3.1(react@18.3.1))(react@18.3.1)
      '@radix-ui/react-presence': 1.1.0(@types/react-dom@18.3.0)(@types/react@18.3.3)(react-dom@18.3.1(react@18.3.1))(react@18.3.1)
      '@radix-ui/react-primitive': 2.0.0(@types/react-dom@18.3.0)(@types/react@18.3.3)(react-dom@18.3.1(react@18.3.1))(react@18.3.1)
      '@radix-ui/react-slot': 1.1.0(@types/react@18.3.3)(react@18.3.1)
      '@radix-ui/react-use-controllable-state': 1.1.0(@types/react@18.3.3)(react@18.3.1)
      aria-hidden: 1.2.4
      react: 18.3.1
      react-dom: 18.3.1(react@18.3.1)
      react-remove-scroll: 2.5.7(@types/react@18.3.3)(react@18.3.1)
    optionalDependencies:
      '@types/react': 18.3.3
      '@types/react-dom': 18.3.0

  '@radix-ui/react-dialog@1.1.1(@types/react-dom@18.3.0)(@types/react@18.3.3)(react-dom@18.3.1(react@18.3.1))(react@18.3.1)':
    dependencies:
      '@radix-ui/primitive': 1.1.0
      '@radix-ui/react-compose-refs': 1.1.0(@types/react@18.3.3)(react@18.3.1)
      '@radix-ui/react-context': 1.1.0(@types/react@18.3.3)(react@18.3.1)
      '@radix-ui/react-dismissable-layer': 1.1.0(@types/react-dom@18.3.0)(@types/react@18.3.3)(react-dom@18.3.1(react@18.3.1))(react@18.3.1)
      '@radix-ui/react-focus-guards': 1.1.0(@types/react@18.3.3)(react@18.3.1)
      '@radix-ui/react-focus-scope': 1.1.0(@types/react-dom@18.3.0)(@types/react@18.3.3)(react-dom@18.3.1(react@18.3.1))(react@18.3.1)
      '@radix-ui/react-id': 1.1.0(@types/react@18.3.3)(react@18.3.1)
      '@radix-ui/react-portal': 1.1.1(@types/react-dom@18.3.0)(@types/react@18.3.3)(react-dom@18.3.1(react@18.3.1))(react@18.3.1)
      '@radix-ui/react-presence': 1.1.0(@types/react-dom@18.3.0)(@types/react@18.3.3)(react-dom@18.3.1(react@18.3.1))(react@18.3.1)
      '@radix-ui/react-primitive': 2.0.0(@types/react-dom@18.3.0)(@types/react@18.3.3)(react-dom@18.3.1(react@18.3.1))(react@18.3.1)
      '@radix-ui/react-slot': 1.1.0(@types/react@18.3.3)(react@18.3.1)
      '@radix-ui/react-use-controllable-state': 1.1.0(@types/react@18.3.3)(react@18.3.1)
      aria-hidden: 1.2.4
      react: 18.3.1
      react-dom: 18.3.1(react@18.3.1)
      react-remove-scroll: 2.5.7(@types/react@18.3.3)(react@18.3.1)
    optionalDependencies:
      '@types/react': 18.3.3
      '@types/react-dom': 18.3.0

  '@radix-ui/react-direction@1.1.0(@types/react@18.2.47)(react@18.3.1)':
    dependencies:
      react: 18.3.1
    optionalDependencies:
      '@types/react': 18.2.47

  '@radix-ui/react-direction@1.1.0(@types/react@18.3.3)(react@18.3.1)':
    dependencies:
      react: 18.3.1
    optionalDependencies:
      '@types/react': 18.3.3

  '@radix-ui/react-dismissable-layer@1.1.0(@types/react-dom@18.3.0)(@types/react@18.2.47)(react-dom@18.3.1(react@18.3.1))(react@18.3.1)':
    dependencies:
      '@radix-ui/primitive': 1.1.0
      '@radix-ui/react-compose-refs': 1.1.0(@types/react@18.2.47)(react@18.3.1)
      '@radix-ui/react-primitive': 2.0.0(@types/react-dom@18.3.0)(@types/react@18.2.47)(react-dom@18.3.1(react@18.3.1))(react@18.3.1)
      '@radix-ui/react-use-callback-ref': 1.1.0(@types/react@18.2.47)(react@18.3.1)
      '@radix-ui/react-use-escape-keydown': 1.1.0(@types/react@18.2.47)(react@18.3.1)
      react: 18.3.1
      react-dom: 18.3.1(react@18.3.1)
    optionalDependencies:
      '@types/react': 18.2.47
      '@types/react-dom': 18.3.0

  '@radix-ui/react-dismissable-layer@1.1.0(@types/react-dom@18.3.0)(@types/react@18.3.3)(react-dom@18.3.1(react@18.3.1))(react@18.3.1)':
    dependencies:
      '@radix-ui/primitive': 1.1.0
      '@radix-ui/react-compose-refs': 1.1.0(@types/react@18.3.3)(react@18.3.1)
      '@radix-ui/react-primitive': 2.0.0(@types/react-dom@18.3.0)(@types/react@18.3.3)(react-dom@18.3.1(react@18.3.1))(react@18.3.1)
      '@radix-ui/react-use-callback-ref': 1.1.0(@types/react@18.3.3)(react@18.3.1)
      '@radix-ui/react-use-escape-keydown': 1.1.0(@types/react@18.3.3)(react@18.3.1)
      react: 18.3.1
      react-dom: 18.3.1(react@18.3.1)
    optionalDependencies:
      '@types/react': 18.3.3
      '@types/react-dom': 18.3.0

  '@radix-ui/react-dropdown-menu@2.1.1(@types/react-dom@18.3.0)(@types/react@18.3.3)(react-dom@18.3.1(react@18.3.1))(react@18.3.1)':
    dependencies:
      '@radix-ui/primitive': 1.1.0
      '@radix-ui/react-compose-refs': 1.1.0(@types/react@18.3.3)(react@18.3.1)
      '@radix-ui/react-context': 1.1.0(@types/react@18.3.3)(react@18.3.1)
      '@radix-ui/react-id': 1.1.0(@types/react@18.3.3)(react@18.3.1)
      '@radix-ui/react-menu': 2.1.1(@types/react-dom@18.3.0)(@types/react@18.3.3)(react-dom@18.3.1(react@18.3.1))(react@18.3.1)
      '@radix-ui/react-primitive': 2.0.0(@types/react-dom@18.3.0)(@types/react@18.3.3)(react-dom@18.3.1(react@18.3.1))(react@18.3.1)
      '@radix-ui/react-use-controllable-state': 1.1.0(@types/react@18.3.3)(react@18.3.1)
      react: 18.3.1
      react-dom: 18.3.1(react@18.3.1)
    optionalDependencies:
      '@types/react': 18.3.3
      '@types/react-dom': 18.3.0

  '@radix-ui/react-focus-guards@1.1.0(@types/react@18.2.47)(react@18.3.1)':
    dependencies:
      react: 18.3.1
    optionalDependencies:
      '@types/react': 18.2.47

  '@radix-ui/react-focus-guards@1.1.0(@types/react@18.3.3)(react@18.3.1)':
    dependencies:
      react: 18.3.1
    optionalDependencies:
      '@types/react': 18.3.3

  '@radix-ui/react-focus-guards@1.1.0(@types/react@18.3.3)(react@18.3.1)':
    dependencies:
      react: 18.3.1
    optionalDependencies:
      '@types/react': 18.3.3

  '@radix-ui/react-focus-scope@1.1.0(@types/react-dom@18.3.0)(@types/react@18.2.47)(react-dom@18.3.1(react@18.3.1))(react@18.3.1)':
    dependencies:
      '@radix-ui/react-compose-refs': 1.1.0(@types/react@18.2.47)(react@18.3.1)
      '@radix-ui/react-primitive': 2.0.0(@types/react-dom@18.3.0)(@types/react@18.2.47)(react-dom@18.3.1(react@18.3.1))(react@18.3.1)
      '@radix-ui/react-use-callback-ref': 1.1.0(@types/react@18.2.47)(react@18.3.1)
      react: 18.3.1
      react-dom: 18.3.1(react@18.3.1)
    optionalDependencies:
      '@types/react': 18.2.47
      '@types/react-dom': 18.3.0

  '@radix-ui/react-focus-scope@1.1.0(@types/react-dom@18.3.0)(@types/react@18.3.3)(react-dom@18.3.1(react@18.3.1))(react@18.3.1)':
    dependencies:
      '@radix-ui/react-compose-refs': 1.1.0(@types/react@18.3.3)(react@18.3.1)
      '@radix-ui/react-primitive': 2.0.0(@types/react-dom@18.3.0)(@types/react@18.3.3)(react-dom@18.3.1(react@18.3.1))(react@18.3.1)
      '@radix-ui/react-use-callback-ref': 1.1.0(@types/react@18.3.3)(react@18.3.1)
      react: 18.3.1
      react-dom: 18.3.1(react@18.3.1)
    optionalDependencies:
      '@types/react': 18.3.3
      '@types/react-dom': 18.3.0

  '@radix-ui/react-focus-scope@1.1.0(@types/react-dom@18.3.0)(@types/react@18.3.3)(react-dom@18.3.1(react@18.3.1))(react@18.3.1)':
    dependencies:
      '@radix-ui/react-compose-refs': 1.1.0(@types/react@18.3.3)(react@18.3.1)
      '@radix-ui/react-primitive': 2.0.0(@types/react-dom@18.3.0)(@types/react@18.3.3)(react-dom@18.3.1(react@18.3.1))(react@18.3.1)
      '@radix-ui/react-use-callback-ref': 1.1.0(@types/react@18.3.3)(react@18.3.1)
      react: 18.3.1
      react-dom: 18.3.1(react@18.3.1)
    optionalDependencies:
      '@types/react': 18.3.3
      '@types/react-dom': 18.3.0

  '@radix-ui/react-id@1.1.0(@types/react@18.2.47)(react@18.3.1)':
    dependencies:
      '@radix-ui/react-use-layout-effect': 1.1.0(@types/react@18.2.47)(react@18.3.1)
      react: 18.3.1
    optionalDependencies:
      '@types/react': 18.2.47

  '@radix-ui/react-id@1.1.0(@types/react@18.3.3)(react@18.3.1)':
    dependencies:
      '@radix-ui/react-use-layout-effect': 1.1.0(@types/react@18.3.3)(react@18.3.1)
      react: 18.3.1
    optionalDependencies:
      '@types/react': 18.3.3

  '@radix-ui/react-label@2.1.0(@types/react-dom@18.3.0)(@types/react@18.3.3)(react-dom@18.3.1(react@18.3.1))(react@18.3.1)':
    dependencies:
      '@radix-ui/react-primitive': 2.0.0(@types/react-dom@18.3.0)(@types/react@18.3.3)(react-dom@18.3.1(react@18.3.1))(react@18.3.1)
      react: 18.3.1
      react-dom: 18.3.1(react@18.3.1)
    optionalDependencies:
      '@types/react': 18.3.3
      '@types/react-dom': 18.3.0

  '@radix-ui/react-menu@2.1.1(@types/react-dom@18.3.0)(@types/react@18.3.3)(react-dom@18.3.1(react@18.3.1))(react@18.3.1)':
    dependencies:
      '@radix-ui/primitive': 1.1.0
      '@radix-ui/react-collection': 1.1.0(@types/react-dom@18.3.0)(@types/react@18.3.3)(react-dom@18.3.1(react@18.3.1))(react@18.3.1)
      '@radix-ui/react-compose-refs': 1.1.0(@types/react@18.3.3)(react@18.3.1)
      '@radix-ui/react-context': 1.1.0(@types/react@18.3.3)(react@18.3.1)
      '@radix-ui/react-direction': 1.1.0(@types/react@18.3.3)(react@18.3.1)
      '@radix-ui/react-dismissable-layer': 1.1.0(@types/react-dom@18.3.0)(@types/react@18.3.3)(react-dom@18.3.1(react@18.3.1))(react@18.3.1)
      '@radix-ui/react-focus-guards': 1.1.0(@types/react@18.3.3)(react@18.3.1)
      '@radix-ui/react-focus-scope': 1.1.0(@types/react-dom@18.3.0)(@types/react@18.3.3)(react-dom@18.3.1(react@18.3.1))(react@18.3.1)
      '@radix-ui/react-id': 1.1.0(@types/react@18.3.3)(react@18.3.1)
      '@radix-ui/react-popper': 1.2.0(@types/react-dom@18.3.0)(@types/react@18.3.3)(react-dom@18.3.1(react@18.3.1))(react@18.3.1)
      '@radix-ui/react-portal': 1.1.1(@types/react-dom@18.3.0)(@types/react@18.3.3)(react-dom@18.3.1(react@18.3.1))(react@18.3.1)
      '@radix-ui/react-presence': 1.1.0(@types/react-dom@18.3.0)(@types/react@18.3.3)(react-dom@18.3.1(react@18.3.1))(react@18.3.1)
      '@radix-ui/react-primitive': 2.0.0(@types/react-dom@18.3.0)(@types/react@18.3.3)(react-dom@18.3.1(react@18.3.1))(react@18.3.1)
      '@radix-ui/react-roving-focus': 1.1.0(@types/react-dom@18.3.0)(@types/react@18.3.3)(react-dom@18.3.1(react@18.3.1))(react@18.3.1)
      '@radix-ui/react-slot': 1.1.0(@types/react@18.3.3)(react@18.3.1)
      '@radix-ui/react-use-callback-ref': 1.1.0(@types/react@18.3.3)(react@18.3.1)
      aria-hidden: 1.2.4
      react: 18.3.1
      react-dom: 18.3.1(react@18.3.1)
      react-remove-scroll: 2.5.7(@types/react@18.3.3)(react@18.3.1)
    optionalDependencies:
      '@types/react': 18.3.3
      '@types/react-dom': 18.3.0

  '@radix-ui/react-popover@1.1.1(@types/react-dom@18.3.0)(@types/react@18.2.47)(react-dom@18.3.1(react@18.3.1))(react@18.3.1)':
    dependencies:
      '@radix-ui/primitive': 1.1.0
      '@radix-ui/react-compose-refs': 1.1.0(@types/react@18.2.47)(react@18.3.1)
      '@radix-ui/react-context': 1.1.0(@types/react@18.2.47)(react@18.3.1)
      '@radix-ui/react-dismissable-layer': 1.1.0(@types/react-dom@18.3.0)(@types/react@18.2.47)(react-dom@18.3.1(react@18.3.1))(react@18.3.1)
      '@radix-ui/react-focus-guards': 1.1.0(@types/react@18.2.47)(react@18.3.1)
      '@radix-ui/react-focus-scope': 1.1.0(@types/react-dom@18.3.0)(@types/react@18.2.47)(react-dom@18.3.1(react@18.3.1))(react@18.3.1)
      '@radix-ui/react-id': 1.1.0(@types/react@18.2.47)(react@18.3.1)
      '@radix-ui/react-popper': 1.2.0(@types/react-dom@18.3.0)(@types/react@18.2.47)(react-dom@18.3.1(react@18.3.1))(react@18.3.1)
      '@radix-ui/react-portal': 1.1.1(@types/react-dom@18.3.0)(@types/react@18.2.47)(react-dom@18.3.1(react@18.3.1))(react@18.3.1)
      '@radix-ui/react-presence': 1.1.0(@types/react-dom@18.3.0)(@types/react@18.2.47)(react-dom@18.3.1(react@18.3.1))(react@18.3.1)
      '@radix-ui/react-primitive': 2.0.0(@types/react-dom@18.3.0)(@types/react@18.2.47)(react-dom@18.3.1(react@18.3.1))(react@18.3.1)
      '@radix-ui/react-slot': 1.1.0(@types/react@18.2.47)(react@18.3.1)
      '@radix-ui/react-use-controllable-state': 1.1.0(@types/react@18.2.47)(react@18.3.1)
      aria-hidden: 1.2.4
      react: 18.3.1
      react-dom: 18.3.1(react@18.3.1)
      react-remove-scroll: 2.5.7(@types/react@18.2.47)(react@18.3.1)
    optionalDependencies:
      '@types/react': 18.2.47
      '@types/react-dom': 18.3.0

  '@radix-ui/react-popover@1.1.1(@types/react-dom@18.3.0)(@types/react@18.3.3)(react-dom@18.3.1(react@18.3.1))(react@18.3.1)':
    dependencies:
      '@radix-ui/primitive': 1.1.0
      '@radix-ui/react-compose-refs': 1.1.0(@types/react@18.3.3)(react@18.3.1)
      '@radix-ui/react-context': 1.1.0(@types/react@18.3.3)(react@18.3.1)
      '@radix-ui/react-dismissable-layer': 1.1.0(@types/react-dom@18.3.0)(@types/react@18.3.3)(react-dom@18.3.1(react@18.3.1))(react@18.3.1)
      '@radix-ui/react-focus-guards': 1.1.0(@types/react@18.3.3)(react@18.3.1)
      '@radix-ui/react-focus-scope': 1.1.0(@types/react-dom@18.3.0)(@types/react@18.3.3)(react-dom@18.3.1(react@18.3.1))(react@18.3.1)
      '@radix-ui/react-id': 1.1.0(@types/react@18.3.3)(react@18.3.1)
      '@radix-ui/react-popper': 1.2.0(@types/react-dom@18.3.0)(@types/react@18.3.3)(react-dom@18.3.1(react@18.3.1))(react@18.3.1)
      '@radix-ui/react-portal': 1.1.1(@types/react-dom@18.3.0)(@types/react@18.3.3)(react-dom@18.3.1(react@18.3.1))(react@18.3.1)
      '@radix-ui/react-presence': 1.1.0(@types/react-dom@18.3.0)(@types/react@18.3.3)(react-dom@18.3.1(react@18.3.1))(react@18.3.1)
      '@radix-ui/react-primitive': 2.0.0(@types/react-dom@18.3.0)(@types/react@18.3.3)(react-dom@18.3.1(react@18.3.1))(react@18.3.1)
      '@radix-ui/react-slot': 1.1.0(@types/react@18.3.3)(react@18.3.1)
      '@radix-ui/react-use-controllable-state': 1.1.0(@types/react@18.3.3)(react@18.3.1)
      aria-hidden: 1.2.4
      react: 18.3.1
      react-dom: 18.3.1(react@18.3.1)
      react-remove-scroll: 2.5.7(@types/react@18.3.3)(react@18.3.1)
    optionalDependencies:
      '@types/react': 18.3.3
      '@types/react-dom': 18.3.0

  '@radix-ui/react-popper@1.2.0(@types/react-dom@18.3.0)(@types/react@18.2.47)(react-dom@18.3.1(react@18.3.1))(react@18.3.1)':
    dependencies:
      '@floating-ui/react-dom': 2.1.1(react-dom@18.3.1(react@18.3.1))(react@18.3.1)
      '@radix-ui/react-arrow': 1.1.0(@types/react-dom@18.3.0)(@types/react@18.2.47)(react-dom@18.3.1(react@18.3.1))(react@18.3.1)
      '@radix-ui/react-compose-refs': 1.1.0(@types/react@18.2.47)(react@18.3.1)
      '@radix-ui/react-context': 1.1.0(@types/react@18.2.47)(react@18.3.1)
      '@radix-ui/react-primitive': 2.0.0(@types/react-dom@18.3.0)(@types/react@18.2.47)(react-dom@18.3.1(react@18.3.1))(react@18.3.1)
      '@radix-ui/react-use-callback-ref': 1.1.0(@types/react@18.2.47)(react@18.3.1)
      '@radix-ui/react-use-layout-effect': 1.1.0(@types/react@18.2.47)(react@18.3.1)
      '@radix-ui/react-use-rect': 1.1.0(@types/react@18.2.47)(react@18.3.1)
      '@radix-ui/react-use-size': 1.1.0(@types/react@18.2.47)(react@18.3.1)
      '@radix-ui/rect': 1.1.0
      react: 18.3.1
      react-dom: 18.3.1(react@18.3.1)
    optionalDependencies:
      '@types/react': 18.2.47
      '@types/react-dom': 18.3.0

  '@radix-ui/react-popper@1.2.0(@types/react-dom@18.3.0)(@types/react@18.3.3)(react-dom@18.3.1(react@18.3.1))(react@18.3.1)':
    dependencies:
      '@floating-ui/react-dom': 2.1.1(react-dom@18.3.1(react@18.3.1))(react@18.3.1)
      '@radix-ui/react-arrow': 1.1.0(@types/react-dom@18.3.0)(@types/react@18.3.3)(react-dom@18.3.1(react@18.3.1))(react@18.3.1)
      '@radix-ui/react-compose-refs': 1.1.0(@types/react@18.3.3)(react@18.3.1)
      '@radix-ui/react-context': 1.1.0(@types/react@18.3.3)(react@18.3.1)
      '@radix-ui/react-primitive': 2.0.0(@types/react-dom@18.3.0)(@types/react@18.3.3)(react-dom@18.3.1(react@18.3.1))(react@18.3.1)
      '@radix-ui/react-use-callback-ref': 1.1.0(@types/react@18.3.3)(react@18.3.1)
      '@radix-ui/react-use-layout-effect': 1.1.0(@types/react@18.3.3)(react@18.3.1)
      '@radix-ui/react-use-rect': 1.1.0(@types/react@18.3.3)(react@18.3.1)
      '@radix-ui/react-use-size': 1.1.0(@types/react@18.3.3)(react@18.3.1)
      '@radix-ui/rect': 1.1.0
      react: 18.3.1
      react-dom: 18.3.1(react@18.3.1)
    optionalDependencies:
      '@types/react': 18.3.3
      '@types/react-dom': 18.3.0

  '@radix-ui/react-portal@1.1.1(@types/react-dom@18.3.0)(@types/react@18.2.47)(react-dom@18.3.1(react@18.3.1))(react@18.3.1)':
    dependencies:
      '@radix-ui/react-primitive': 2.0.0(@types/react-dom@18.3.0)(@types/react@18.2.47)(react-dom@18.3.1(react@18.3.1))(react@18.3.1)
      '@radix-ui/react-use-layout-effect': 1.1.0(@types/react@18.2.47)(react@18.3.1)
      react: 18.3.1
      react-dom: 18.3.1(react@18.3.1)
    optionalDependencies:
      '@types/react': 18.2.47
      '@types/react-dom': 18.3.0

  '@radix-ui/react-portal@1.1.1(@types/react-dom@18.3.0)(@types/react@18.3.3)(react-dom@18.3.1(react@18.3.1))(react@18.3.1)':
    dependencies:
      '@radix-ui/react-primitive': 2.0.0(@types/react-dom@18.3.0)(@types/react@18.3.3)(react-dom@18.3.1(react@18.3.1))(react@18.3.1)
      '@radix-ui/react-use-layout-effect': 1.1.0(@types/react@18.3.3)(react@18.3.1)
      react: 18.3.1
      react-dom: 18.3.1(react@18.3.1)
    optionalDependencies:
      '@types/react': 18.3.3
      '@types/react-dom': 18.3.0

  '@radix-ui/react-portal@1.1.1(@types/react-dom@18.3.0)(@types/react@18.3.3)(react-dom@18.3.1(react@18.3.1))(react@18.3.1)':
    dependencies:
      '@radix-ui/react-primitive': 2.0.0(@types/react-dom@18.3.0)(@types/react@18.3.3)(react-dom@18.3.1(react@18.3.1))(react@18.3.1)
      '@radix-ui/react-use-layout-effect': 1.1.0(@types/react@18.3.3)(react@18.3.1)
      react: 18.3.1
      react-dom: 18.3.1(react@18.3.1)
    optionalDependencies:
      '@types/react': 18.3.3
      '@types/react-dom': 18.3.0

  '@radix-ui/react-presence@1.1.0(@types/react-dom@18.3.0)(@types/react@18.2.47)(react-dom@18.3.1(react@18.3.1))(react@18.3.1)':
    dependencies:
      '@radix-ui/react-compose-refs': 1.1.0(@types/react@18.2.47)(react@18.3.1)
      '@radix-ui/react-use-layout-effect': 1.1.0(@types/react@18.2.47)(react@18.3.1)
      react: 18.3.1
      react-dom: 18.3.1(react@18.3.1)
    optionalDependencies:
      '@types/react': 18.2.47
      '@types/react-dom': 18.3.0

  '@radix-ui/react-presence@1.1.0(@types/react-dom@18.3.0)(@types/react@18.3.3)(react-dom@18.3.1(react@18.3.1))(react@18.3.1)':
    dependencies:
      '@radix-ui/react-compose-refs': 1.1.0(@types/react@18.3.3)(react@18.3.1)
      '@radix-ui/react-use-layout-effect': 1.1.0(@types/react@18.3.3)(react@18.3.1)
      react: 18.3.1
      react-dom: 18.3.1(react@18.3.1)
    optionalDependencies:
      '@types/react': 18.3.3
      '@types/react-dom': 18.3.0

  '@radix-ui/react-presence@1.1.0(@types/react-dom@18.3.0)(@types/react@18.3.3)(react-dom@18.3.1(react@18.3.1))(react@18.3.1)':
    dependencies:
      '@radix-ui/react-compose-refs': 1.1.0(@types/react@18.3.3)(react@18.3.1)
      '@radix-ui/react-use-layout-effect': 1.1.0(@types/react@18.3.3)(react@18.3.1)
      react: 18.3.1
      react-dom: 18.3.1(react@18.3.1)
    optionalDependencies:
      '@types/react': 18.3.3
      '@types/react-dom': 18.3.0

  '@radix-ui/react-primitive@2.0.0(@types/react-dom@18.3.0)(@types/react@18.2.47)(react-dom@18.3.1(react@18.3.1))(react@18.3.1)':
    dependencies:
      '@radix-ui/react-slot': 1.1.0(@types/react@18.2.47)(react@18.3.1)
      react: 18.3.1
      react-dom: 18.3.1(react@18.3.1)
    optionalDependencies:
      '@types/react': 18.2.47
      '@types/react-dom': 18.3.0

  '@radix-ui/react-primitive@2.0.0(@types/react-dom@18.3.0)(@types/react@18.3.3)(react-dom@18.3.1(react@18.3.1))(react@18.3.1)':
    dependencies:
      '@radix-ui/react-slot': 1.1.0(@types/react@18.3.3)(react@18.3.1)
      react: 18.3.1
      react-dom: 18.3.1(react@18.3.1)
    optionalDependencies:
      '@types/react': 18.3.3
      '@types/react-dom': 18.3.0

  '@radix-ui/react-roving-focus@1.1.0(@types/react-dom@18.3.0)(@types/react@18.2.47)(react-dom@18.3.1(react@18.3.1))(react@18.3.1)':
    dependencies:
      '@radix-ui/primitive': 1.1.0
      '@radix-ui/react-collection': 1.1.0(@types/react-dom@18.3.0)(@types/react@18.2.47)(react-dom@18.3.1(react@18.3.1))(react@18.3.1)
      '@radix-ui/react-compose-refs': 1.1.0(@types/react@18.2.47)(react@18.3.1)
      '@radix-ui/react-context': 1.1.0(@types/react@18.2.47)(react@18.3.1)
      '@radix-ui/react-direction': 1.1.0(@types/react@18.2.47)(react@18.3.1)
      '@radix-ui/react-id': 1.1.0(@types/react@18.2.47)(react@18.3.1)
      '@radix-ui/react-primitive': 2.0.0(@types/react-dom@18.3.0)(@types/react@18.2.47)(react-dom@18.3.1(react@18.3.1))(react@18.3.1)
      '@radix-ui/react-use-callback-ref': 1.1.0(@types/react@18.2.47)(react@18.3.1)
      '@radix-ui/react-use-controllable-state': 1.1.0(@types/react@18.2.47)(react@18.3.1)
      react: 18.3.1
      react-dom: 18.3.1(react@18.3.1)
    optionalDependencies:
      '@types/react': 18.2.47
      '@types/react-dom': 18.3.0

  '@radix-ui/react-roving-focus@1.1.0(@types/react-dom@18.3.0)(@types/react@18.3.3)(react-dom@18.3.1(react@18.3.1))(react@18.3.1)':
    dependencies:
      '@radix-ui/primitive': 1.1.0
      '@radix-ui/react-collection': 1.1.0(@types/react-dom@18.3.0)(@types/react@18.3.3)(react-dom@18.3.1(react@18.3.1))(react@18.3.1)
      '@radix-ui/react-compose-refs': 1.1.0(@types/react@18.3.3)(react@18.3.1)
      '@radix-ui/react-context': 1.1.0(@types/react@18.3.3)(react@18.3.1)
      '@radix-ui/react-direction': 1.1.0(@types/react@18.3.3)(react@18.3.1)
      '@radix-ui/react-id': 1.1.0(@types/react@18.3.3)(react@18.3.1)
      '@radix-ui/react-primitive': 2.0.0(@types/react-dom@18.3.0)(@types/react@18.3.3)(react-dom@18.3.1(react@18.3.1))(react@18.3.1)
      '@radix-ui/react-use-callback-ref': 1.1.0(@types/react@18.3.3)(react@18.3.1)
      '@radix-ui/react-use-controllable-state': 1.1.0(@types/react@18.3.3)(react@18.3.1)
      react: 18.3.1
      react-dom: 18.3.1(react@18.3.1)
    optionalDependencies:
      '@types/react': 18.3.3
      '@types/react-dom': 18.3.0

  '@radix-ui/react-select@2.1.1(@types/react-dom@18.3.0)(@types/react@18.3.3)(react-dom@18.3.1(react@18.3.1))(react@18.3.1)':
    dependencies:
      '@radix-ui/number': 1.1.0
      '@radix-ui/primitive': 1.1.0
      '@radix-ui/react-collection': 1.1.0(@types/react-dom@18.3.0)(@types/react@18.3.3)(react-dom@18.3.1(react@18.3.1))(react@18.3.1)
      '@radix-ui/react-compose-refs': 1.1.0(@types/react@18.3.3)(react@18.3.1)
      '@radix-ui/react-context': 1.1.0(@types/react@18.3.3)(react@18.3.1)
      '@radix-ui/react-direction': 1.1.0(@types/react@18.3.3)(react@18.3.1)
      '@radix-ui/react-dismissable-layer': 1.1.0(@types/react-dom@18.3.0)(@types/react@18.3.3)(react-dom@18.3.1(react@18.3.1))(react@18.3.1)
      '@radix-ui/react-focus-guards': 1.1.0(@types/react@18.3.3)(react@18.3.1)
      '@radix-ui/react-focus-scope': 1.1.0(@types/react-dom@18.3.0)(@types/react@18.3.3)(react-dom@18.3.1(react@18.3.1))(react@18.3.1)
      '@radix-ui/react-id': 1.1.0(@types/react@18.3.3)(react@18.3.1)
      '@radix-ui/react-popper': 1.2.0(@types/react-dom@18.3.0)(@types/react@18.3.3)(react-dom@18.3.1(react@18.3.1))(react@18.3.1)
      '@radix-ui/react-portal': 1.1.1(@types/react-dom@18.3.0)(@types/react@18.3.3)(react-dom@18.3.1(react@18.3.1))(react@18.3.1)
      '@radix-ui/react-primitive': 2.0.0(@types/react-dom@18.3.0)(@types/react@18.3.3)(react-dom@18.3.1(react@18.3.1))(react@18.3.1)
      '@radix-ui/react-slot': 1.1.0(@types/react@18.3.3)(react@18.3.1)
      '@radix-ui/react-use-callback-ref': 1.1.0(@types/react@18.3.3)(react@18.3.1)
      '@radix-ui/react-use-controllable-state': 1.1.0(@types/react@18.3.3)(react@18.3.1)
      '@radix-ui/react-use-layout-effect': 1.1.0(@types/react@18.3.3)(react@18.3.1)
      '@radix-ui/react-use-previous': 1.1.0(@types/react@18.3.3)(react@18.3.1)
      '@radix-ui/react-visually-hidden': 1.1.0(@types/react-dom@18.3.0)(@types/react@18.3.3)(react-dom@18.3.1(react@18.3.1))(react@18.3.1)
      aria-hidden: 1.2.4
      react: 18.3.1
      react-dom: 18.3.1(react@18.3.1)
      react-remove-scroll: 2.5.7(@types/react@18.3.3)(react@18.3.1)
    optionalDependencies:
      '@types/react': 18.3.3
      '@types/react-dom': 18.3.0

  '@radix-ui/react-separator@1.1.0(@types/react-dom@18.3.0)(@types/react@18.3.3)(react-dom@18.3.1(react@18.3.1))(react@18.3.1)':
    dependencies:
      '@radix-ui/react-primitive': 2.0.0(@types/react-dom@18.3.0)(@types/react@18.3.3)(react-dom@18.3.1(react@18.3.1))(react@18.3.1)
      react: 18.3.1
      react-dom: 18.3.1(react@18.3.1)
    optionalDependencies:
      '@types/react': 18.3.3
      '@types/react-dom': 18.3.0

  '@radix-ui/react-slot@1.0.2(@types/react@18.3.3)(react@18.3.1)':
    dependencies:
      '@babel/runtime': 7.24.8
      '@radix-ui/react-compose-refs': 1.0.1(@types/react@18.3.3)(react@18.3.1)
      react: 18.3.1
    optionalDependencies:
      '@types/react': 18.3.3

  '@radix-ui/react-slot@1.1.0(@types/react@18.2.47)(react@18.3.1)':
    dependencies:
      '@radix-ui/react-compose-refs': 1.1.0(@types/react@18.2.47)(react@18.3.1)
      react: 18.3.1
    optionalDependencies:
      '@types/react': 18.2.47

  '@radix-ui/react-slot@1.1.0(@types/react@18.3.3)(react@18.3.1)':
    dependencies:
      '@radix-ui/react-compose-refs': 1.1.0(@types/react@18.3.3)(react@18.3.1)
      react: 18.3.1
    optionalDependencies:
      '@types/react': 18.3.3

  '@radix-ui/react-switch@1.1.0(@types/react-dom@18.3.0)(@types/react@18.3.3)(react-dom@18.3.1(react@18.3.1))(react@18.3.1)':
    dependencies:
      '@radix-ui/primitive': 1.1.0
      '@radix-ui/react-compose-refs': 1.1.0(@types/react@18.3.3)(react@18.3.1)
      '@radix-ui/react-context': 1.1.0(@types/react@18.3.3)(react@18.3.1)
      '@radix-ui/react-primitive': 2.0.0(@types/react-dom@18.3.0)(@types/react@18.3.3)(react-dom@18.3.1(react@18.3.1))(react@18.3.1)
      '@radix-ui/react-use-controllable-state': 1.1.0(@types/react@18.3.3)(react@18.3.1)
      '@radix-ui/react-use-previous': 1.1.0(@types/react@18.3.3)(react@18.3.1)
      '@radix-ui/react-use-size': 1.1.0(@types/react@18.3.3)(react@18.3.1)
      react: 18.3.1
      react-dom: 18.3.1(react@18.3.1)
    optionalDependencies:
      '@types/react': 18.3.3
      '@types/react-dom': 18.3.0

  '@radix-ui/react-tabs@1.1.0(@types/react-dom@18.3.0)(@types/react@18.3.3)(react-dom@18.3.1(react@18.3.1))(react@18.3.1)':
    dependencies:
      '@radix-ui/primitive': 1.1.0
      '@radix-ui/react-context': 1.1.0(@types/react@18.3.3)(react@18.3.1)
      '@radix-ui/react-direction': 1.1.0(@types/react@18.3.3)(react@18.3.1)
      '@radix-ui/react-id': 1.1.0(@types/react@18.3.3)(react@18.3.1)
      '@radix-ui/react-presence': 1.1.0(@types/react-dom@18.3.0)(@types/react@18.3.3)(react-dom@18.3.1(react@18.3.1))(react@18.3.1)
      '@radix-ui/react-primitive': 2.0.0(@types/react-dom@18.3.0)(@types/react@18.3.3)(react-dom@18.3.1(react@18.3.1))(react@18.3.1)
      '@radix-ui/react-roving-focus': 1.1.0(@types/react-dom@18.3.0)(@types/react@18.3.3)(react-dom@18.3.1(react@18.3.1))(react@18.3.1)
      '@radix-ui/react-use-controllable-state': 1.1.0(@types/react@18.3.3)(react@18.3.1)
      react: 18.3.1
      react-dom: 18.3.1(react@18.3.1)
    optionalDependencies:
      '@types/react': 18.3.3
      '@types/react-dom': 18.3.0

  '@radix-ui/react-toast@1.2.1(@types/react-dom@18.3.0)(@types/react@18.3.3)(react-dom@18.3.1(react@18.3.1))(react@18.3.1)':
    dependencies:
      '@radix-ui/primitive': 1.1.0
      '@radix-ui/react-collection': 1.1.0(@types/react-dom@18.3.0)(@types/react@18.3.3)(react-dom@18.3.1(react@18.3.1))(react@18.3.1)
      '@radix-ui/react-compose-refs': 1.1.0(@types/react@18.3.3)(react@18.3.1)
      '@radix-ui/react-context': 1.1.0(@types/react@18.3.3)(react@18.3.1)
      '@radix-ui/react-dismissable-layer': 1.1.0(@types/react-dom@18.3.0)(@types/react@18.3.3)(react-dom@18.3.1(react@18.3.1))(react@18.3.1)
      '@radix-ui/react-portal': 1.1.1(@types/react-dom@18.3.0)(@types/react@18.3.3)(react-dom@18.3.1(react@18.3.1))(react@18.3.1)
      '@radix-ui/react-presence': 1.1.0(@types/react-dom@18.3.0)(@types/react@18.3.3)(react-dom@18.3.1(react@18.3.1))(react@18.3.1)
      '@radix-ui/react-primitive': 2.0.0(@types/react-dom@18.3.0)(@types/react@18.3.3)(react-dom@18.3.1(react@18.3.1))(react@18.3.1)
      '@radix-ui/react-use-callback-ref': 1.1.0(@types/react@18.3.3)(react@18.3.1)
      '@radix-ui/react-use-controllable-state': 1.1.0(@types/react@18.3.3)(react@18.3.1)
      '@radix-ui/react-use-layout-effect': 1.1.0(@types/react@18.3.3)(react@18.3.1)
      '@radix-ui/react-visually-hidden': 1.1.0(@types/react-dom@18.3.0)(@types/react@18.3.3)(react-dom@18.3.1(react@18.3.1))(react@18.3.1)
      react: 18.3.1
      react-dom: 18.3.1(react@18.3.1)
    optionalDependencies:
      '@types/react': 18.3.3
      '@types/react-dom': 18.3.0

  '@radix-ui/react-toggle-group@1.1.0(@types/react-dom@18.3.0)(@types/react@18.2.47)(react-dom@18.3.1(react@18.3.1))(react@18.3.1)':
    dependencies:
      '@radix-ui/primitive': 1.1.0
      '@radix-ui/react-context': 1.1.0(@types/react@18.2.47)(react@18.3.1)
      '@radix-ui/react-direction': 1.1.0(@types/react@18.2.47)(react@18.3.1)
      '@radix-ui/react-primitive': 2.0.0(@types/react-dom@18.3.0)(@types/react@18.2.47)(react-dom@18.3.1(react@18.3.1))(react@18.3.1)
      '@radix-ui/react-roving-focus': 1.1.0(@types/react-dom@18.3.0)(@types/react@18.2.47)(react-dom@18.3.1(react@18.3.1))(react@18.3.1)
      '@radix-ui/react-toggle': 1.1.0(@types/react-dom@18.3.0)(@types/react@18.2.47)(react-dom@18.3.1(react@18.3.1))(react@18.3.1)
      '@radix-ui/react-use-controllable-state': 1.1.0(@types/react@18.2.47)(react@18.3.1)
      react: 18.3.1
      react-dom: 18.3.1(react@18.3.1)
    optionalDependencies:
      '@types/react': 18.2.47
      '@types/react-dom': 18.3.0

  '@radix-ui/react-toggle-group@1.1.0(@types/react-dom@18.3.0)(@types/react@18.3.3)(react-dom@18.3.1(react@18.3.1))(react@18.3.1)':
    dependencies:
      '@radix-ui/primitive': 1.1.0
      '@radix-ui/react-context': 1.1.0(@types/react@18.3.3)(react@18.3.1)
      '@radix-ui/react-direction': 1.1.0(@types/react@18.3.3)(react@18.3.1)
      '@radix-ui/react-primitive': 2.0.0(@types/react-dom@18.3.0)(@types/react@18.3.3)(react-dom@18.3.1(react@18.3.1))(react@18.3.1)
      '@radix-ui/react-roving-focus': 1.1.0(@types/react-dom@18.3.0)(@types/react@18.3.3)(react-dom@18.3.1(react@18.3.1))(react@18.3.1)
      '@radix-ui/react-toggle': 1.1.0(@types/react-dom@18.3.0)(@types/react@18.3.3)(react-dom@18.3.1(react@18.3.1))(react@18.3.1)
      '@radix-ui/react-use-controllable-state': 1.1.0(@types/react@18.3.3)(react@18.3.1)
      react: 18.3.1
      react-dom: 18.3.1(react@18.3.1)
    optionalDependencies:
      '@types/react': 18.3.3
      '@types/react-dom': 18.3.0

  '@radix-ui/react-toggle@1.1.0(@types/react-dom@18.3.0)(@types/react@18.2.47)(react-dom@18.3.1(react@18.3.1))(react@18.3.1)':
    dependencies:
      '@radix-ui/primitive': 1.1.0
      '@radix-ui/react-primitive': 2.0.0(@types/react-dom@18.3.0)(@types/react@18.2.47)(react-dom@18.3.1(react@18.3.1))(react@18.3.1)
      '@radix-ui/react-use-controllable-state': 1.1.0(@types/react@18.2.47)(react@18.3.1)
      react: 18.3.1
      react-dom: 18.3.1(react@18.3.1)
    optionalDependencies:
      '@types/react': 18.2.47
      '@types/react-dom': 18.3.0

  '@radix-ui/react-toggle@1.1.0(@types/react-dom@18.3.0)(@types/react@18.3.3)(react-dom@18.3.1(react@18.3.1))(react@18.3.1)':
    dependencies:
      '@radix-ui/primitive': 1.1.0
      '@radix-ui/react-primitive': 2.0.0(@types/react-dom@18.3.0)(@types/react@18.3.3)(react-dom@18.3.1(react@18.3.1))(react@18.3.1)
      '@radix-ui/react-use-controllable-state': 1.1.0(@types/react@18.3.3)(react@18.3.1)
      react: 18.3.1
      react-dom: 18.3.1(react@18.3.1)
    optionalDependencies:
      '@types/react': 18.3.3
      '@types/react-dom': 18.3.0

  '@radix-ui/react-toolbar@1.1.0(@types/react-dom@18.3.0)(@types/react@18.3.3)(react-dom@18.3.1(react@18.3.1))(react@18.3.1)':
    dependencies:
      '@radix-ui/primitive': 1.1.0
      '@radix-ui/react-context': 1.1.0(@types/react@18.3.3)(react@18.3.1)
      '@radix-ui/react-direction': 1.1.0(@types/react@18.3.3)(react@18.3.1)
      '@radix-ui/react-primitive': 2.0.0(@types/react-dom@18.3.0)(@types/react@18.3.3)(react-dom@18.3.1(react@18.3.1))(react@18.3.1)
      '@radix-ui/react-roving-focus': 1.1.0(@types/react-dom@18.3.0)(@types/react@18.3.3)(react-dom@18.3.1(react@18.3.1))(react@18.3.1)
      '@radix-ui/react-separator': 1.1.0(@types/react-dom@18.3.0)(@types/react@18.3.3)(react-dom@18.3.1(react@18.3.1))(react@18.3.1)
      '@radix-ui/react-toggle-group': 1.1.0(@types/react-dom@18.3.0)(@types/react@18.3.3)(react-dom@18.3.1(react@18.3.1))(react@18.3.1)
      react: 18.3.1
      react-dom: 18.3.1(react@18.3.1)
    optionalDependencies:
      '@types/react': 18.3.3
      '@types/react-dom': 18.3.0

  '@radix-ui/react-tooltip@1.1.1(@types/react-dom@18.3.0)(@types/react@18.2.47)(react-dom@18.3.1(react@18.3.1))(react@18.3.1)':
    dependencies:
      '@radix-ui/primitive': 1.1.0
      '@radix-ui/react-compose-refs': 1.1.0(@types/react@18.2.47)(react@18.3.1)
      '@radix-ui/react-context': 1.1.0(@types/react@18.2.47)(react@18.3.1)
      '@radix-ui/react-dismissable-layer': 1.1.0(@types/react-dom@18.3.0)(@types/react@18.2.47)(react-dom@18.3.1(react@18.3.1))(react@18.3.1)
      '@radix-ui/react-id': 1.1.0(@types/react@18.2.47)(react@18.3.1)
      '@radix-ui/react-popper': 1.2.0(@types/react-dom@18.3.0)(@types/react@18.2.47)(react-dom@18.3.1(react@18.3.1))(react@18.3.1)
      '@radix-ui/react-portal': 1.1.1(@types/react-dom@18.3.0)(@types/react@18.2.47)(react-dom@18.3.1(react@18.3.1))(react@18.3.1)
      '@radix-ui/react-presence': 1.1.0(@types/react-dom@18.3.0)(@types/react@18.2.47)(react-dom@18.3.1(react@18.3.1))(react@18.3.1)
      '@radix-ui/react-primitive': 2.0.0(@types/react-dom@18.3.0)(@types/react@18.2.47)(react-dom@18.3.1(react@18.3.1))(react@18.3.1)
      '@radix-ui/react-slot': 1.1.0(@types/react@18.2.47)(react@18.3.1)
      '@radix-ui/react-use-controllable-state': 1.1.0(@types/react@18.2.47)(react@18.3.1)
      '@radix-ui/react-visually-hidden': 1.1.0(@types/react-dom@18.3.0)(@types/react@18.2.47)(react-dom@18.3.1(react@18.3.1))(react@18.3.1)
      react: 18.3.1
      react-dom: 18.3.1(react@18.3.1)
    optionalDependencies:
      '@types/react': 18.2.47
      '@types/react-dom': 18.3.0

  '@radix-ui/react-tooltip@1.1.2(@types/react-dom@18.3.0)(@types/react@18.3.3)(react-dom@18.3.1(react@18.3.1))(react@18.3.1)':
    dependencies:
      '@radix-ui/primitive': 1.1.0
      '@radix-ui/react-compose-refs': 1.1.0(@types/react@18.3.3)(react@18.3.1)
      '@radix-ui/react-context': 1.1.0(@types/react@18.3.3)(react@18.3.1)
      '@radix-ui/react-dismissable-layer': 1.1.0(@types/react-dom@18.3.0)(@types/react@18.3.3)(react-dom@18.3.1(react@18.3.1))(react@18.3.1)
      '@radix-ui/react-id': 1.1.0(@types/react@18.3.3)(react@18.3.1)
      '@radix-ui/react-popper': 1.2.0(@types/react-dom@18.3.0)(@types/react@18.3.3)(react-dom@18.3.1(react@18.3.1))(react@18.3.1)
      '@radix-ui/react-portal': 1.1.1(@types/react-dom@18.3.0)(@types/react@18.3.3)(react-dom@18.3.1(react@18.3.1))(react@18.3.1)
      '@radix-ui/react-presence': 1.1.0(@types/react-dom@18.3.0)(@types/react@18.3.3)(react-dom@18.3.1(react@18.3.1))(react@18.3.1)
      '@radix-ui/react-primitive': 2.0.0(@types/react-dom@18.3.0)(@types/react@18.3.3)(react-dom@18.3.1(react@18.3.1))(react@18.3.1)
      '@radix-ui/react-slot': 1.1.0(@types/react@18.3.3)(react@18.3.1)
      '@radix-ui/react-use-controllable-state': 1.1.0(@types/react@18.3.3)(react@18.3.1)
      '@radix-ui/react-visually-hidden': 1.1.0(@types/react-dom@18.3.0)(@types/react@18.3.3)(react-dom@18.3.1(react@18.3.1))(react@18.3.1)
      react: 18.3.1
      react-dom: 18.3.1(react@18.3.1)
    optionalDependencies:
      '@types/react': 18.3.3
      '@types/react-dom': 18.3.0

  '@radix-ui/react-use-callback-ref@1.1.0(@types/react@18.2.47)(react@18.3.1)':
    dependencies:
      react: 18.3.1
    optionalDependencies:
      '@types/react': 18.2.47

  '@radix-ui/react-use-callback-ref@1.1.0(@types/react@18.3.3)(react@18.3.1)':
    dependencies:
      react: 18.3.1
    optionalDependencies:
      '@types/react': 18.3.3

  '@radix-ui/react-use-controllable-state@1.1.0(@types/react@18.2.47)(react@18.3.1)':
    dependencies:
      '@radix-ui/react-use-callback-ref': 1.1.0(@types/react@18.2.47)(react@18.3.1)
      react: 18.3.1
    optionalDependencies:
      '@types/react': 18.2.47

  '@radix-ui/react-use-controllable-state@1.1.0(@types/react@18.3.3)(react@18.3.1)':
    dependencies:
      '@radix-ui/react-use-callback-ref': 1.1.0(@types/react@18.3.3)(react@18.3.1)
      react: 18.3.1
    optionalDependencies:
      '@types/react': 18.3.3

  '@radix-ui/react-use-controllable-state@1.1.0(@types/react@18.3.3)(react@18.3.1)':
    dependencies:
      '@radix-ui/react-use-callback-ref': 1.1.0(@types/react@18.3.3)(react@18.3.1)
      react: 18.3.1
    optionalDependencies:
      '@types/react': 18.3.3

  '@radix-ui/react-use-escape-keydown@1.1.0(@types/react@18.2.47)(react@18.3.1)':
    dependencies:
      '@radix-ui/react-use-callback-ref': 1.1.0(@types/react@18.2.47)(react@18.3.1)
      react: 18.3.1
    optionalDependencies:
      '@types/react': 18.2.47

  '@radix-ui/react-use-escape-keydown@1.1.0(@types/react@18.3.3)(react@18.3.1)':
    dependencies:
      '@radix-ui/react-use-callback-ref': 1.1.0(@types/react@18.3.3)(react@18.3.1)
      react: 18.3.1
    optionalDependencies:
      '@types/react': 18.3.3

  '@radix-ui/react-use-escape-keydown@1.1.0(@types/react@18.3.3)(react@18.3.1)':
    dependencies:
      '@radix-ui/react-use-callback-ref': 1.1.0(@types/react@18.3.3)(react@18.3.1)
      react: 18.3.1
    optionalDependencies:
      '@types/react': 18.3.3

  '@radix-ui/react-use-layout-effect@1.1.0(@types/react@18.2.47)(react@18.3.1)':
    dependencies:
      react: 18.3.1
    optionalDependencies:
      '@types/react': 18.2.47

  '@radix-ui/react-use-layout-effect@1.1.0(@types/react@18.3.3)(react@18.3.1)':
    dependencies:
      react: 18.3.1
    optionalDependencies:
      '@types/react': 18.3.3

  '@radix-ui/react-use-previous@1.1.0(@types/react@18.3.3)(react@18.3.1)':
    dependencies:
      react: 18.3.1
    optionalDependencies:
      '@types/react': 18.3.3

  '@radix-ui/react-use-rect@1.1.0(@types/react@18.2.47)(react@18.3.1)':
    dependencies:
      '@radix-ui/rect': 1.1.0
      react: 18.3.1
    optionalDependencies:
      '@types/react': 18.2.47

  '@radix-ui/react-use-rect@1.1.0(@types/react@18.3.3)(react@18.3.1)':
    dependencies:
      '@radix-ui/rect': 1.1.0
      react: 18.3.1
    optionalDependencies:
      '@types/react': 18.3.3

  '@radix-ui/react-use-size@1.1.0(@types/react@18.2.47)(react@18.3.1)':
    dependencies:
      '@radix-ui/react-use-layout-effect': 1.1.0(@types/react@18.2.47)(react@18.3.1)
      react: 18.3.1
    optionalDependencies:
      '@types/react': 18.2.47

  '@radix-ui/react-use-size@1.1.0(@types/react@18.3.3)(react@18.3.1)':
    dependencies:
      '@radix-ui/react-use-layout-effect': 1.1.0(@types/react@18.3.3)(react@18.3.1)
      react: 18.3.1
    optionalDependencies:
      '@types/react': 18.3.3

  '@radix-ui/react-visually-hidden@1.1.0(@types/react-dom@18.3.0)(@types/react@18.2.47)(react-dom@18.3.1(react@18.3.1))(react@18.3.1)':
    dependencies:
      '@radix-ui/react-primitive': 2.0.0(@types/react-dom@18.3.0)(@types/react@18.2.47)(react-dom@18.3.1(react@18.3.1))(react@18.3.1)
      react: 18.3.1
      react-dom: 18.3.1(react@18.3.1)
    optionalDependencies:
      '@types/react': 18.2.47
      '@types/react-dom': 18.3.0

  '@radix-ui/react-visually-hidden@1.1.0(@types/react-dom@18.3.0)(@types/react@18.3.3)(react-dom@18.3.1(react@18.3.1))(react@18.3.1)':
    dependencies:
      '@radix-ui/react-primitive': 2.0.0(@types/react-dom@18.3.0)(@types/react@18.3.3)(react-dom@18.3.1(react@18.3.1))(react@18.3.1)
      react: 18.3.1
      react-dom: 18.3.1(react@18.3.1)
    optionalDependencies:
      '@types/react': 18.3.3
      '@types/react-dom': 18.3.0

  '@radix-ui/rect@1.1.0': {}

  '@react-email/body@0.0.8(react@18.3.1)':
    dependencies:
      react: 18.3.1

  '@react-email/button@0.0.15(react@18.3.1)':
    dependencies:
      react: 18.3.1

  '@react-email/code-block@0.0.5(react@18.3.1)':
    dependencies:
      prismjs: 1.29.0
      react: 18.3.1

  '@react-email/code-inline@0.0.2(react@18.3.1)':
    dependencies:
      react: 18.3.1

  '@react-email/column@0.0.10(react@18.3.1)':
    dependencies:
      react: 18.3.1

  '@react-email/components@0.0.21(@types/react@18.3.3)(react-dom@18.3.1(react@18.3.1))(react@18.3.1)':
    dependencies:
      '@react-email/body': 0.0.8(react@18.3.1)
      '@react-email/button': 0.0.15(react@18.3.1)
      '@react-email/code-block': 0.0.5(react@18.3.1)
      '@react-email/code-inline': 0.0.2(react@18.3.1)
      '@react-email/column': 0.0.10(react@18.3.1)
      '@react-email/container': 0.0.12(react@18.3.1)
      '@react-email/font': 0.0.6(react@18.3.1)
      '@react-email/head': 0.0.9(react@18.3.1)
      '@react-email/heading': 0.0.12(@types/react@18.3.3)(react@18.3.1)
      '@react-email/hr': 0.0.8(react@18.3.1)
      '@react-email/html': 0.0.8(react@18.3.1)
      '@react-email/img': 0.0.8(react@18.3.1)
      '@react-email/link': 0.0.8(react@18.3.1)
      '@react-email/markdown': 0.0.10(react@18.3.1)
      '@react-email/preview': 0.0.9(react@18.3.1)
      '@react-email/render': 0.0.16(react-dom@18.3.1(react@18.3.1))(react@18.3.1)
      '@react-email/row': 0.0.8(react@18.3.1)
      '@react-email/section': 0.0.12(react@18.3.1)
      '@react-email/tailwind': 0.0.18(react@18.3.1)
      '@react-email/text': 0.0.8(react@18.3.1)
      react: 18.3.1
    transitivePeerDependencies:
      - '@types/react'
      - react-dom

  '@react-email/container@0.0.12(react@18.3.1)':
    dependencies:
      react: 18.3.1

  '@react-email/font@0.0.6(react@18.3.1)':
    dependencies:
      react: 18.3.1

  '@react-email/head@0.0.9(react@18.3.1)':
    dependencies:
      react: 18.3.1

  '@react-email/heading@0.0.12(@types/react@18.3.3)(react@18.3.1)':
    dependencies:
      '@radix-ui/react-slot': 1.0.2(@types/react@18.3.3)(react@18.3.1)
      react: 18.3.1
    transitivePeerDependencies:
      - '@types/react'

  '@react-email/hr@0.0.8(react@18.3.1)':
    dependencies:
      react: 18.3.1

  '@react-email/html@0.0.8(react@18.3.1)':
    dependencies:
      react: 18.3.1

  '@react-email/img@0.0.8(react@18.3.1)':
    dependencies:
      react: 18.3.1

  '@react-email/link@0.0.8(react@18.3.1)':
    dependencies:
      react: 18.3.1

  '@react-email/markdown@0.0.10(react@18.3.1)':
    dependencies:
      md-to-react-email: 5.0.2(react@18.3.1)
      react: 18.3.1

  '@react-email/preview@0.0.9(react@18.3.1)':
    dependencies:
      react: 18.3.1

  '@react-email/render@0.0.16(react-dom@18.3.1(react@18.3.1))(react@18.3.1)':
    dependencies:
      html-to-text: 9.0.5
      js-beautify: 1.15.1
      react: 18.3.1
      react-dom: 18.3.1(react@18.3.1)
      react-promise-suspense: 0.3.4

  '@react-email/row@0.0.8(react@18.3.1)':
    dependencies:
      react: 18.3.1

  '@react-email/section@0.0.12(react@18.3.1)':
    dependencies:
      react: 18.3.1

  '@react-email/tailwind@0.0.18(react@18.3.1)':
    dependencies:
      react: 18.3.1

  '@react-email/text@0.0.8(react@18.3.1)':
    dependencies:
      react: 18.3.1

  '@rollup/rollup-android-arm-eabi@4.18.1':
    optional: true

  '@rollup/rollup-android-arm64@4.18.1':
    optional: true

  '@rollup/rollup-darwin-arm64@4.18.1':
    optional: true

  '@rollup/rollup-darwin-x64@4.18.1':
    optional: true

  '@rollup/rollup-linux-arm-gnueabihf@4.18.1':
    optional: true

  '@rollup/rollup-linux-arm-musleabihf@4.18.1':
    optional: true

  '@rollup/rollup-linux-arm64-gnu@4.18.1':
    optional: true

  '@rollup/rollup-linux-arm64-musl@4.18.1':
    optional: true

  '@rollup/rollup-linux-powerpc64le-gnu@4.18.1':
    optional: true

  '@rollup/rollup-linux-riscv64-gnu@4.18.1':
    optional: true

  '@rollup/rollup-linux-s390x-gnu@4.18.1':
    optional: true

  '@rollup/rollup-linux-x64-gnu@4.18.1':
    optional: true

  '@rollup/rollup-linux-x64-musl@4.18.1':
    optional: true

  '@rollup/rollup-win32-arm64-msvc@4.18.1':
    optional: true

  '@rollup/rollup-win32-ia32-msvc@4.18.1':
    optional: true

  '@rollup/rollup-win32-x64-msvc@4.18.1':
    optional: true

  '@rushstack/eslint-patch@1.10.3': {}

  '@selderee/plugin-htmlparser2@0.11.0':
    dependencies:
      domhandler: 5.0.3
      selderee: 0.11.0

  '@sinclair/typebox@0.27.8': {}

  '@socket.io/component-emitter@3.1.2': {}

  '@swc/core-darwin-arm64@1.3.101':
    optional: true

  '@swc/core-darwin-x64@1.3.101':
    optional: true

  '@swc/core-linux-arm-gnueabihf@1.3.101':
    optional: true

  '@swc/core-linux-arm64-gnu@1.3.101':
    optional: true

  '@swc/core-linux-arm64-musl@1.3.101':
    optional: true

  '@swc/core-linux-x64-gnu@1.3.101':
    optional: true

  '@swc/core-linux-x64-musl@1.3.101':
    optional: true

  '@swc/core-win32-arm64-msvc@1.3.101':
    optional: true

  '@swc/core-win32-ia32-msvc@1.3.101':
    optional: true

  '@swc/core-win32-x64-msvc@1.3.101':
    optional: true

  '@swc/core@1.3.101(@swc/helpers@0.5.5)':
    dependencies:
      '@swc/counter': 0.1.3
      '@swc/types': 0.1.9
    optionalDependencies:
      '@swc/core-darwin-arm64': 1.3.101
      '@swc/core-darwin-x64': 1.3.101
      '@swc/core-linux-arm-gnueabihf': 1.3.101
      '@swc/core-linux-arm64-gnu': 1.3.101
      '@swc/core-linux-arm64-musl': 1.3.101
      '@swc/core-linux-x64-gnu': 1.3.101
      '@swc/core-linux-x64-musl': 1.3.101
      '@swc/core-win32-arm64-msvc': 1.3.101
      '@swc/core-win32-ia32-msvc': 1.3.101
      '@swc/core-win32-x64-msvc': 1.3.101
      '@swc/helpers': 0.5.5

  '@swc/counter@0.1.3': {}

  '@swc/helpers@0.5.2':
    dependencies:
      tslib: 2.6.3

  '@swc/helpers@0.5.5':
    dependencies:
      '@swc/counter': 0.1.3
      tslib: 2.6.3

  '@swc/types@0.1.9':
    dependencies:
      '@swc/counter': 0.1.3

  '@t3-oss/env-core@0.10.1(typescript@5.5.3)(zod@3.23.8)':
    dependencies:
      zod: 3.23.8
    optionalDependencies:
      typescript: 5.5.3

  '@t3-oss/env-nextjs@0.10.1(typescript@5.5.3)(zod@3.23.8)':
    dependencies:
      '@t3-oss/env-core': 0.10.1(typescript@5.5.3)(zod@3.23.8)
      zod: 3.23.8
    optionalDependencies:
      typescript: 5.5.3

  '@testing-library/dom@10.3.2':
    dependencies:
      '@babel/code-frame': 7.24.7
      '@babel/runtime': 7.24.8
      '@types/aria-query': 5.0.4
      aria-query: 5.3.0
      chalk: 4.1.2
      dom-accessibility-api: 0.5.16
      lz-string: 1.5.0
      pretty-format: 27.5.1

  '@testing-library/jest-dom@6.4.6(vitest@1.6.0(@types/node@20.14.11)(@vitest/ui@1.6.0)(jsdom@24.1.0)(terser@5.31.3))':
    dependencies:
      '@adobe/css-tools': 4.4.0
      '@babel/runtime': 7.24.8
      aria-query: 5.3.0
      chalk: 3.0.0
      css.escape: 1.5.1
      dom-accessibility-api: 0.6.3
      lodash: 4.17.21
      redent: 3.0.0
    optionalDependencies:
      vitest: 1.6.0(@types/node@20.14.11)(@vitest/ui@1.6.0)(jsdom@24.1.0)(terser@5.31.3)

  '@testing-library/react@16.0.0(@testing-library/dom@10.3.2)(@types/react-dom@18.3.0)(@types/react@18.3.3)(react-dom@18.3.1(react@18.3.1))(react@18.3.1)':
    dependencies:
      '@babel/runtime': 7.24.8
      '@testing-library/dom': 10.3.2
      react: 18.3.1
      react-dom: 18.3.1(react@18.3.1)
    optionalDependencies:
      '@types/react': 18.3.3
      '@types/react-dom': 18.3.0

  '@testing-library/user-event@14.5.2(@testing-library/dom@10.3.2)':
    dependencies:
      '@testing-library/dom': 10.3.2

  '@types/aria-query@5.0.4': {}

  '@types/babel__core@7.20.5':
    dependencies:
      '@babel/parser': 7.24.8
      '@babel/types': 7.24.9
      '@types/babel__generator': 7.6.8
      '@types/babel__template': 7.4.4
      '@types/babel__traverse': 7.20.6

  '@types/babel__generator@7.6.8':
    dependencies:
      '@babel/types': 7.24.9

  '@types/babel__template@7.4.4':
    dependencies:
      '@babel/parser': 7.24.8
      '@babel/types': 7.24.9

  '@types/babel__traverse@7.20.6':
    dependencies:
      '@babel/types': 7.24.9

  '@types/cookie@0.4.1': {}

  '@types/cookie@0.6.0': {}

  '@types/cors@2.8.17':
    dependencies:
      '@types/node': 20.14.11

  '@types/d3-array@3.2.1': {}

  '@types/d3-color@3.1.3': {}

  '@types/d3-ease@3.0.2': {}

  '@types/d3-interpolate@3.0.4':
    dependencies:
      '@types/d3-color': 3.1.3

  '@types/d3-path@3.1.0': {}

  '@types/d3-scale@4.0.8':
    dependencies:
      '@types/d3-time': 3.0.3

  '@types/d3-shape@3.1.6':
    dependencies:
      '@types/d3-path': 3.1.0

  '@types/d3-time@3.0.3': {}

  '@types/d3-timer@3.0.2': {}

  '@types/eslint-scope@3.7.7':
    dependencies:
      '@types/eslint': 8.56.10
      '@types/estree': 1.0.5

  '@types/eslint@8.56.10':
    dependencies:
      '@types/estree': 1.0.5
      '@types/json-schema': 7.0.15

  '@types/estree@1.0.5': {}

  '@types/json-schema@7.0.15': {}

  '@types/json5@0.0.29': {}

  '@types/node@20.14.11':
    dependencies:
      undici-types: 5.26.5

  '@types/normalize-package-data@2.4.4': {}

  '@types/prismjs@1.26.4': {}

  '@types/prop-types@15.7.12': {}

  '@types/react-dom@18.3.0':
    dependencies:
      '@types/react': 18.3.3

  '@types/react@18.2.47':
    dependencies:
      '@types/prop-types': 15.7.12
      '@types/scheduler': 0.23.0
      csstype: 3.1.3

  '@types/react@18.3.3':
    dependencies:
      '@types/prop-types': 15.7.12
      csstype: 3.1.3

  '@types/scheduler@0.23.0': {}

  '@types/semver@7.5.8': {}

  '@types/webpack@5.28.5(@swc/core@1.3.101(@swc/helpers@0.5.5))(esbuild@0.19.11)':
    dependencies:
      '@types/node': 20.14.11
      tapable: 2.2.1
      webpack: 5.93.0(@swc/core@1.3.101(@swc/helpers@0.5.5))(esbuild@0.19.11)
    transitivePeerDependencies:
      - '@swc/core'
      - esbuild
      - uglify-js
      - webpack-cli

  '@typescript-eslint/eslint-plugin@7.16.1(@typescript-eslint/parser@7.16.1(eslint@8.57.0)(typescript@5.5.3))(eslint@8.57.0)(typescript@5.5.3)':
    dependencies:
      '@eslint-community/regexpp': 4.11.0
      '@typescript-eslint/parser': 7.16.1(eslint@8.57.0)(typescript@5.5.3)
      '@typescript-eslint/scope-manager': 7.16.1
      '@typescript-eslint/type-utils': 7.16.1(eslint@8.57.0)(typescript@5.5.3)
      '@typescript-eslint/utils': 7.16.1(eslint@8.57.0)(typescript@5.5.3)
      '@typescript-eslint/visitor-keys': 7.16.1
      eslint: 8.57.0
      graphemer: 1.4.0
      ignore: 5.3.1
      natural-compare: 1.4.0
      ts-api-utils: 1.3.0(typescript@5.5.3)
    optionalDependencies:
      typescript: 5.5.3
    transitivePeerDependencies:
      - supports-color

  '@typescript-eslint/parser@7.16.1(eslint@8.57.0)(typescript@5.5.3)':
    dependencies:
      '@typescript-eslint/scope-manager': 7.16.1
      '@typescript-eslint/types': 7.16.1
      '@typescript-eslint/typescript-estree': 7.16.1(typescript@5.5.3)
      '@typescript-eslint/visitor-keys': 7.16.1
      debug: 4.3.5
      eslint: 8.57.0
    optionalDependencies:
      typescript: 5.5.3
    transitivePeerDependencies:
      - supports-color

  '@typescript-eslint/parser@7.2.0(eslint@8.57.0)(typescript@5.5.3)':
    dependencies:
      '@typescript-eslint/scope-manager': 7.2.0
      '@typescript-eslint/types': 7.2.0
      '@typescript-eslint/typescript-estree': 7.2.0(typescript@5.5.3)
      '@typescript-eslint/visitor-keys': 7.2.0
      debug: 4.3.5
      eslint: 8.57.0
    optionalDependencies:
      typescript: 5.5.3
    transitivePeerDependencies:
      - supports-color

  '@typescript-eslint/scope-manager@5.62.0':
    dependencies:
      '@typescript-eslint/types': 5.62.0
      '@typescript-eslint/visitor-keys': 5.62.0

  '@typescript-eslint/scope-manager@7.16.1':
    dependencies:
      '@typescript-eslint/types': 7.16.1
      '@typescript-eslint/visitor-keys': 7.16.1

  '@typescript-eslint/scope-manager@7.2.0':
    dependencies:
      '@typescript-eslint/types': 7.2.0
      '@typescript-eslint/visitor-keys': 7.2.0

  '@typescript-eslint/type-utils@7.16.1(eslint@8.57.0)(typescript@5.5.3)':
    dependencies:
      '@typescript-eslint/typescript-estree': 7.16.1(typescript@5.5.3)
      '@typescript-eslint/utils': 7.16.1(eslint@8.57.0)(typescript@5.5.3)
      debug: 4.3.5
      eslint: 8.57.0
      ts-api-utils: 1.3.0(typescript@5.5.3)
    optionalDependencies:
      typescript: 5.5.3
    transitivePeerDependencies:
      - supports-color

  '@typescript-eslint/types@5.62.0': {}

  '@typescript-eslint/types@7.16.1': {}

  '@typescript-eslint/types@7.2.0': {}

  '@typescript-eslint/typescript-estree@5.62.0(typescript@5.5.3)':
    dependencies:
      '@typescript-eslint/types': 5.62.0
      '@typescript-eslint/visitor-keys': 5.62.0
      debug: 4.3.5
      globby: 11.1.0
      is-glob: 4.0.3
      semver: 7.6.3
      tsutils: 3.21.0(typescript@5.5.3)
    optionalDependencies:
      typescript: 5.5.3
    transitivePeerDependencies:
      - supports-color

  '@typescript-eslint/typescript-estree@7.16.1(typescript@5.5.3)':
    dependencies:
      '@typescript-eslint/types': 7.16.1
      '@typescript-eslint/visitor-keys': 7.16.1
      debug: 4.3.5
      globby: 11.1.0
      is-glob: 4.0.3
      minimatch: 9.0.5
      semver: 7.6.3
      ts-api-utils: 1.3.0(typescript@5.5.3)
    optionalDependencies:
      typescript: 5.5.3
    transitivePeerDependencies:
      - supports-color

  '@typescript-eslint/typescript-estree@7.2.0(typescript@5.5.3)':
    dependencies:
      '@typescript-eslint/types': 7.2.0
      '@typescript-eslint/visitor-keys': 7.2.0
      debug: 4.3.5
      globby: 11.1.0
      is-glob: 4.0.3
      minimatch: 9.0.3
      semver: 7.6.3
      ts-api-utils: 1.3.0(typescript@5.5.3)
    optionalDependencies:
      typescript: 5.5.3
    transitivePeerDependencies:
      - supports-color

  '@typescript-eslint/utils@5.62.0(eslint@8.57.0)(typescript@5.5.3)':
    dependencies:
      '@eslint-community/eslint-utils': 4.4.0(eslint@8.57.0)
      '@types/json-schema': 7.0.15
      '@types/semver': 7.5.8
      '@typescript-eslint/scope-manager': 5.62.0
      '@typescript-eslint/types': 5.62.0
      '@typescript-eslint/typescript-estree': 5.62.0(typescript@5.5.3)
      eslint: 8.57.0
      eslint-scope: 5.1.1
      semver: 7.6.3
    transitivePeerDependencies:
      - supports-color
      - typescript

  '@typescript-eslint/utils@7.16.1(eslint@8.57.0)(typescript@5.5.3)':
    dependencies:
      '@eslint-community/eslint-utils': 4.4.0(eslint@8.57.0)
      '@typescript-eslint/scope-manager': 7.16.1
      '@typescript-eslint/types': 7.16.1
      '@typescript-eslint/typescript-estree': 7.16.1(typescript@5.5.3)
      eslint: 8.57.0
    transitivePeerDependencies:
      - supports-color
      - typescript

  '@typescript-eslint/visitor-keys@5.62.0':
    dependencies:
      '@typescript-eslint/types': 5.62.0
      eslint-visitor-keys: 3.4.3

  '@typescript-eslint/visitor-keys@7.16.1':
    dependencies:
      '@typescript-eslint/types': 7.16.1
      eslint-visitor-keys: 3.4.3

  '@typescript-eslint/visitor-keys@7.2.0':
    dependencies:
      '@typescript-eslint/types': 7.2.0
      eslint-visitor-keys: 3.4.3

  '@ungap/structured-clone@1.2.0': {}

  '@vitejs/plugin-react@4.3.1(vite@5.3.4(@types/node@20.14.11)(terser@5.31.3))':
    dependencies:
      '@babel/core': 7.24.9
      '@babel/plugin-transform-react-jsx-self': 7.24.7(@babel/core@7.24.9)
      '@babel/plugin-transform-react-jsx-source': 7.24.7(@babel/core@7.24.9)
      '@types/babel__core': 7.20.5
      react-refresh: 0.14.2
      vite: 5.3.4(@types/node@20.14.11)(terser@5.31.3)
    transitivePeerDependencies:
      - supports-color

  '@vitest/coverage-istanbul@1.6.0(vitest@1.6.0(@types/node@20.14.11)(@vitest/ui@1.6.0)(jsdom@24.1.0)(terser@5.31.3))':
    dependencies:
      debug: 4.3.5
      istanbul-lib-coverage: 3.2.2
      istanbul-lib-instrument: 6.0.3
      istanbul-lib-report: 3.0.1
      istanbul-lib-source-maps: 5.0.6
      istanbul-reports: 3.1.7
      magicast: 0.3.4
      picocolors: 1.0.1
      test-exclude: 6.0.0
      vitest: 1.6.0(@types/node@20.14.11)(@vitest/ui@1.6.0)(jsdom@24.1.0)(terser@5.31.3)
    transitivePeerDependencies:
      - supports-color

  '@vitest/coverage-v8@1.6.0(vitest@1.6.0(@types/node@20.14.11)(@vitest/ui@1.6.0)(jsdom@24.1.0)(terser@5.31.3))':
    dependencies:
      '@ampproject/remapping': 2.3.0
      '@bcoe/v8-coverage': 0.2.3
      debug: 4.3.5
      istanbul-lib-coverage: 3.2.2
      istanbul-lib-report: 3.0.1
      istanbul-lib-source-maps: 5.0.6
      istanbul-reports: 3.1.7
      magic-string: 0.30.10
      magicast: 0.3.4
      picocolors: 1.0.1
      std-env: 3.7.0
      strip-literal: 2.1.0
      test-exclude: 6.0.0
      vitest: 1.6.0(@types/node@20.14.11)(@vitest/ui@1.6.0)(jsdom@24.1.0)(terser@5.31.3)
    transitivePeerDependencies:
      - supports-color

  '@vitest/expect@1.6.0':
    dependencies:
      '@vitest/spy': 1.6.0
      '@vitest/utils': 1.6.0
      chai: 4.4.1

  '@vitest/runner@1.6.0':
    dependencies:
      '@vitest/utils': 1.6.0
      p-limit: 5.0.0
      pathe: 1.1.2

  '@vitest/snapshot@1.6.0':
    dependencies:
      magic-string: 0.30.10
      pathe: 1.1.2
      pretty-format: 29.7.0

  '@vitest/spy@1.6.0':
    dependencies:
      tinyspy: 2.2.1

  '@vitest/ui@1.6.0(vitest@1.6.0)':
    dependencies:
      '@vitest/utils': 1.6.0
      fast-glob: 3.3.2
      fflate: 0.8.2
      flatted: 3.3.1
      pathe: 1.1.2
      picocolors: 1.0.1
      sirv: 2.0.4
      vitest: 1.6.0(@types/node@20.14.11)(@vitest/ui@1.6.0)(jsdom@24.1.0)(terser@5.31.3)

  '@vitest/utils@1.6.0':
    dependencies:
      diff-sequences: 29.6.3
      estree-walker: 3.0.3
      loupe: 2.3.7
      pretty-format: 29.7.0

  '@webassemblyjs/ast@1.12.1':
    dependencies:
      '@webassemblyjs/helper-numbers': 1.11.6
      '@webassemblyjs/helper-wasm-bytecode': 1.11.6

  '@webassemblyjs/floating-point-hex-parser@1.11.6': {}

  '@webassemblyjs/helper-api-error@1.11.6': {}

  '@webassemblyjs/helper-buffer@1.12.1': {}

  '@webassemblyjs/helper-numbers@1.11.6':
    dependencies:
      '@webassemblyjs/floating-point-hex-parser': 1.11.6
      '@webassemblyjs/helper-api-error': 1.11.6
      '@xtuc/long': 4.2.2

  '@webassemblyjs/helper-wasm-bytecode@1.11.6': {}

  '@webassemblyjs/helper-wasm-section@1.12.1':
    dependencies:
      '@webassemblyjs/ast': 1.12.1
      '@webassemblyjs/helper-buffer': 1.12.1
      '@webassemblyjs/helper-wasm-bytecode': 1.11.6
      '@webassemblyjs/wasm-gen': 1.12.1

  '@webassemblyjs/ieee754@1.11.6':
    dependencies:
      '@xtuc/ieee754': 1.2.0

  '@webassemblyjs/leb128@1.11.6':
    dependencies:
      '@xtuc/long': 4.2.2

  '@webassemblyjs/utf8@1.11.6': {}

  '@webassemblyjs/wasm-edit@1.12.1':
    dependencies:
      '@webassemblyjs/ast': 1.12.1
      '@webassemblyjs/helper-buffer': 1.12.1
      '@webassemblyjs/helper-wasm-bytecode': 1.11.6
      '@webassemblyjs/helper-wasm-section': 1.12.1
      '@webassemblyjs/wasm-gen': 1.12.1
      '@webassemblyjs/wasm-opt': 1.12.1
      '@webassemblyjs/wasm-parser': 1.12.1
      '@webassemblyjs/wast-printer': 1.12.1

  '@webassemblyjs/wasm-gen@1.12.1':
    dependencies:
      '@webassemblyjs/ast': 1.12.1
      '@webassemblyjs/helper-wasm-bytecode': 1.11.6
      '@webassemblyjs/ieee754': 1.11.6
      '@webassemblyjs/leb128': 1.11.6
      '@webassemblyjs/utf8': 1.11.6

  '@webassemblyjs/wasm-opt@1.12.1':
    dependencies:
      '@webassemblyjs/ast': 1.12.1
      '@webassemblyjs/helper-buffer': 1.12.1
      '@webassemblyjs/wasm-gen': 1.12.1
      '@webassemblyjs/wasm-parser': 1.12.1

  '@webassemblyjs/wasm-parser@1.12.1':
    dependencies:
      '@webassemblyjs/ast': 1.12.1
      '@webassemblyjs/helper-api-error': 1.11.6
      '@webassemblyjs/helper-wasm-bytecode': 1.11.6
      '@webassemblyjs/ieee754': 1.11.6
      '@webassemblyjs/leb128': 1.11.6
      '@webassemblyjs/utf8': 1.11.6

  '@webassemblyjs/wast-printer@1.12.1':
    dependencies:
      '@webassemblyjs/ast': 1.12.1
      '@xtuc/long': 4.2.2

  '@xtuc/ieee754@1.2.0': {}

  '@xtuc/long@4.2.2': {}

  abbrev@2.0.0: {}

  accepts@1.3.8:
    dependencies:
      mime-types: 2.1.35
      negotiator: 0.6.3

  acorn-import-attributes@1.9.5(acorn@8.12.1):
    dependencies:
      acorn: 8.12.1

  acorn-jsx@5.3.2(acorn@8.12.1):
    dependencies:
      acorn: 8.12.1

  acorn-walk@8.3.3:
    dependencies:
      acorn: 8.12.1

  acorn@8.12.1: {}

  agent-base@7.1.1:
    dependencies:
      debug: 4.3.5
    transitivePeerDependencies:
      - supports-color

  ajv-keywords@3.5.2(ajv@6.12.6):
    dependencies:
      ajv: 6.12.6

  ajv@6.12.6:
    dependencies:
      fast-deep-equal: 3.1.3
      fast-json-stable-stringify: 2.1.0
      json-schema-traverse: 0.4.1
      uri-js: 4.4.1

  ansi-regex@5.0.1: {}

  ansi-regex@6.0.1: {}

  ansi-styles@3.2.1:
    dependencies:
      color-convert: 1.9.3

  ansi-styles@4.3.0:
    dependencies:
      color-convert: 2.0.1

  ansi-styles@5.2.0: {}

  ansi-styles@6.2.1: {}

  any-promise@1.3.0: {}

  anymatch@3.1.3:
    dependencies:
      normalize-path: 3.0.0
      picomatch: 2.3.1

  arg@5.0.2: {}

  argparse@2.0.1: {}

  aria-hidden@1.2.4:
    dependencies:
      tslib: 2.6.3

  aria-query@5.1.3:
    dependencies:
      deep-equal: 2.2.3

  aria-query@5.3.0:
    dependencies:
      dequal: 2.0.3

  array-buffer-byte-length@1.0.1:
    dependencies:
      call-bind: 1.0.7
      is-array-buffer: 3.0.4

  array-includes@3.1.8:
    dependencies:
      call-bind: 1.0.7
      define-properties: 1.2.1
      es-abstract: 1.23.3
      es-object-atoms: 1.0.0
      get-intrinsic: 1.2.4
      is-string: 1.0.7

  array-union@2.1.0: {}

  array.prototype.findlast@1.2.5:
    dependencies:
      call-bind: 1.0.7
      define-properties: 1.2.1
      es-abstract: 1.23.3
      es-errors: 1.3.0
      es-object-atoms: 1.0.0
      es-shim-unscopables: 1.0.2

  array.prototype.findlastindex@1.2.5:
    dependencies:
      call-bind: 1.0.7
      define-properties: 1.2.1
      es-abstract: 1.23.3
      es-errors: 1.3.0
      es-object-atoms: 1.0.0
      es-shim-unscopables: 1.0.2

  array.prototype.flat@1.3.2:
    dependencies:
      call-bind: 1.0.7
      define-properties: 1.2.1
      es-abstract: 1.23.3
      es-shim-unscopables: 1.0.2

  array.prototype.flatmap@1.3.2:
    dependencies:
      call-bind: 1.0.7
      define-properties: 1.2.1
      es-abstract: 1.23.3
      es-shim-unscopables: 1.0.2

  array.prototype.toreversed@1.1.2:
    dependencies:
      call-bind: 1.0.7
      define-properties: 1.2.1
      es-abstract: 1.23.3
      es-shim-unscopables: 1.0.2

  array.prototype.tosorted@1.1.4:
    dependencies:
      call-bind: 1.0.7
      define-properties: 1.2.1
      es-abstract: 1.23.3
      es-errors: 1.3.0
      es-shim-unscopables: 1.0.2

  arraybuffer.prototype.slice@1.0.3:
    dependencies:
      array-buffer-byte-length: 1.0.1
      call-bind: 1.0.7
      define-properties: 1.2.1
      es-abstract: 1.23.3
      es-errors: 1.3.0
      get-intrinsic: 1.2.4
      is-array-buffer: 3.0.4
      is-shared-array-buffer: 1.0.3

  assertion-error@1.1.0: {}

  ast-types-flow@0.0.8: {}

  asynckit@0.4.0: {}

  autoprefixer@10.4.14(postcss@8.4.38):
    dependencies:
      browserslist: 4.23.2
      caniuse-lite: 1.0.30001642
      fraction.js: 4.3.7
      normalize-range: 0.1.2
      picocolors: 1.0.1
      postcss: 8.4.38
      postcss-value-parser: 4.2.0

  autoprefixer@10.4.14(postcss@8.4.39):
    dependencies:
      browserslist: 4.23.2
      caniuse-lite: 1.0.30001642
      fraction.js: 4.3.7
      normalize-range: 0.1.2
      picocolors: 1.0.1
      postcss: 8.4.39
      postcss-value-parser: 4.2.0

  available-typed-arrays@1.0.7:
    dependencies:
      possible-typed-array-names: 1.0.0

  axe-core@4.9.1: {}

  axobject-query@3.1.1:
    dependencies:
      deep-equal: 2.2.3

  balanced-match@1.0.2: {}

  base64-js@1.5.1: {}

  base64id@2.0.0: {}

  binary-extensions@2.3.0: {}

  bl@4.1.0:
    dependencies:
      buffer: 5.7.1
      inherits: 2.0.4
      readable-stream: 3.6.2

  brace-expansion@1.1.11:
    dependencies:
      balanced-match: 1.0.2
      concat-map: 0.0.1

  brace-expansion@2.0.1:
    dependencies:
      balanced-match: 1.0.2

  braces@3.0.3:
    dependencies:
      fill-range: 7.1.1

  browserslist@4.23.2:
    dependencies:
      caniuse-lite: 1.0.30001642
      electron-to-chromium: 1.4.830
      node-releases: 2.0.17
      update-browserslist-db: 1.1.0(browserslist@4.23.2)

  buffer-from@1.1.2: {}

  buffer@5.7.1:
    dependencies:
      base64-js: 1.5.1
      ieee754: 1.2.1

  builtin-modules@3.3.0: {}

  busboy@1.6.0:
    dependencies:
      streamsearch: 1.1.0

  cac@6.7.14: {}

  call-bind@1.0.7:
    dependencies:
      es-define-property: 1.0.0
      es-errors: 1.3.0
      function-bind: 1.1.2
      get-intrinsic: 1.2.4
      set-function-length: 1.2.2

  callsites@3.1.0: {}

  camelcase-css@2.0.1: {}

  caniuse-lite@1.0.30001642: {}

  chai@4.4.1:
    dependencies:
      assertion-error: 1.1.0
      check-error: 1.0.3
      deep-eql: 4.1.4
      get-func-name: 2.0.2
      loupe: 2.3.7
      pathval: 1.1.1
      type-detect: 4.0.8

  chalk@2.4.2:
    dependencies:
      ansi-styles: 3.2.1
      escape-string-regexp: 1.0.5
      supports-color: 5.5.0

  chalk@3.0.0:
    dependencies:
      ansi-styles: 4.3.0
      supports-color: 7.2.0

  chalk@4.1.2:
    dependencies:
      ansi-styles: 4.3.0
      supports-color: 7.2.0

  check-error@1.0.3:
    dependencies:
      get-func-name: 2.0.2

  chokidar@3.5.3:
    dependencies:
      anymatch: 3.1.3
      braces: 3.0.3
      glob-parent: 5.1.2
      is-binary-path: 2.1.0
      is-glob: 4.0.3
      normalize-path: 3.0.0
      readdirp: 3.6.0
    optionalDependencies:
      fsevents: 2.3.3

  chokidar@3.6.0:
    dependencies:
      anymatch: 3.1.3
      braces: 3.0.3
      glob-parent: 5.1.2
      is-binary-path: 2.1.0
      is-glob: 4.0.3
      normalize-path: 3.0.0
      readdirp: 3.6.0
    optionalDependencies:
      fsevents: 2.3.3

  chrome-trace-event@1.0.4: {}

  ci-info@4.0.0: {}

  class-variance-authority@0.7.0:
    dependencies:
      clsx: 2.0.0

  clean-regexp@1.0.0:
    dependencies:
      escape-string-regexp: 1.0.5

  cli-cursor@3.1.0:
    dependencies:
      restore-cursor: 3.1.0

  cli-spinners@2.9.2: {}

  client-only@0.0.1: {}

  clone@1.0.4: {}

  clsx@1.2.1: {}

  clsx@2.0.0: {}

  clsx@2.1.0: {}

  clsx@2.1.1: {}

  color-convert@1.9.3:
    dependencies:
      color-name: 1.1.3

  color-convert@2.0.1:
    dependencies:
      color-name: 1.1.4

  color-name@1.1.3: {}

  color-name@1.1.4: {}

  combined-stream@1.0.8:
    dependencies:
      delayed-stream: 1.0.0

  commander@10.0.1: {}

  commander@11.1.0: {}

  commander@2.20.3: {}

  commander@4.1.1: {}

  concat-map@0.0.1: {}

  confbox@0.1.7: {}

  config-chain@1.1.13:
    dependencies:
      ini: 1.3.8
      proto-list: 1.2.4

  convert-source-map@2.0.0: {}

  cookie@0.4.2: {}

  cookie@0.6.0: {}

  core-js-compat@3.37.1:
    dependencies:
      browserslist: 4.23.2

  cors@2.8.5:
    dependencies:
      object-assign: 4.1.1
      vary: 1.1.2

  cross-spawn@7.0.3:
    dependencies:
      path-key: 3.1.1
      shebang-command: 2.0.0
      which: 2.0.2

  css.escape@1.5.1: {}

  cssesc@3.0.0: {}

  cssstyle@4.0.1:
    dependencies:
      rrweb-cssom: 0.6.0

  csstype@3.1.3: {}

  d3-array@3.2.4:
    dependencies:
      internmap: 2.0.3

  d3-color@3.1.0: {}

  d3-ease@3.0.1: {}

  d3-format@3.1.0: {}

  d3-interpolate@3.0.1:
    dependencies:
      d3-color: 3.1.0

  d3-path@3.1.0: {}

  d3-scale@4.0.2:
    dependencies:
      d3-array: 3.2.4
      d3-format: 3.1.0
      d3-interpolate: 3.0.1
      d3-time: 3.1.0
      d3-time-format: 4.1.0

  d3-shape@3.2.0:
    dependencies:
      d3-path: 3.1.0

  d3-time-format@4.1.0:
    dependencies:
      d3-time: 3.1.0

  d3-time@3.1.0:
    dependencies:
      d3-array: 3.2.4

  d3-timer@3.0.1: {}

  damerau-levenshtein@1.0.8: {}

  data-urls@5.0.0:
    dependencies:
      whatwg-mimetype: 4.0.0
      whatwg-url: 14.0.0

  data-view-buffer@1.0.1:
    dependencies:
      call-bind: 1.0.7
      es-errors: 1.3.0
      is-data-view: 1.0.1

  data-view-byte-length@1.0.1:
    dependencies:
      call-bind: 1.0.7
      es-errors: 1.3.0
      is-data-view: 1.0.1

  data-view-byte-offset@1.0.0:
    dependencies:
      call-bind: 1.0.7
      es-errors: 1.3.0
      is-data-view: 1.0.1

  date-fns@3.6.0: {}

  debounce@2.0.0: {}

  debug@3.2.7:
    dependencies:
      ms: 2.1.3

  debug@4.3.5:
    dependencies:
      ms: 2.1.2

  decimal.js-light@2.5.1: {}

  decimal.js@10.4.3: {}

  deep-eql@4.1.4:
    dependencies:
      type-detect: 4.0.8

  deep-equal@2.2.3:
    dependencies:
      array-buffer-byte-length: 1.0.1
      call-bind: 1.0.7
      es-get-iterator: 1.1.3
      get-intrinsic: 1.2.4
      is-arguments: 1.1.1
      is-array-buffer: 3.0.4
      is-date-object: 1.0.5
      is-regex: 1.1.4
      is-shared-array-buffer: 1.0.3
      isarray: 2.0.5
      object-is: 1.1.6
      object-keys: 1.1.1
      object.assign: 4.1.5
      regexp.prototype.flags: 1.5.2
      side-channel: 1.0.6
      which-boxed-primitive: 1.0.2
      which-collection: 1.0.2
      which-typed-array: 1.1.15

  deep-is@0.1.4: {}

  deepmerge@4.3.1: {}

  defaults@1.0.4:
    dependencies:
      clone: 1.0.4

  define-data-property@1.1.4:
    dependencies:
      es-define-property: 1.0.0
      es-errors: 1.3.0
      gopd: 1.0.1

  define-properties@1.2.1:
    dependencies:
      define-data-property: 1.1.4
      has-property-descriptors: 1.0.2
      object-keys: 1.1.1

  delayed-stream@1.0.0: {}

  dequal@2.0.3: {}

  detect-node-es@1.1.0: {}

  didyoumean@1.2.2: {}

  diff-sequences@29.6.3: {}

  dir-glob@3.0.1:
    dependencies:
      path-type: 4.0.0

  dlv@1.1.3: {}

  doctrine@2.1.0:
    dependencies:
      esutils: 2.0.3

  doctrine@3.0.0:
    dependencies:
      esutils: 2.0.3

  dom-accessibility-api@0.5.16: {}

  dom-accessibility-api@0.6.3: {}

  dom-helpers@5.2.1:
    dependencies:
      '@babel/runtime': 7.24.8
      csstype: 3.1.3

  dom-serializer@2.0.0:
    dependencies:
      domelementtype: 2.3.0
      domhandler: 5.0.3
      entities: 4.5.0

  domelementtype@2.3.0: {}

  domhandler@5.0.3:
    dependencies:
      domelementtype: 2.3.0

  domutils@3.1.0:
    dependencies:
      dom-serializer: 2.0.0
      domelementtype: 2.3.0
      domhandler: 5.0.3

  dotenv@16.0.3: {}

  eastasianwidth@0.2.0: {}

  editorconfig@1.0.4:
    dependencies:
      '@one-ini/wasm': 0.1.1
      commander: 10.0.1
      minimatch: 9.0.1
      semver: 7.6.3

  electron-to-chromium@1.4.830: {}

  emoji-regex@8.0.0: {}

  emoji-regex@9.2.2: {}

  engine.io-client@6.5.4:
    dependencies:
      '@socket.io/component-emitter': 3.1.2
      debug: 4.3.5
      engine.io-parser: 5.2.3
      ws: 8.17.1
      xmlhttprequest-ssl: 2.0.0
    transitivePeerDependencies:
      - bufferutil
      - supports-color
      - utf-8-validate

  engine.io-parser@5.2.3: {}

  engine.io@6.5.5:
    dependencies:
      '@types/cookie': 0.4.1
      '@types/cors': 2.8.17
      '@types/node': 20.14.11
      accepts: 1.3.8
      base64id: 2.0.0
      cookie: 0.4.2
      cors: 2.8.5
      debug: 4.3.5
      engine.io-parser: 5.2.3
      ws: 8.17.1
    transitivePeerDependencies:
      - bufferutil
      - supports-color
      - utf-8-validate

  enhanced-resolve@5.17.0:
    dependencies:
      graceful-fs: 4.2.11
      tapable: 2.2.1

  entities@4.5.0: {}

  error-ex@1.3.2:
    dependencies:
      is-arrayish: 0.2.1

  es-abstract@1.23.3:
    dependencies:
      array-buffer-byte-length: 1.0.1
      arraybuffer.prototype.slice: 1.0.3
      available-typed-arrays: 1.0.7
      call-bind: 1.0.7
      data-view-buffer: 1.0.1
      data-view-byte-length: 1.0.1
      data-view-byte-offset: 1.0.0
      es-define-property: 1.0.0
      es-errors: 1.3.0
      es-object-atoms: 1.0.0
      es-set-tostringtag: 2.0.3
      es-to-primitive: 1.2.1
      function.prototype.name: 1.1.6
      get-intrinsic: 1.2.4
      get-symbol-description: 1.0.2
      globalthis: 1.0.4
      gopd: 1.0.1
      has-property-descriptors: 1.0.2
      has-proto: 1.0.3
      has-symbols: 1.0.3
      hasown: 2.0.2
      internal-slot: 1.0.7
      is-array-buffer: 3.0.4
      is-callable: 1.2.7
      is-data-view: 1.0.1
      is-negative-zero: 2.0.3
      is-regex: 1.1.4
      is-shared-array-buffer: 1.0.3
      is-string: 1.0.7
      is-typed-array: 1.1.13
      is-weakref: 1.0.2
      object-inspect: 1.13.2
      object-keys: 1.1.1
      object.assign: 4.1.5
      regexp.prototype.flags: 1.5.2
      safe-array-concat: 1.1.2
      safe-regex-test: 1.0.3
      string.prototype.trim: 1.2.9
      string.prototype.trimend: 1.0.8
      string.prototype.trimstart: 1.0.8
      typed-array-buffer: 1.0.2
      typed-array-byte-length: 1.0.1
      typed-array-byte-offset: 1.0.2
      typed-array-length: 1.0.6
      unbox-primitive: 1.0.2
      which-typed-array: 1.1.15

  es-define-property@1.0.0:
    dependencies:
      get-intrinsic: 1.2.4

  es-errors@1.3.0: {}

  es-get-iterator@1.1.3:
    dependencies:
      call-bind: 1.0.7
      get-intrinsic: 1.2.4
      has-symbols: 1.0.3
      is-arguments: 1.1.1
      is-map: 2.0.3
      is-set: 2.0.3
      is-string: 1.0.7
      isarray: 2.0.5
      stop-iteration-iterator: 1.0.0

  es-iterator-helpers@1.0.19:
    dependencies:
      call-bind: 1.0.7
      define-properties: 1.2.1
      es-abstract: 1.23.3
      es-errors: 1.3.0
      es-set-tostringtag: 2.0.3
      function-bind: 1.1.2
      get-intrinsic: 1.2.4
      globalthis: 1.0.4
      has-property-descriptors: 1.0.2
      has-proto: 1.0.3
      has-symbols: 1.0.3
      internal-slot: 1.0.7
      iterator.prototype: 1.1.2
      safe-array-concat: 1.1.2

  es-module-lexer@1.5.4: {}

  es-object-atoms@1.0.0:
    dependencies:
      es-errors: 1.3.0

  es-set-tostringtag@2.0.3:
    dependencies:
      get-intrinsic: 1.2.4
      has-tostringtag: 1.0.2
      hasown: 2.0.2

  es-shim-unscopables@1.0.2:
    dependencies:
      hasown: 2.0.2

  es-to-primitive@1.2.1:
    dependencies:
      is-callable: 1.2.7
      is-date-object: 1.0.5
      is-symbol: 1.0.4

  esbuild@0.19.11:
    optionalDependencies:
      '@esbuild/aix-ppc64': 0.19.11
      '@esbuild/android-arm': 0.19.11
      '@esbuild/android-arm64': 0.19.11
      '@esbuild/android-x64': 0.19.11
      '@esbuild/darwin-arm64': 0.19.11
      '@esbuild/darwin-x64': 0.19.11
      '@esbuild/freebsd-arm64': 0.19.11
      '@esbuild/freebsd-x64': 0.19.11
      '@esbuild/linux-arm': 0.19.11
      '@esbuild/linux-arm64': 0.19.11
      '@esbuild/linux-ia32': 0.19.11
      '@esbuild/linux-loong64': 0.19.11
      '@esbuild/linux-mips64el': 0.19.11
      '@esbuild/linux-ppc64': 0.19.11
      '@esbuild/linux-riscv64': 0.19.11
      '@esbuild/linux-s390x': 0.19.11
      '@esbuild/linux-x64': 0.19.11
      '@esbuild/netbsd-x64': 0.19.11
      '@esbuild/openbsd-x64': 0.19.11
      '@esbuild/sunos-x64': 0.19.11
      '@esbuild/win32-arm64': 0.19.11
      '@esbuild/win32-ia32': 0.19.11
      '@esbuild/win32-x64': 0.19.11

  esbuild@0.21.5:
    optionalDependencies:
      '@esbuild/aix-ppc64': 0.21.5
      '@esbuild/android-arm': 0.21.5
      '@esbuild/android-arm64': 0.21.5
      '@esbuild/android-x64': 0.21.5
      '@esbuild/darwin-arm64': 0.21.5
      '@esbuild/darwin-x64': 0.21.5
      '@esbuild/freebsd-arm64': 0.21.5
      '@esbuild/freebsd-x64': 0.21.5
      '@esbuild/linux-arm': 0.21.5
      '@esbuild/linux-arm64': 0.21.5
      '@esbuild/linux-ia32': 0.21.5
      '@esbuild/linux-loong64': 0.21.5
      '@esbuild/linux-mips64el': 0.21.5
      '@esbuild/linux-ppc64': 0.21.5
      '@esbuild/linux-riscv64': 0.21.5
      '@esbuild/linux-s390x': 0.21.5
      '@esbuild/linux-x64': 0.21.5
      '@esbuild/netbsd-x64': 0.21.5
      '@esbuild/openbsd-x64': 0.21.5
      '@esbuild/sunos-x64': 0.21.5
      '@esbuild/win32-arm64': 0.21.5
      '@esbuild/win32-ia32': 0.21.5
      '@esbuild/win32-x64': 0.21.5

  escalade@3.1.2: {}

  escape-string-regexp@1.0.5: {}

  escape-string-regexp@4.0.0: {}

  eslint-config-next@14.2.4(eslint@8.57.0)(typescript@5.5.3):
    dependencies:
      '@next/eslint-plugin-next': 14.2.4
      '@rushstack/eslint-patch': 1.10.3
      '@typescript-eslint/parser': 7.2.0(eslint@8.57.0)(typescript@5.5.3)
      eslint: 8.57.0
      eslint-import-resolver-node: 0.3.9
      eslint-import-resolver-typescript: 3.6.1(@typescript-eslint/parser@7.2.0(eslint@8.57.0)(typescript@5.5.3))(eslint-import-resolver-node@0.3.9)(eslint-plugin-import@2.29.1(@typescript-eslint/parser@7.15.0(eslint@8.57.0)(typescript@5.5.3))(eslint@8.57.0))(eslint@8.57.0)
      eslint-plugin-import: 2.29.1(@typescript-eslint/parser@7.2.0(eslint@8.57.0)(typescript@5.5.3))(eslint-import-resolver-typescript@3.6.1(@typescript-eslint/parser@7.2.0(eslint@8.57.0)(typescript@5.5.3))(eslint-import-resolver-node@0.3.9)(eslint-plugin-import@2.29.1(@typescript-eslint/parser@7.15.0(eslint@8.57.0)(typescript@5.5.3))(eslint@8.57.0))(eslint@8.57.0))(eslint@8.57.0)
      eslint-import-resolver-typescript: 3.6.1(@typescript-eslint/parser@7.2.0(eslint@8.57.0)(typescript@5.5.3))(eslint-import-resolver-node@0.3.9)(eslint-plugin-import@2.29.1)(eslint@8.57.0)
      eslint-plugin-import: 2.29.1(@typescript-eslint/parser@7.16.1(eslint@8.57.0)(typescript@5.5.3))(eslint@8.57.0)
      eslint-plugin-jsx-a11y: 6.9.0(eslint@8.57.0)
      eslint-plugin-react: 7.34.4(eslint@8.57.0)
      eslint-plugin-react-hooks: 4.6.2(eslint@8.57.0)
    optionalDependencies:
      typescript: 5.5.3
    transitivePeerDependencies:
      - eslint-import-resolver-webpack
      - supports-color

  eslint-config-prettier@9.0.0(eslint@8.57.0):
    dependencies:
      eslint: 8.57.0

  eslint-config-prettier@9.1.0(eslint@8.57.0):
    dependencies:
      eslint: 8.57.0

  eslint-config-turbo@1.10.12(eslint@8.57.0):
    dependencies:
      eslint: 8.57.0
      eslint-plugin-turbo: 1.10.12(eslint@8.57.0)

  eslint-import-resolver-node@0.3.9:
    dependencies:
      debug: 3.2.7
      is-core-module: 2.15.0
      resolve: 1.22.8
    transitivePeerDependencies:
      - supports-color

  eslint-import-resolver-typescript@3.6.1(@typescript-eslint/parser@7.2.0(eslint@8.57.0)(typescript@5.5.3))(eslint-import-resolver-node@0.3.9)(eslint-plugin-import@2.29.1(@typescript-eslint/parser@7.15.0(eslint@8.57.0)(typescript@5.5.3))(eslint@8.57.0))(eslint@8.57.0):
    dependencies:
      debug: 4.3.5
      enhanced-resolve: 5.17.0
      eslint: 8.57.0
      eslint-module-utils: 2.8.1(@typescript-eslint/parser@7.2.0(eslint@8.57.0)(typescript@5.5.3))(eslint-import-resolver-node@0.3.9)(eslint-import-resolver-typescript@3.6.1(@typescript-eslint/parser@7.2.0(eslint@8.57.0)(typescript@5.5.3))(eslint-import-resolver-node@0.3.9)(eslint-plugin-import@2.29.1(@typescript-eslint/parser@7.15.0(eslint@8.57.0)(typescript@5.5.3))(eslint@8.57.0))(eslint@8.57.0))(eslint@8.57.0)
      eslint-plugin-import: 2.29.1(@typescript-eslint/parser@7.2.0(eslint@8.57.0)(typescript@5.5.3))(eslint-import-resolver-typescript@3.6.1(@typescript-eslint/parser@7.2.0(eslint@8.57.0)(typescript@5.5.3))(eslint-import-resolver-node@0.3.9)(eslint-plugin-import@2.29.1(@typescript-eslint/parser@7.15.0(eslint@8.57.0)(typescript@5.5.3))(eslint@8.57.0))(eslint@8.57.0))(eslint@8.57.0)
      eslint-module-utils: 2.8.1(@typescript-eslint/parser@7.2.0(eslint@8.57.0)(typescript@5.5.3))(eslint-import-resolver-node@0.3.9)(eslint-import-resolver-typescript@3.6.1(@typescript-eslint/parser@7.2.0(eslint@8.57.0)(typescript@5.5.3))(eslint-import-resolver-node@0.3.9)(eslint-plugin-import@2.29.1)(eslint@8.57.0))(eslint@8.57.0)
      eslint-plugin-import: 2.29.1(@typescript-eslint/parser@7.16.1(eslint@8.57.0)(typescript@5.5.3))(eslint@8.57.0)
      fast-glob: 3.3.2
      get-tsconfig: 4.7.6
      is-core-module: 2.15.0
      is-glob: 4.0.3
    transitivePeerDependencies:
      - '@typescript-eslint/parser'
      - eslint-import-resolver-node
      - eslint-import-resolver-webpack
      - supports-color

  eslint-module-utils@2.8.1(@typescript-eslint/parser@7.2.0(eslint@8.57.0)(typescript@5.5.3))(eslint-import-resolver-node@0.3.9)(eslint-import-resolver-typescript@3.6.1(@typescript-eslint/parser@7.2.0(eslint@8.57.0)(typescript@5.5.3))(eslint-import-resolver-node@0.3.9)(eslint-plugin-import@2.29.1(@typescript-eslint/parser@7.15.0(eslint@8.57.0)(typescript@5.5.3))(eslint@8.57.0))(eslint@8.57.0))(eslint@8.57.0):
  eslint-module-utils@2.8.1(@typescript-eslint/parser@7.16.1(eslint@8.57.0)(typescript@5.5.3))(eslint-import-resolver-node@0.3.9)(eslint@8.57.0):
    dependencies:
      debug: 3.2.7
    optionalDependencies:
      '@typescript-eslint/parser': 7.16.1(eslint@8.57.0)(typescript@5.5.3)
      eslint: 8.57.0
      eslint-import-resolver-node: 0.3.9
    transitivePeerDependencies:
      - supports-color

  eslint-module-utils@2.8.1(@typescript-eslint/parser@7.2.0(eslint@8.57.0)(typescript@5.5.3))(eslint-import-resolver-node@0.3.9)(eslint-import-resolver-typescript@3.6.1(@typescript-eslint/parser@7.2.0(eslint@8.57.0)(typescript@5.5.3))(eslint-import-resolver-node@0.3.9)(eslint-plugin-import@2.29.1)(eslint@8.57.0))(eslint@8.57.0):
    dependencies:
      debug: 3.2.7
    optionalDependencies:
      '@typescript-eslint/parser': 7.2.0(eslint@8.57.0)(typescript@5.5.3)
      eslint: 8.57.0
      eslint-import-resolver-node: 0.3.9
      eslint-import-resolver-typescript: 3.6.1(@typescript-eslint/parser@7.2.0(eslint@8.57.0)(typescript@5.5.3))(eslint-import-resolver-node@0.3.9)(eslint-plugin-import@2.29.1(@typescript-eslint/parser@7.15.0(eslint@8.57.0)(typescript@5.5.3))(eslint@8.57.0))(eslint@8.57.0)
    transitivePeerDependencies:
      - supports-color

  eslint-plugin-import@2.29.1(@typescript-eslint/parser@7.2.0(eslint@8.57.0)(typescript@5.5.3))(eslint-import-resolver-typescript@3.6.1(@typescript-eslint/parser@7.2.0(eslint@8.57.0)(typescript@5.5.3))(eslint-import-resolver-node@0.3.9)(eslint-plugin-import@2.29.1(@typescript-eslint/parser@7.15.0(eslint@8.57.0)(typescript@5.5.3))(eslint@8.57.0))(eslint@8.57.0))(eslint@8.57.0):
  eslint-plugin-import@2.29.1(@typescript-eslint/parser@7.16.1(eslint@8.57.0)(typescript@5.5.3))(eslint@8.57.0):
    dependencies:
      array-includes: 3.1.8
      array.prototype.findlastindex: 1.2.5
      array.prototype.flat: 1.3.2
      array.prototype.flatmap: 1.3.2
      debug: 3.2.7
      doctrine: 2.1.0
      eslint: 8.57.0
      eslint-import-resolver-node: 0.3.9
      eslint-module-utils: 2.8.1(@typescript-eslint/parser@7.2.0(eslint@8.57.0)(typescript@5.5.3))(eslint-import-resolver-node@0.3.9)(eslint-import-resolver-typescript@3.6.1(@typescript-eslint/parser@7.2.0(eslint@8.57.0)(typescript@5.5.3))(eslint-import-resolver-node@0.3.9)(eslint-plugin-import@2.29.1(@typescript-eslint/parser@7.15.0(eslint@8.57.0)(typescript@5.5.3))(eslint@8.57.0))(eslint@8.57.0))(eslint@8.57.0)
      eslint-module-utils: 2.8.1(@typescript-eslint/parser@7.16.1(eslint@8.57.0)(typescript@5.5.3))(eslint-import-resolver-node@0.3.9)(eslint@8.57.0)
      hasown: 2.0.2
      is-core-module: 2.15.0
      is-glob: 4.0.3
      minimatch: 3.1.2
      object.fromentries: 2.0.8
      object.groupby: 1.0.3
      object.values: 1.2.0
      semver: 6.3.1
      tsconfig-paths: 3.15.0
    optionalDependencies:
      '@typescript-eslint/parser': 7.2.0(eslint@8.57.0)(typescript@5.5.3)
      '@typescript-eslint/parser': 7.16.1(eslint@8.57.0)(typescript@5.5.3)
    transitivePeerDependencies:
      - eslint-import-resolver-typescript
      - eslint-import-resolver-webpack
      - supports-color

  eslint-plugin-jsx-a11y@6.9.0(eslint@8.57.0):
    dependencies:
      aria-query: 5.1.3
      array-includes: 3.1.8
      array.prototype.flatmap: 1.3.2
      ast-types-flow: 0.0.8
      axe-core: 4.9.1
      axobject-query: 3.1.1
      damerau-levenshtein: 1.0.8
      emoji-regex: 9.2.2
      es-iterator-helpers: 1.0.19
      eslint: 8.57.0
      hasown: 2.0.2
      jsx-ast-utils: 3.3.5
      language-tags: 1.0.9
      minimatch: 3.1.2
      object.fromentries: 2.0.8
      safe-regex-test: 1.0.3
      string.prototype.includes: 2.0.0

  eslint-plugin-prettier@5.2.1(@types/eslint@8.56.10)(eslint-config-prettier@9.1.0(eslint@8.57.0))(eslint@8.57.0)(prettier@3.3.3):
    dependencies:
      eslint: 8.57.0
      prettier: 3.3.3
      prettier-linter-helpers: 1.0.0
      synckit: 0.9.1
    optionalDependencies:
      '@types/eslint': 8.56.10
      eslint-config-prettier: 9.1.0(eslint@8.57.0)

  eslint-plugin-react-hooks@4.6.2(eslint@8.57.0):
    dependencies:
      eslint: 8.57.0

  eslint-plugin-react@7.34.4(eslint@8.57.0):
    dependencies:
      array-includes: 3.1.8
      array.prototype.findlast: 1.2.5
      array.prototype.flatmap: 1.3.2
      array.prototype.toreversed: 1.1.2
      array.prototype.tosorted: 1.1.4
      doctrine: 2.1.0
      es-iterator-helpers: 1.0.19
      eslint: 8.57.0
      estraverse: 5.3.0
      hasown: 2.0.2
      jsx-ast-utils: 3.3.5
      minimatch: 3.1.2
      object.entries: 1.1.8
      object.fromentries: 2.0.8
      object.values: 1.2.0
      prop-types: 15.8.1
      resolve: 2.0.0-next.5
      semver: 6.3.1
      string.prototype.matchall: 4.0.11
      string.prototype.repeat: 1.0.0

  eslint-plugin-testing-library@6.2.2(eslint@8.57.0)(typescript@5.5.3):
    dependencies:
      '@typescript-eslint/utils': 5.62.0(eslint@8.57.0)(typescript@5.5.3)
      eslint: 8.57.0
    transitivePeerDependencies:
      - supports-color
      - typescript

  eslint-plugin-turbo@1.10.12(eslint@8.57.0):
    dependencies:
      dotenv: 16.0.3
      eslint: 8.57.0

  eslint-plugin-unicorn@54.0.0(eslint@8.57.0):
    dependencies:
      '@babel/helper-validator-identifier': 7.24.7
      '@eslint-community/eslint-utils': 4.4.0(eslint@8.57.0)
      '@eslint/eslintrc': 3.1.0
      ci-info: 4.0.0
      clean-regexp: 1.0.0
      core-js-compat: 3.37.1
      eslint: 8.57.0
      esquery: 1.6.0
      indent-string: 4.0.0
      is-builtin-module: 3.2.1
      jsesc: 3.0.2
      pluralize: 8.0.0
      read-pkg-up: 7.0.1
      regexp-tree: 0.1.27
      regjsparser: 0.10.0
      semver: 7.6.3
      strip-indent: 3.0.0
    transitivePeerDependencies:
      - supports-color

  eslint-plugin-unused-imports@3.2.0(@typescript-eslint/eslint-plugin@7.16.1(@typescript-eslint/parser@7.16.1(eslint@8.57.0)(typescript@5.5.3))(eslint@8.57.0)(typescript@5.5.3))(eslint@8.57.0):
    dependencies:
      eslint: 8.57.0
      eslint-rule-composer: 0.3.0
    optionalDependencies:
      '@typescript-eslint/eslint-plugin': 7.16.1(@typescript-eslint/parser@7.16.1(eslint@8.57.0)(typescript@5.5.3))(eslint@8.57.0)(typescript@5.5.3)

  eslint-plugin-vitest@0.4.1(@typescript-eslint/eslint-plugin@7.16.1(@typescript-eslint/parser@7.16.1(eslint@8.57.0)(typescript@5.5.3))(eslint@8.57.0)(typescript@5.5.3))(eslint@8.57.0)(typescript@5.5.3)(vitest@1.6.0(@types/node@20.14.11)(@vitest/ui@1.6.0)(jsdom@24.1.0)(terser@5.31.3)):
    dependencies:
      '@typescript-eslint/utils': 7.16.1(eslint@8.57.0)(typescript@5.5.3)
      eslint: 8.57.0
    optionalDependencies:
      '@typescript-eslint/eslint-plugin': 7.16.1(@typescript-eslint/parser@7.16.1(eslint@8.57.0)(typescript@5.5.3))(eslint@8.57.0)(typescript@5.5.3)
      vitest: 1.6.0(@types/node@20.14.11)(@vitest/ui@1.6.0)(jsdom@24.1.0)(terser@5.31.3)
    transitivePeerDependencies:
      - supports-color
      - typescript

  eslint-rule-composer@0.3.0: {}

  eslint-scope@5.1.1:
    dependencies:
      esrecurse: 4.3.0
      estraverse: 4.3.0

  eslint-scope@7.2.2:
    dependencies:
      esrecurse: 4.3.0
      estraverse: 5.3.0

  eslint-visitor-keys@3.4.3: {}

  eslint-visitor-keys@4.0.0: {}

  eslint@8.57.0:
    dependencies:
      '@eslint-community/eslint-utils': 4.4.0(eslint@8.57.0)
      '@eslint-community/regexpp': 4.11.0
      '@eslint/eslintrc': 2.1.4
      '@eslint/js': 8.57.0
      '@humanwhocodes/config-array': 0.11.14
      '@humanwhocodes/module-importer': 1.0.1
      '@nodelib/fs.walk': 1.2.8
      '@ungap/structured-clone': 1.2.0
      ajv: 6.12.6
      chalk: 4.1.2
      cross-spawn: 7.0.3
      debug: 4.3.5
      doctrine: 3.0.0
      escape-string-regexp: 4.0.0
      eslint-scope: 7.2.2
      eslint-visitor-keys: 3.4.3
      espree: 9.6.1
      esquery: 1.6.0
      esutils: 2.0.3
      fast-deep-equal: 3.1.3
      file-entry-cache: 6.0.1
      find-up: 5.0.0
      glob-parent: 6.0.2
      globals: 13.24.0
      graphemer: 1.4.0
      ignore: 5.3.1
      imurmurhash: 0.1.4
      is-glob: 4.0.3
      is-path-inside: 3.0.3
      js-yaml: 4.1.0
      json-stable-stringify-without-jsonify: 1.0.1
      levn: 0.4.1
      lodash.merge: 4.6.2
      minimatch: 3.1.2
      natural-compare: 1.4.0
      optionator: 0.9.4
      strip-ansi: 6.0.1
      text-table: 0.2.0
    transitivePeerDependencies:
      - supports-color

  espree@10.1.0:
    dependencies:
      acorn: 8.12.1
      acorn-jsx: 5.3.2(acorn@8.12.1)
      eslint-visitor-keys: 4.0.0

  espree@9.6.1:
    dependencies:
      acorn: 8.12.1
      acorn-jsx: 5.3.2(acorn@8.12.1)
      eslint-visitor-keys: 3.4.3

  esquery@1.6.0:
    dependencies:
      estraverse: 5.3.0

  esrecurse@4.3.0:
    dependencies:
      estraverse: 5.3.0

  estraverse@4.3.0: {}

  estraverse@5.3.0: {}

  estree-walker@3.0.3:
    dependencies:
      '@types/estree': 1.0.5

  esutils@2.0.3: {}

  eventemitter3@4.0.7: {}

  events@3.3.0: {}

  execa@8.0.1:
    dependencies:
      cross-spawn: 7.0.3
      get-stream: 8.0.1
      human-signals: 5.0.0
      is-stream: 3.0.0
      merge-stream: 2.0.0
      npm-run-path: 5.3.0
      onetime: 6.0.0
      signal-exit: 4.1.0
      strip-final-newline: 3.0.0

  fast-deep-equal@2.0.1: {}

  fast-deep-equal@3.1.3: {}

  fast-diff@1.3.0: {}

  fast-equals@5.0.1: {}

  fast-glob@3.3.2:
    dependencies:
      '@nodelib/fs.stat': 2.0.5
      '@nodelib/fs.walk': 1.2.8
      glob-parent: 5.1.2
      merge2: 1.4.1
      micromatch: 4.0.7

  fast-json-stable-stringify@2.1.0: {}

  fast-levenshtein@2.0.6: {}

  fastq@1.17.1:
    dependencies:
      reusify: 1.0.4

  fflate@0.8.2: {}

  file-entry-cache@6.0.1:
    dependencies:
      flat-cache: 3.2.0

  fill-range@7.1.1:
    dependencies:
      to-regex-range: 5.0.1

  find-up@4.1.0:
    dependencies:
      locate-path: 5.0.0
      path-exists: 4.0.0

  find-up@5.0.0:
    dependencies:
      locate-path: 6.0.0
      path-exists: 4.0.0

  flat-cache@3.2.0:
    dependencies:
      flatted: 3.3.1
      keyv: 4.5.4
      rimraf: 3.0.2

  flatted@3.3.1: {}

  for-each@0.3.3:
    dependencies:
      is-callable: 1.2.7

  foreground-child@3.2.1:
    dependencies:
      cross-spawn: 7.0.3
      signal-exit: 4.1.0

  form-data@4.0.0:
    dependencies:
      asynckit: 0.4.0
      combined-stream: 1.0.8
      mime-types: 2.1.35

  fraction.js@4.3.7: {}

  framer-motion@10.17.4(react-dom@18.3.1(react@18.3.1))(react@18.3.1):
    dependencies:
      tslib: 2.6.3
    optionalDependencies:
      '@emotion/is-prop-valid': 0.8.8
      react: 18.3.1
      react-dom: 18.3.1(react@18.3.1)

  framer-motion@11.3.8(@emotion/is-prop-valid@0.8.8)(react-dom@18.3.1(react@18.3.1))(react@18.3.1):
    dependencies:
      tslib: 2.6.3
    optionalDependencies:
      '@emotion/is-prop-valid': 0.8.8
      react: 18.3.1
      react-dom: 18.3.1(react@18.3.1)

  fs.realpath@1.0.0: {}

  fsevents@2.3.3:
    optional: true

  function-bind@1.1.2: {}

  function.prototype.name@1.1.6:
    dependencies:
      call-bind: 1.0.7
      define-properties: 1.2.1
      es-abstract: 1.23.3
      functions-have-names: 1.2.3

  functions-have-names@1.2.3: {}

  gensync@1.0.0-beta.2: {}

  get-func-name@2.0.2: {}

  get-intrinsic@1.2.4:
    dependencies:
      es-errors: 1.3.0
      function-bind: 1.1.2
      has-proto: 1.0.3
      has-symbols: 1.0.3
      hasown: 2.0.2

  get-nonce@1.0.1: {}

  get-stream@8.0.1: {}

  get-symbol-description@1.0.2:
    dependencies:
      call-bind: 1.0.7
      es-errors: 1.3.0
      get-intrinsic: 1.2.4

  get-tsconfig@4.7.6:
    dependencies:
      resolve-pkg-maps: 1.0.0

  glob-parent@5.1.2:
    dependencies:
      is-glob: 4.0.3

  glob-parent@6.0.2:
    dependencies:
      is-glob: 4.0.3

  glob-to-regexp@0.4.1: {}

  glob@10.3.10:
    dependencies:
      foreground-child: 3.2.1
      jackspeak: 2.3.6
      minimatch: 9.0.5
      minipass: 7.1.2
      path-scurry: 1.11.1

  glob@10.3.4:
    dependencies:
      foreground-child: 3.2.1
      jackspeak: 2.3.6
      minimatch: 9.0.5
      minipass: 7.1.2
      path-scurry: 1.11.1

  glob@10.4.5:
    dependencies:
      foreground-child: 3.2.1
      jackspeak: 3.4.3
      minimatch: 9.0.5
      minipass: 7.1.2
      package-json-from-dist: 1.0.0
      path-scurry: 1.11.1

  glob@7.2.3:
    dependencies:
      fs.realpath: 1.0.0
      inflight: 1.0.6
      inherits: 2.0.4
      minimatch: 3.1.2
      once: 1.4.0
      path-is-absolute: 1.0.1

  globals@11.12.0: {}

  globals@13.24.0:
    dependencies:
      type-fest: 0.20.2

  globals@14.0.0: {}

  globalthis@1.0.4:
    dependencies:
      define-properties: 1.2.1
      gopd: 1.0.1

  globby@11.1.0:
    dependencies:
      array-union: 2.1.0
      dir-glob: 3.0.1
      fast-glob: 3.3.2
      ignore: 5.3.1
      merge2: 1.4.1
      slash: 3.0.0

  gopd@1.0.1:
    dependencies:
      get-intrinsic: 1.2.4

  graceful-fs@4.2.11: {}

  graphemer@1.4.0: {}

  has-bigints@1.0.2: {}

  has-flag@3.0.0: {}

  has-flag@4.0.0: {}

  has-property-descriptors@1.0.2:
    dependencies:
      es-define-property: 1.0.0

  has-proto@1.0.3: {}

  has-symbols@1.0.3: {}

  has-tostringtag@1.0.2:
    dependencies:
      has-symbols: 1.0.3

  hasown@2.0.2:
    dependencies:
      function-bind: 1.1.2

  hosted-git-info@2.8.9: {}

  html-encoding-sniffer@4.0.0:
    dependencies:
      whatwg-encoding: 3.1.1

  html-escaper@2.0.2: {}

  html-to-text@9.0.5:
    dependencies:
      '@selderee/plugin-htmlparser2': 0.11.0
      deepmerge: 4.3.1
      dom-serializer: 2.0.0
      htmlparser2: 8.0.2
      selderee: 0.11.0

  htmlparser2@8.0.2:
    dependencies:
      domelementtype: 2.3.0
      domhandler: 5.0.3
      domutils: 3.1.0
      entities: 4.5.0

  http-proxy-agent@7.0.2:
    dependencies:
      agent-base: 7.1.1
      debug: 4.3.5
    transitivePeerDependencies:
      - supports-color

  https-proxy-agent@7.0.5:
    dependencies:
      agent-base: 7.1.1
      debug: 4.3.5
    transitivePeerDependencies:
      - supports-color

  human-signals@5.0.0: {}

  iconv-lite@0.6.3:
    dependencies:
      safer-buffer: 2.1.2

  ieee754@1.2.1: {}

  ignore@5.3.1: {}

  import-fresh@3.3.0:
    dependencies:
      parent-module: 1.0.1
      resolve-from: 4.0.0

  imurmurhash@0.1.4: {}

  indent-string@4.0.0: {}

  inflight@1.0.6:
    dependencies:
      once: 1.4.0
      wrappy: 1.0.2

  inherits@2.0.4: {}

  ini@1.3.8: {}

  input-otp@1.2.4(react-dom@18.3.1(react@18.3.1))(react@18.3.1):
    dependencies:
      react: 18.3.1
      react-dom: 18.3.1(react@18.3.1)

  internal-slot@1.0.7:
    dependencies:
      es-errors: 1.3.0
      hasown: 2.0.2
      side-channel: 1.0.6

  internmap@2.0.3: {}

  invariant@2.2.4:
    dependencies:
      loose-envify: 1.4.0

  is-arguments@1.1.1:
    dependencies:
      call-bind: 1.0.7
      has-tostringtag: 1.0.2

  is-array-buffer@3.0.4:
    dependencies:
      call-bind: 1.0.7
      get-intrinsic: 1.2.4

  is-arrayish@0.2.1: {}

  is-async-function@2.0.0:
    dependencies:
      has-tostringtag: 1.0.2

  is-bigint@1.0.4:
    dependencies:
      has-bigints: 1.0.2

  is-binary-path@2.1.0:
    dependencies:
      binary-extensions: 2.3.0

  is-boolean-object@1.1.2:
    dependencies:
      call-bind: 1.0.7
      has-tostringtag: 1.0.2

  is-builtin-module@3.2.1:
    dependencies:
      builtin-modules: 3.3.0

  is-callable@1.2.7: {}

  is-core-module@2.15.0:
    dependencies:
      hasown: 2.0.2

  is-data-view@1.0.1:
    dependencies:
      is-typed-array: 1.1.13

  is-date-object@1.0.5:
    dependencies:
      has-tostringtag: 1.0.2

  is-extglob@2.1.1: {}

  is-finalizationregistry@1.0.2:
    dependencies:
      call-bind: 1.0.7

  is-fullwidth-code-point@3.0.0: {}

  is-generator-function@1.0.10:
    dependencies:
      has-tostringtag: 1.0.2

  is-glob@4.0.3:
    dependencies:
      is-extglob: 2.1.1

  is-interactive@1.0.0: {}

  is-map@2.0.3: {}

  is-negative-zero@2.0.3: {}

  is-number-object@1.0.7:
    dependencies:
      has-tostringtag: 1.0.2

  is-number@7.0.0: {}

  is-path-inside@3.0.3: {}

  is-potential-custom-element-name@1.0.1: {}

  is-regex@1.1.4:
    dependencies:
      call-bind: 1.0.7
      has-tostringtag: 1.0.2

  is-set@2.0.3: {}

  is-shared-array-buffer@1.0.3:
    dependencies:
      call-bind: 1.0.7

  is-stream@3.0.0: {}

  is-string@1.0.7:
    dependencies:
      has-tostringtag: 1.0.2

  is-symbol@1.0.4:
    dependencies:
      has-symbols: 1.0.3

  is-typed-array@1.1.13:
    dependencies:
      which-typed-array: 1.1.15

  is-unicode-supported@0.1.0: {}

  is-weakmap@2.0.2: {}

  is-weakref@1.0.2:
    dependencies:
      call-bind: 1.0.7

  is-weakset@2.0.3:
    dependencies:
      call-bind: 1.0.7
      get-intrinsic: 1.2.4

  isarray@2.0.5: {}

  isexe@2.0.0: {}

  istanbul-lib-coverage@3.2.2: {}

  istanbul-lib-instrument@6.0.3:
    dependencies:
      '@babel/core': 7.24.9
      '@babel/parser': 7.24.8
      '@istanbuljs/schema': 0.1.3
      istanbul-lib-coverage: 3.2.2
      semver: 7.6.3
    transitivePeerDependencies:
      - supports-color

  istanbul-lib-report@3.0.1:
    dependencies:
      istanbul-lib-coverage: 3.2.2
      make-dir: 4.0.0
      supports-color: 7.2.0

  istanbul-lib-source-maps@5.0.6:
    dependencies:
      '@jridgewell/trace-mapping': 0.3.25
      debug: 4.3.5
      istanbul-lib-coverage: 3.2.2
    transitivePeerDependencies:
      - supports-color

  istanbul-reports@3.1.7:
    dependencies:
      html-escaper: 2.0.2
      istanbul-lib-report: 3.0.1

  iterator.prototype@1.1.2:
    dependencies:
      define-properties: 1.2.1
      get-intrinsic: 1.2.4
      has-symbols: 1.0.3
      reflect.getprototypeof: 1.0.6
      set-function-name: 2.0.2

  jackspeak@2.3.6:
    dependencies:
      '@isaacs/cliui': 8.0.2
    optionalDependencies:
      '@pkgjs/parseargs': 0.11.0

  jackspeak@3.4.3:
    dependencies:
      '@isaacs/cliui': 8.0.2
    optionalDependencies:
      '@pkgjs/parseargs': 0.11.0

  jest-worker@27.5.1:
    dependencies:
      '@types/node': 20.14.11
      merge-stream: 2.0.0
      supports-color: 8.1.1

  jiti@1.21.6: {}

  jose@5.6.3: {}

  js-beautify@1.15.1:
    dependencies:
      config-chain: 1.1.13
      editorconfig: 1.0.4
      glob: 10.4.5
      js-cookie: 3.0.5
      nopt: 7.2.1

  js-cookie@3.0.5: {}

  js-tokens@4.0.0: {}

  js-tokens@9.0.0: {}

  js-yaml@4.1.0:
    dependencies:
      argparse: 2.0.1

  jsdom@24.1.0:
    dependencies:
      cssstyle: 4.0.1
      data-urls: 5.0.0
      decimal.js: 10.4.3
      form-data: 4.0.0
      html-encoding-sniffer: 4.0.0
      http-proxy-agent: 7.0.2
      https-proxy-agent: 7.0.5
      is-potential-custom-element-name: 1.0.1
      nwsapi: 2.2.12
      parse5: 7.1.2
      rrweb-cssom: 0.7.1
      saxes: 6.0.0
      symbol-tree: 3.2.4
      tough-cookie: 4.1.4
      w3c-xmlserializer: 5.0.0
      webidl-conversions: 7.0.0
      whatwg-encoding: 3.1.1
      whatwg-mimetype: 4.0.0
      whatwg-url: 14.0.0
      ws: 8.18.0
      xml-name-validator: 5.0.0
    transitivePeerDependencies:
      - bufferutil
      - supports-color
      - utf-8-validate

  jsesc@0.5.0: {}

  jsesc@2.5.2: {}

  jsesc@3.0.2: {}

  json-buffer@3.0.1: {}

  json-parse-even-better-errors@2.3.1: {}

  json-schema-traverse@0.4.1: {}

  json-stable-stringify-without-jsonify@1.0.1: {}

  json5@1.0.2:
    dependencies:
      minimist: 1.2.8

  json5@2.2.3: {}

  jsx-ast-utils@3.3.5:
    dependencies:
      array-includes: 3.1.8
      array.prototype.flat: 1.3.2
      object.assign: 4.1.5
      object.values: 1.2.0

  keyv@4.5.4:
    dependencies:
      json-buffer: 3.0.1

  language-subtag-registry@0.3.23: {}

  language-tags@1.0.9:
    dependencies:
      language-subtag-registry: 0.3.23

  leac@0.6.0: {}

  levn@0.4.1:
    dependencies:
      prelude-ls: 1.2.1
      type-check: 0.4.0

  lilconfig@2.1.0: {}

  lilconfig@3.1.2: {}

  lines-and-columns@1.2.4: {}

  loader-runner@4.3.0: {}

  local-pkg@0.5.0:
    dependencies:
      mlly: 1.7.1
      pkg-types: 1.1.3

  locate-path@5.0.0:
    dependencies:
      p-locate: 4.1.0

  locate-path@6.0.0:
    dependencies:
      p-locate: 5.0.0

  lodash.merge@4.6.2: {}

  lodash@4.17.21: {}

  log-symbols@4.1.0:
    dependencies:
      chalk: 4.1.2
      is-unicode-supported: 0.1.0

  loose-envify@1.4.0:
    dependencies:
      js-tokens: 4.0.0

  loupe@2.3.7:
    dependencies:
      get-func-name: 2.0.2

  lru-cache@10.4.3: {}

  lru-cache@5.1.1:
    dependencies:
      yallist: 3.1.1

  lucide-react@0.400.0(react@18.3.1):
    dependencies:
      react: 18.3.1

  lz-string@1.5.0: {}

  magic-string@0.30.10:
    dependencies:
      '@jridgewell/sourcemap-codec': 1.5.0

  magicast@0.3.4:
    dependencies:
      '@babel/parser': 7.24.8
      '@babel/types': 7.24.9
      source-map-js: 1.2.0

  make-dir@4.0.0:
    dependencies:
      semver: 7.6.3

  marked@7.0.4: {}

  md-to-react-email@5.0.2(react@18.3.1):
    dependencies:
      marked: 7.0.4
      react: 18.3.1

  merge-stream@2.0.0: {}

  merge2@1.4.1: {}

  micromatch@4.0.7:
    dependencies:
      braces: 3.0.3
      picomatch: 2.3.1

  mime-db@1.52.0: {}

  mime-types@2.1.35:
    dependencies:
      mime-db: 1.52.0

  mimic-fn@2.1.0: {}

  mimic-fn@4.0.0: {}

  min-indent@1.0.1: {}

  minimatch@3.1.2:
    dependencies:
      brace-expansion: 1.1.11

  minimatch@9.0.1:
    dependencies:
      brace-expansion: 2.0.1

  minimatch@9.0.3:
    dependencies:
      brace-expansion: 2.0.1

  minimatch@9.0.5:
    dependencies:
      brace-expansion: 2.0.1

  minimist@1.2.8: {}

  minipass@7.1.2: {}

  mlly@1.7.1:
    dependencies:
      acorn: 8.12.1
      pathe: 1.1.2
      pkg-types: 1.1.3
      ufo: 1.5.4

  mrmime@2.0.0: {}

  ms@2.1.2: {}

  ms@2.1.3: {}

  mz@2.7.0:
    dependencies:
      any-promise: 1.3.0
      object-assign: 4.1.1
      thenify-all: 1.6.0

  nanoid@3.3.7: {}

  natural-compare@1.4.0: {}

  negotiator@0.6.3: {}

  neo-async@2.6.2: {}

  next-auth@5.0.0-beta.19(next@14.2.5(@babel/core@7.24.5)(react-dom@18.3.1(react@18.3.1))(react@18.3.1))(react@18.3.1):
    dependencies:
      '@auth/core': 0.32.0
      next: 14.2.5(@babel/core@7.24.5)(react-dom@18.3.1(react@18.3.1))(react@18.3.1)
      react: 18.3.1

  next@14.1.4(@babel/core@7.24.5)(react-dom@18.3.1(react@18.3.1))(react@18.3.1):
    dependencies:
      '@next/env': 14.1.4
      '@swc/helpers': 0.5.2
      busboy: 1.6.0
      caniuse-lite: 1.0.30001642
      graceful-fs: 4.2.11
      postcss: 8.4.31
      react: 18.3.1
      react-dom: 18.3.1(react@18.3.1)
      styled-jsx: 5.1.1(@babel/core@7.24.5)(react@18.3.1)
    optionalDependencies:
      '@next/swc-darwin-arm64': 14.1.4
      '@next/swc-darwin-x64': 14.1.4
      '@next/swc-linux-arm64-gnu': 14.1.4
      '@next/swc-linux-arm64-musl': 14.1.4
      '@next/swc-linux-x64-gnu': 14.1.4
      '@next/swc-linux-x64-musl': 14.1.4
      '@next/swc-win32-arm64-msvc': 14.1.4
      '@next/swc-win32-ia32-msvc': 14.1.4
      '@next/swc-win32-x64-msvc': 14.1.4
    transitivePeerDependencies:
      - '@babel/core'
      - babel-plugin-macros

  next@14.2.5(@babel/core@7.24.5)(react-dom@18.3.1(react@18.3.1))(react@18.3.1):
    dependencies:
      '@next/env': 14.2.5
      '@swc/helpers': 0.5.5
      busboy: 1.6.0
      caniuse-lite: 1.0.30001642
      graceful-fs: 4.2.11
      postcss: 8.4.31
      react: 18.3.1
      react-dom: 18.3.1(react@18.3.1)
      styled-jsx: 5.1.1(@babel/core@7.24.5)(react@18.3.1)
    optionalDependencies:
      '@next/swc-darwin-arm64': 14.2.5
      '@next/swc-darwin-x64': 14.2.5
      '@next/swc-linux-arm64-gnu': 14.2.5
      '@next/swc-linux-arm64-musl': 14.2.5
      '@next/swc-linux-x64-gnu': 14.2.5
      '@next/swc-linux-x64-musl': 14.2.5
      '@next/swc-win32-arm64-msvc': 14.2.5
      '@next/swc-win32-ia32-msvc': 14.2.5
      '@next/swc-win32-x64-msvc': 14.2.5
    transitivePeerDependencies:
      - '@babel/core'
      - babel-plugin-macros

  node-releases@2.0.17: {}

  nopt@7.2.1:
    dependencies:
      abbrev: 2.0.0

  normalize-package-data@2.5.0:
    dependencies:
      hosted-git-info: 2.8.9
      resolve: 1.22.8
      semver: 5.7.2
      validate-npm-package-license: 3.0.4

  normalize-path@3.0.0: {}

  normalize-range@0.1.2: {}

  npm-run-path@5.3.0:
    dependencies:
      path-key: 4.0.0

  nwsapi@2.2.12: {}

  oauth4webapi@2.11.1: {}

  object-assign@4.1.1: {}

  object-hash@3.0.0: {}

  object-inspect@1.13.2: {}

  object-is@1.1.6:
    dependencies:
      call-bind: 1.0.7
      define-properties: 1.2.1

  object-keys@1.1.1: {}

  object.assign@4.1.5:
    dependencies:
      call-bind: 1.0.7
      define-properties: 1.2.1
      has-symbols: 1.0.3
      object-keys: 1.1.1

  object.entries@1.1.8:
    dependencies:
      call-bind: 1.0.7
      define-properties: 1.2.1
      es-object-atoms: 1.0.0

  object.fromentries@2.0.8:
    dependencies:
      call-bind: 1.0.7
      define-properties: 1.2.1
      es-abstract: 1.23.3
      es-object-atoms: 1.0.0

  object.groupby@1.0.3:
    dependencies:
      call-bind: 1.0.7
      define-properties: 1.2.1
      es-abstract: 1.23.3

  object.values@1.2.0:
    dependencies:
      call-bind: 1.0.7
      define-properties: 1.2.1
      es-object-atoms: 1.0.0

  once@1.4.0:
    dependencies:
      wrappy: 1.0.2

  onetime@5.1.2:
    dependencies:
      mimic-fn: 2.1.0

  onetime@6.0.0:
    dependencies:
      mimic-fn: 4.0.0

  optionator@0.9.4:
    dependencies:
      deep-is: 0.1.4
      fast-levenshtein: 2.0.6
      levn: 0.4.1
      prelude-ls: 1.2.1
      type-check: 0.4.0
      word-wrap: 1.2.5

  ora@5.4.1:
    dependencies:
      bl: 4.1.0
      chalk: 4.1.2
      cli-cursor: 3.1.0
      cli-spinners: 2.9.2
      is-interactive: 1.0.0
      is-unicode-supported: 0.1.0
      log-symbols: 4.1.0
      strip-ansi: 6.0.1
      wcwidth: 1.0.1

  p-limit@2.3.0:
    dependencies:
      p-try: 2.2.0

  p-limit@3.1.0:
    dependencies:
      yocto-queue: 0.1.0

  p-limit@5.0.0:
    dependencies:
      yocto-queue: 1.1.1

  p-locate@4.1.0:
    dependencies:
      p-limit: 2.3.0

  p-locate@5.0.0:
    dependencies:
      p-limit: 3.1.0

  p-try@2.2.0: {}

  package-json-from-dist@1.0.0: {}

  parent-module@1.0.1:
    dependencies:
      callsites: 3.1.0

  parse-json@5.2.0:
    dependencies:
      '@babel/code-frame': 7.24.7
      error-ex: 1.3.2
      json-parse-even-better-errors: 2.3.1
      lines-and-columns: 1.2.4

  parse5@7.1.2:
    dependencies:
      entities: 4.5.0

  parseley@0.12.1:
    dependencies:
      leac: 0.6.0
      peberminta: 0.9.0

  path-exists@4.0.0: {}

  path-is-absolute@1.0.1: {}

  path-key@3.1.1: {}

  path-key@4.0.0: {}

  path-parse@1.0.7: {}

  path-scurry@1.11.1:
    dependencies:
      lru-cache: 10.4.3
      minipass: 7.1.2

  path-type@4.0.0: {}

  pathe@1.1.2: {}

  pathval@1.1.1: {}

  peberminta@0.9.0: {}

  picocolors@1.0.1: {}

  picomatch@2.3.1: {}

  pify@2.3.0: {}

  pirates@4.0.6: {}

  pkg-types@1.1.3:
    dependencies:
      confbox: 0.1.7
      mlly: 1.7.1
      pathe: 1.1.2

  pluralize@8.0.0: {}

  possible-typed-array-names@1.0.0: {}

  postcss-import@15.1.0(postcss@8.4.39):
    dependencies:
      postcss: 8.4.39
      postcss-value-parser: 4.2.0
      read-cache: 1.0.0
      resolve: 1.22.8

  postcss-js@4.0.1(postcss@8.4.39):
    dependencies:
      camelcase-css: 2.0.1
      postcss: 8.4.39

  postcss-load-config@4.0.2(postcss@8.4.39):
    dependencies:
      lilconfig: 3.1.2
      yaml: 2.4.5
    optionalDependencies:
      postcss: 8.4.39

  postcss-nested@6.0.1(postcss@8.4.39):
    dependencies:
      postcss: 8.4.39
      postcss-selector-parser: 6.1.1

  postcss-selector-parser@6.1.1:
    dependencies:
      cssesc: 3.0.0
      util-deprecate: 1.0.2

  postcss-value-parser@4.2.0: {}

  postcss@8.4.31:
    dependencies:
      nanoid: 3.3.7
      picocolors: 1.0.1
      source-map-js: 1.2.0

  postcss@8.4.38:
    dependencies:
      nanoid: 3.3.7
      picocolors: 1.0.1
      source-map-js: 1.2.0

  postcss@8.4.39:
    dependencies:
      nanoid: 3.3.7
      picocolors: 1.0.1
      source-map-js: 1.2.0

  preact-render-to-string@5.2.3(preact@10.11.3):
    dependencies:
      preact: 10.11.3
      pretty-format: 3.8.0

  preact@10.11.3: {}

  prelude-ls@1.2.1: {}

  prettier-linter-helpers@1.0.0:
    dependencies:
      fast-diff: 1.3.0

  prettier-plugin-tailwindcss@0.6.5(@ianvs/prettier-plugin-sort-imports@4.3.1(prettier@3.3.3))(prettier@3.3.3):
    dependencies:
      prettier: 3.3.3
    optionalDependencies:
      '@ianvs/prettier-plugin-sort-imports': 4.3.1(prettier@3.3.3)

  prettier@3.3.3: {}

  pretty-format@27.5.1:
    dependencies:
      ansi-regex: 5.0.1
      ansi-styles: 5.2.0
      react-is: 17.0.2

  pretty-format@29.7.0:
    dependencies:
      '@jest/schemas': 29.6.3
      ansi-styles: 5.2.0
      react-is: 18.3.1

  pretty-format@3.8.0: {}

  prism-react-renderer@2.1.0(react@18.3.1):
    dependencies:
      '@types/prismjs': 1.26.4
      clsx: 1.2.1
      react: 18.3.1

  prismjs@1.29.0: {}

  prop-types@15.8.1:
    dependencies:
      loose-envify: 1.4.0
      object-assign: 4.1.1
      react-is: 16.13.1

  proto-list@1.2.4: {}

  psl@1.9.0: {}

  punycode@2.3.1: {}

  querystringify@2.2.0: {}

  queue-microtask@1.2.3: {}

  randombytes@2.1.0:
    dependencies:
      safe-buffer: 5.2.1

  react-day-picker@8.10.1(date-fns@3.6.0)(react@18.3.1):
    dependencies:
      date-fns: 3.6.0
      react: 18.3.1

  react-dom@18.3.1(react@18.3.1):
    dependencies:
      loose-envify: 1.4.0
      react: 18.3.1
      scheduler: 0.23.2

  react-email@2.1.5(@swc/helpers@0.5.5)(eslint@8.57.0):
    dependencies:
      '@babel/core': 7.24.5
      '@babel/parser': 7.24.5
      '@radix-ui/colors': 1.0.1
      '@radix-ui/react-collapsible': 1.1.0(@types/react-dom@18.3.0)(@types/react@18.2.47)(react-dom@18.3.1(react@18.3.1))(react@18.3.1)
      '@radix-ui/react-popover': 1.1.1(@types/react-dom@18.3.0)(@types/react@18.2.47)(react-dom@18.3.1(react@18.3.1))(react@18.3.1)
      '@radix-ui/react-slot': 1.1.0(@types/react@18.2.47)(react@18.3.1)
      '@radix-ui/react-toggle-group': 1.1.0(@types/react-dom@18.3.0)(@types/react@18.2.47)(react-dom@18.3.1(react@18.3.1))(react@18.3.1)
      '@radix-ui/react-tooltip': 1.1.1(@types/react-dom@18.3.0)(@types/react@18.2.47)(react-dom@18.3.1(react@18.3.1))(react@18.3.1)
      '@swc/core': 1.3.101(@swc/helpers@0.5.5)
      '@types/react': 18.2.47
      '@types/react-dom': 18.3.0
      '@types/webpack': 5.28.5(@swc/core@1.3.101(@swc/helpers@0.5.5))(esbuild@0.19.11)
      autoprefixer: 10.4.14(postcss@8.4.38)
      chalk: 4.1.2
      chokidar: 3.5.3
      clsx: 2.1.0
      commander: 11.1.0
      debounce: 2.0.0
      esbuild: 0.19.11
      eslint-config-prettier: 9.0.0(eslint@8.57.0)
      eslint-config-turbo: 1.10.12(eslint@8.57.0)
      framer-motion: 10.17.4(react-dom@18.3.1(react@18.3.1))(react@18.3.1)
      glob: 10.3.4
      log-symbols: 4.1.0
      mime-types: 2.1.35
      next: 14.1.4(@babel/core@7.24.5)(react-dom@18.3.1(react@18.3.1))(react@18.3.1)
      normalize-path: 3.0.0
      ora: 5.4.1
      postcss: 8.4.38
      prism-react-renderer: 2.1.0(react@18.3.1)
      react: 18.3.1
      react-dom: 18.3.1(react@18.3.1)
      socket.io: 4.7.3
      socket.io-client: 4.7.3
      sonner: 1.3.1(react-dom@18.3.1(react@18.3.1))(react@18.3.1)
      source-map-js: 1.0.2
      stacktrace-parser: 0.1.10
      tailwind-merge: 2.2.0
      tailwindcss: 3.4.0
      typescript: 5.1.6
    transitivePeerDependencies:
      - '@opentelemetry/api'
      - '@swc/helpers'
      - babel-plugin-macros
      - bufferutil
      - eslint
      - sass
      - supports-color
      - ts-node
      - uglify-js
      - utf-8-validate
      - webpack-cli

  react-hook-form@7.52.1(react@18.3.1):
    dependencies:
      react: 18.3.1

  react-is@16.13.1: {}

  react-is@17.0.2: {}

  react-is@18.3.1: {}

  react-paginate@8.2.0(react@18.3.1):
    dependencies:
      prop-types: 15.8.1
      react: 18.3.1

  react-promise-suspense@0.3.4:
    dependencies:
      fast-deep-equal: 2.0.1

  react-refresh@0.14.2: {}

  react-remove-scroll-bar@2.3.6(@types/react@18.2.47)(react@18.3.1):
    dependencies:
      react: 18.3.1
      react-style-singleton: 2.2.1(@types/react@18.2.47)(react@18.3.1)
      tslib: 2.6.3
    optionalDependencies:
      '@types/react': 18.2.47

  react-remove-scroll-bar@2.3.6(@types/react@18.3.3)(react@18.3.1):
    dependencies:
      react: 18.3.1
      react-style-singleton: 2.2.1(@types/react@18.3.3)(react@18.3.1)
      tslib: 2.6.3
    optionalDependencies:
      '@types/react': 18.3.3

  react-remove-scroll-bar@2.3.6(@types/react@18.3.3)(react@18.3.1):
    dependencies:
      react: 18.3.1
      react-style-singleton: 2.2.1(@types/react@18.3.3)(react@18.3.1)
      tslib: 2.6.3
    optionalDependencies:
      '@types/react': 18.3.3

  react-remove-scroll@2.5.7(@types/react@18.2.47)(react@18.3.1):
    dependencies:
      react: 18.3.1
      react-remove-scroll-bar: 2.3.6(@types/react@18.2.47)(react@18.3.1)
      react-style-singleton: 2.2.1(@types/react@18.2.47)(react@18.3.1)
      tslib: 2.6.3
      use-callback-ref: 1.3.2(@types/react@18.2.47)(react@18.3.1)
      use-sidecar: 1.1.2(@types/react@18.2.47)(react@18.3.1)
    optionalDependencies:
      '@types/react': 18.2.47

  react-remove-scroll@2.5.7(@types/react@18.3.3)(react@18.3.1):
    dependencies:
      react: 18.3.1
      react-remove-scroll-bar: 2.3.6(@types/react@18.3.3)(react@18.3.1)
      react-style-singleton: 2.2.1(@types/react@18.3.3)(react@18.3.1)
      tslib: 2.6.3
      use-callback-ref: 1.3.2(@types/react@18.3.3)(react@18.3.1)
      use-sidecar: 1.1.2(@types/react@18.3.3)(react@18.3.1)
    optionalDependencies:
      '@types/react': 18.3.3

  react-smooth@4.0.1(react-dom@18.3.1(react@18.3.1))(react@18.3.1):
    dependencies:
      fast-equals: 5.0.1
      prop-types: 15.8.1
      react: 18.3.1
      react-dom: 18.3.1(react@18.3.1)
      react-transition-group: 4.4.5(react-dom@18.3.1(react@18.3.1))(react@18.3.1)

  react-style-singleton@2.2.1(@types/react@18.2.47)(react@18.3.1):
    dependencies:
      get-nonce: 1.0.1
      invariant: 2.2.4
      react: 18.3.1
      tslib: 2.6.3
    optionalDependencies:
      '@types/react': 18.2.47

  react-style-singleton@2.2.1(@types/react@18.3.3)(react@18.3.1):
    dependencies:
      get-nonce: 1.0.1
      invariant: 2.2.4
      react: 18.3.1
      tslib: 2.6.3
    optionalDependencies:
      '@types/react': 18.3.3

  react-transition-group@4.4.5(react-dom@18.3.1(react@18.3.1))(react@18.3.1):
    dependencies:
      '@babel/runtime': 7.24.8
      dom-helpers: 5.2.1
      loose-envify: 1.4.0
      prop-types: 15.8.1
      react: 18.3.1
      react-dom: 18.3.1(react@18.3.1)

  react@18.3.1:
    dependencies:
      loose-envify: 1.4.0

  read-cache@1.0.0:
    dependencies:
      pify: 2.3.0

  read-pkg-up@7.0.1:
    dependencies:
      find-up: 4.1.0
      read-pkg: 5.2.0
      type-fest: 0.8.1

  read-pkg@5.2.0:
    dependencies:
      '@types/normalize-package-data': 2.4.4
      normalize-package-data: 2.5.0
      parse-json: 5.2.0
      type-fest: 0.6.0

  readable-stream@3.6.2:
    dependencies:
      inherits: 2.0.4
      string_decoder: 1.3.0
      util-deprecate: 1.0.2

  readdirp@3.6.0:
    dependencies:
      picomatch: 2.3.1

  recharts-scale@0.4.5:
    dependencies:
      decimal.js-light: 2.5.1

  recharts@2.12.7(react-dom@18.3.1(react@18.3.1))(react@18.3.1):
    dependencies:
      clsx: 2.1.1
      eventemitter3: 4.0.7
      lodash: 4.17.21
      react: 18.3.1
      react-dom: 18.3.1(react@18.3.1)
      react-is: 16.13.1
      react-smooth: 4.0.1(react-dom@18.3.1(react@18.3.1))(react@18.3.1)
      recharts-scale: 0.4.5
      tiny-invariant: 1.3.3
      victory-vendor: 36.9.2

  redent@3.0.0:
    dependencies:
      indent-string: 4.0.0
      strip-indent: 3.0.0

  reflect.getprototypeof@1.0.6:
    dependencies:
      call-bind: 1.0.7
      define-properties: 1.2.1
      es-abstract: 1.23.3
      es-errors: 1.3.0
      get-intrinsic: 1.2.4
      globalthis: 1.0.4
      which-builtin-type: 1.1.3

  regenerator-runtime@0.14.1: {}

  regexp-tree@0.1.27: {}

  regexp.prototype.flags@1.5.2:
    dependencies:
      call-bind: 1.0.7
      define-properties: 1.2.1
      es-errors: 1.3.0
      set-function-name: 2.0.2

  regjsparser@0.10.0:
    dependencies:
      jsesc: 0.5.0

  requires-port@1.0.0: {}

  resolve-from@4.0.0: {}

  resolve-pkg-maps@1.0.0: {}

  resolve@1.22.8:
    dependencies:
      is-core-module: 2.15.0
      path-parse: 1.0.7
      supports-preserve-symlinks-flag: 1.0.0

  resolve@2.0.0-next.5:
    dependencies:
      is-core-module: 2.15.0
      path-parse: 1.0.7
      supports-preserve-symlinks-flag: 1.0.0

  restore-cursor@3.1.0:
    dependencies:
      onetime: 5.1.2
      signal-exit: 3.0.7

  reusify@1.0.4: {}

  rimraf@3.0.2:
    dependencies:
      glob: 7.2.3

  rollup@4.18.1:
    dependencies:
      '@types/estree': 1.0.5
    optionalDependencies:
      '@rollup/rollup-android-arm-eabi': 4.18.1
      '@rollup/rollup-android-arm64': 4.18.1
      '@rollup/rollup-darwin-arm64': 4.18.1
      '@rollup/rollup-darwin-x64': 4.18.1
      '@rollup/rollup-linux-arm-gnueabihf': 4.18.1
      '@rollup/rollup-linux-arm-musleabihf': 4.18.1
      '@rollup/rollup-linux-arm64-gnu': 4.18.1
      '@rollup/rollup-linux-arm64-musl': 4.18.1
      '@rollup/rollup-linux-powerpc64le-gnu': 4.18.1
      '@rollup/rollup-linux-riscv64-gnu': 4.18.1
      '@rollup/rollup-linux-s390x-gnu': 4.18.1
      '@rollup/rollup-linux-x64-gnu': 4.18.1
      '@rollup/rollup-linux-x64-musl': 4.18.1
      '@rollup/rollup-win32-arm64-msvc': 4.18.1
      '@rollup/rollup-win32-ia32-msvc': 4.18.1
      '@rollup/rollup-win32-x64-msvc': 4.18.1
      fsevents: 2.3.3

  rrweb-cssom@0.6.0: {}

  rrweb-cssom@0.7.1: {}

  run-parallel@1.2.0:
    dependencies:
      queue-microtask: 1.2.3

  safe-array-concat@1.1.2:
    dependencies:
      call-bind: 1.0.7
      get-intrinsic: 1.2.4
      has-symbols: 1.0.3
      isarray: 2.0.5

  safe-buffer@5.2.1: {}

  safe-regex-test@1.0.3:
    dependencies:
      call-bind: 1.0.7
      es-errors: 1.3.0
      is-regex: 1.1.4

  safer-buffer@2.1.2: {}

  saxes@6.0.0:
    dependencies:
      xmlchars: 2.2.0

  scheduler@0.23.2:
    dependencies:
      loose-envify: 1.4.0

  schema-utils@3.3.0:
    dependencies:
      '@types/json-schema': 7.0.15
      ajv: 6.12.6
      ajv-keywords: 3.5.2(ajv@6.12.6)

  selderee@0.11.0:
    dependencies:
      parseley: 0.12.1

  semver@5.7.2: {}

  semver@6.3.1: {}

  semver@7.6.3: {}

  serialize-javascript@6.0.2:
    dependencies:
      randombytes: 2.1.0

  set-function-length@1.2.2:
    dependencies:
      define-data-property: 1.1.4
      es-errors: 1.3.0
      function-bind: 1.1.2
      get-intrinsic: 1.2.4
      gopd: 1.0.1
      has-property-descriptors: 1.0.2

  set-function-name@2.0.2:
    dependencies:
      define-data-property: 1.1.4
      es-errors: 1.3.0
      functions-have-names: 1.2.3
      has-property-descriptors: 1.0.2

  shebang-command@2.0.0:
    dependencies:
      shebang-regex: 3.0.0

  shebang-regex@3.0.0: {}

  side-channel@1.0.6:
    dependencies:
      call-bind: 1.0.7
      es-errors: 1.3.0
      get-intrinsic: 1.2.4
      object-inspect: 1.13.2

  siginfo@2.0.0: {}

  signal-exit@3.0.7: {}

  signal-exit@4.1.0: {}

  sirv@2.0.4:
    dependencies:
      '@polka/url': 1.0.0-next.25
      mrmime: 2.0.0
      totalist: 3.0.1

  slash@3.0.0: {}

  socket.io-adapter@2.5.5:
    dependencies:
      debug: 4.3.5
      ws: 8.17.1
    transitivePeerDependencies:
      - bufferutil
      - supports-color
      - utf-8-validate

  socket.io-client@4.7.3:
    dependencies:
      '@socket.io/component-emitter': 3.1.2
      debug: 4.3.5
      engine.io-client: 6.5.4
      socket.io-parser: 4.2.4
    transitivePeerDependencies:
      - bufferutil
      - supports-color
      - utf-8-validate

  socket.io-parser@4.2.4:
    dependencies:
      '@socket.io/component-emitter': 3.1.2
      debug: 4.3.5
    transitivePeerDependencies:
      - supports-color

  socket.io@4.7.3:
    dependencies:
      accepts: 1.3.8
      base64id: 2.0.0
      cors: 2.8.5
      debug: 4.3.5
      engine.io: 6.5.5
      socket.io-adapter: 2.5.5
      socket.io-parser: 4.2.4
    transitivePeerDependencies:
      - bufferutil
      - supports-color
      - utf-8-validate

  sonner@1.3.1(react-dom@18.3.1(react@18.3.1))(react@18.3.1):
    dependencies:
      react: 18.3.1
      react-dom: 18.3.1(react@18.3.1)

  source-map-js@1.0.2: {}

  source-map-js@1.2.0: {}

  source-map-support@0.5.21:
    dependencies:
      buffer-from: 1.1.2
      source-map: 0.6.1

  source-map@0.6.1: {}

  spdx-correct@3.2.0:
    dependencies:
      spdx-expression-parse: 3.0.1
      spdx-license-ids: 3.0.18

  spdx-exceptions@2.5.0: {}

  spdx-expression-parse@3.0.1:
    dependencies:
      spdx-exceptions: 2.5.0
      spdx-license-ids: 3.0.18

  spdx-license-ids@3.0.18: {}

  stackback@0.0.2: {}

  stacktrace-parser@0.1.10:
    dependencies:
      type-fest: 0.7.1

  std-env@3.7.0: {}

  stop-iteration-iterator@1.0.0:
    dependencies:
      internal-slot: 1.0.7

  streamsearch@1.1.0: {}

  string-width@4.2.3:
    dependencies:
      emoji-regex: 8.0.0
      is-fullwidth-code-point: 3.0.0
      strip-ansi: 6.0.1

  string-width@5.1.2:
    dependencies:
      eastasianwidth: 0.2.0
      emoji-regex: 9.2.2
      strip-ansi: 7.1.0

  string.prototype.includes@2.0.0:
    dependencies:
      define-properties: 1.2.1
      es-abstract: 1.23.3

  string.prototype.matchall@4.0.11:
    dependencies:
      call-bind: 1.0.7
      define-properties: 1.2.1
      es-abstract: 1.23.3
      es-errors: 1.3.0
      es-object-atoms: 1.0.0
      get-intrinsic: 1.2.4
      gopd: 1.0.1
      has-symbols: 1.0.3
      internal-slot: 1.0.7
      regexp.prototype.flags: 1.5.2
      set-function-name: 2.0.2
      side-channel: 1.0.6

  string.prototype.repeat@1.0.0:
    dependencies:
      define-properties: 1.2.1
      es-abstract: 1.23.3

  string.prototype.trim@1.2.9:
    dependencies:
      call-bind: 1.0.7
      define-properties: 1.2.1
      es-abstract: 1.23.3
      es-object-atoms: 1.0.0

  string.prototype.trimend@1.0.8:
    dependencies:
      call-bind: 1.0.7
      define-properties: 1.2.1
      es-object-atoms: 1.0.0

  string.prototype.trimstart@1.0.8:
    dependencies:
      call-bind: 1.0.7
      define-properties: 1.2.1
      es-object-atoms: 1.0.0

  string_decoder@1.3.0:
    dependencies:
      safe-buffer: 5.2.1

  strip-ansi@6.0.1:
    dependencies:
      ansi-regex: 5.0.1

  strip-ansi@7.1.0:
    dependencies:
      ansi-regex: 6.0.1

  strip-bom@3.0.0: {}

  strip-final-newline@3.0.0: {}

  strip-indent@3.0.0:
    dependencies:
      min-indent: 1.0.1

  strip-json-comments@3.1.1: {}

  strip-literal@2.1.0:
    dependencies:
      js-tokens: 9.0.0

  styled-jsx@5.1.1(@babel/core@7.24.5)(react@18.3.1):
    dependencies:
      client-only: 0.0.1
      react: 18.3.1
    optionalDependencies:
      '@babel/core': 7.24.5

  sucrase@3.35.0:
    dependencies:
      '@jridgewell/gen-mapping': 0.3.5
      commander: 4.1.1
      glob: 10.4.5
      lines-and-columns: 1.2.4
      mz: 2.7.0
      pirates: 4.0.6
      ts-interface-checker: 0.1.13

  supports-color@5.5.0:
    dependencies:
      has-flag: 3.0.0

  supports-color@7.2.0:
    dependencies:
      has-flag: 4.0.0

  supports-color@8.1.1:
    dependencies:
      has-flag: 4.0.0

  supports-preserve-symlinks-flag@1.0.0: {}

  swiper@11.1.5: {}

  symbol-tree@3.2.4: {}

  synckit@0.9.1:
    dependencies:
      '@pkgr/core': 0.1.1
      tslib: 2.6.3

  tailwind-merge@2.2.0:
    dependencies:
      '@babel/runtime': 7.24.8

  tailwind-merge@2.4.0: {}

  tailwindcss-animate@1.0.7(tailwindcss@3.4.6):
    dependencies:
      tailwindcss: 3.4.6

  tailwindcss@3.4.0:
    dependencies:
      '@alloc/quick-lru': 5.2.0
      arg: 5.0.2
      chokidar: 3.5.3
      didyoumean: 1.2.2
      dlv: 1.1.3
      fast-glob: 3.3.2
      glob-parent: 6.0.2
      is-glob: 4.0.3
      jiti: 1.21.6
      lilconfig: 2.1.0
      micromatch: 4.0.7
      normalize-path: 3.0.0
      object-hash: 3.0.0
      picocolors: 1.0.1
      postcss: 8.4.39
      postcss-import: 15.1.0(postcss@8.4.39)
      postcss-js: 4.0.1(postcss@8.4.39)
      postcss-load-config: 4.0.2(postcss@8.4.39)
      postcss-nested: 6.0.1(postcss@8.4.39)
      postcss-selector-parser: 6.1.1
      resolve: 1.22.8
      sucrase: 3.35.0
    transitivePeerDependencies:
      - ts-node

  tailwindcss@3.4.6:
    dependencies:
      '@alloc/quick-lru': 5.2.0
      arg: 5.0.2
      chokidar: 3.6.0
      didyoumean: 1.2.2
      dlv: 1.1.3
      fast-glob: 3.3.2
      glob-parent: 6.0.2
      is-glob: 4.0.3
      jiti: 1.21.6
      lilconfig: 2.1.0
      micromatch: 4.0.7
      normalize-path: 3.0.0
      object-hash: 3.0.0
      picocolors: 1.0.1
      postcss: 8.4.39
      postcss-import: 15.1.0(postcss@8.4.39)
      postcss-js: 4.0.1(postcss@8.4.39)
      postcss-load-config: 4.0.2(postcss@8.4.39)
      postcss-nested: 6.0.1(postcss@8.4.39)
      postcss-selector-parser: 6.1.1
      resolve: 1.22.8
      sucrase: 3.35.0
    transitivePeerDependencies:
      - ts-node

  tapable@2.2.1: {}

  terser-webpack-plugin@5.3.10(@swc/core@1.3.101(@swc/helpers@0.5.5))(esbuild@0.19.11)(webpack@5.93.0):
    dependencies:
      '@jridgewell/trace-mapping': 0.3.25
      jest-worker: 27.5.1
      schema-utils: 3.3.0
      serialize-javascript: 6.0.2
      terser: 5.31.3
      webpack: 5.93.0(@swc/core@1.3.101(@swc/helpers@0.5.5))(esbuild@0.19.11)
    optionalDependencies:
      '@swc/core': 1.3.101(@swc/helpers@0.5.5)
      esbuild: 0.19.11

  terser@5.31.3:
    dependencies:
      '@jridgewell/source-map': 0.3.6
      acorn: 8.12.1
      commander: 2.20.3
      source-map-support: 0.5.21

  test-exclude@6.0.0:
    dependencies:
      '@istanbuljs/schema': 0.1.3
      glob: 7.2.3
      minimatch: 3.1.2

  text-table@0.2.0: {}

  thenify-all@1.6.0:
    dependencies:
      thenify: 3.3.1

  thenify@3.3.1:
    dependencies:
      any-promise: 1.3.0

  tiny-invariant@1.3.3: {}

  tinybench@2.8.0: {}

  tinypool@0.8.4: {}

  tinyspy@2.2.1: {}

  to-fast-properties@2.0.0: {}

  to-regex-range@5.0.1:
    dependencies:
      is-number: 7.0.0

  totalist@3.0.1: {}

  tough-cookie@4.1.4:
    dependencies:
      psl: 1.9.0
      punycode: 2.3.1
      universalify: 0.2.0
      url-parse: 1.5.10

  tr46@5.0.0:
    dependencies:
      punycode: 2.3.1

  ts-api-utils@1.3.0(typescript@5.5.3):
    dependencies:
      typescript: 5.5.3

  ts-interface-checker@0.1.13: {}

  tsconfig-paths@3.15.0:
    dependencies:
      '@types/json5': 0.0.29
      json5: 1.0.2
      minimist: 1.2.8
      strip-bom: 3.0.0

  tslib@1.14.1: {}

  tslib@2.6.3: {}

  tsutils@3.21.0(typescript@5.5.3):
    dependencies:
      tslib: 1.14.1
      typescript: 5.5.3

  type-check@0.4.0:
    dependencies:
      prelude-ls: 1.2.1

  type-detect@4.0.8: {}

  type-fest@0.20.2: {}

  type-fest@0.6.0: {}

  type-fest@0.7.1: {}

  type-fest@0.8.1: {}

  typed-array-buffer@1.0.2:
    dependencies:
      call-bind: 1.0.7
      es-errors: 1.3.0
      is-typed-array: 1.1.13

  typed-array-byte-length@1.0.1:
    dependencies:
      call-bind: 1.0.7
      for-each: 0.3.3
      gopd: 1.0.1
      has-proto: 1.0.3
      is-typed-array: 1.1.13

  typed-array-byte-offset@1.0.2:
    dependencies:
      available-typed-arrays: 1.0.7
      call-bind: 1.0.7
      for-each: 0.3.3
      gopd: 1.0.1
      has-proto: 1.0.3
      is-typed-array: 1.1.13

  typed-array-length@1.0.6:
    dependencies:
      call-bind: 1.0.7
      for-each: 0.3.3
      gopd: 1.0.1
      has-proto: 1.0.3
      is-typed-array: 1.1.13
      possible-typed-array-names: 1.0.0

  typescript@5.1.6: {}

  typescript@5.5.3: {}

  ufo@1.5.4: {}

  unbox-primitive@1.0.2:
    dependencies:
      call-bind: 1.0.7
      has-bigints: 1.0.2
      has-symbols: 1.0.3
      which-boxed-primitive: 1.0.2

  undici-types@5.26.5: {}

  universalify@0.2.0: {}

  update-browserslist-db@1.1.0(browserslist@4.23.2):
    dependencies:
      browserslist: 4.23.2
      escalade: 3.1.2
      picocolors: 1.0.1

  uri-js@4.4.1:
    dependencies:
      punycode: 2.3.1

  url-parse@1.5.10:
    dependencies:
      querystringify: 2.2.0
      requires-port: 1.0.0

  use-callback-ref@1.3.2(@types/react@18.2.47)(react@18.3.1):
    dependencies:
      react: 18.3.1
      tslib: 2.6.3
    optionalDependencies:
      '@types/react': 18.2.47

  use-callback-ref@1.3.2(@types/react@18.3.3)(react@18.3.1):
    dependencies:
      react: 18.3.1
      tslib: 2.6.3
    optionalDependencies:
      '@types/react': 18.3.3

  use-callback-ref@1.3.2(@types/react@18.3.3)(react@18.3.1):
    dependencies:
      react: 18.3.1
      tslib: 2.6.3
    optionalDependencies:
      '@types/react': 18.3.3

  use-sidecar@1.1.2(@types/react@18.2.47)(react@18.3.1):
    dependencies:
      detect-node-es: 1.1.0
      react: 18.3.1
      tslib: 2.6.3
    optionalDependencies:
      '@types/react': 18.2.47

  use-sidecar@1.1.2(@types/react@18.3.3)(react@18.3.1):
    dependencies:
      detect-node-es: 1.1.0
      react: 18.3.1
      tslib: 2.6.3
    optionalDependencies:
      '@types/react': 18.3.3

<<<<<<< HEAD
  use-sidecar@1.1.2(@types/react@18.3.3)(react@18.3.1):
    dependencies:
      detect-node-es: 1.1.0
      react: 18.3.1
      tslib: 2.6.3
    optionalDependencies:
      '@types/react': 18.3.3
=======
  use-sync-external-store@1.2.0(react@18.3.1):
    dependencies:
      react: 18.3.1
>>>>>>> 2dc089f5

  util-deprecate@1.0.2: {}

  validate-npm-package-license@3.0.4:
    dependencies:
      spdx-correct: 3.2.0
      spdx-expression-parse: 3.0.1

  vary@1.1.2: {}

  victory-vendor@36.9.2:
    dependencies:
      '@types/d3-array': 3.2.1
      '@types/d3-ease': 3.0.2
      '@types/d3-interpolate': 3.0.4
      '@types/d3-scale': 4.0.8
      '@types/d3-shape': 3.1.6
      '@types/d3-time': 3.0.3
      '@types/d3-timer': 3.0.2
      d3-array: 3.2.4
      d3-ease: 3.0.1
      d3-interpolate: 3.0.1
      d3-scale: 4.0.2
      d3-shape: 3.2.0
      d3-time: 3.1.0
      d3-timer: 3.0.1

  vite-node@1.6.0(@types/node@20.14.11)(terser@5.31.3):
    dependencies:
      cac: 6.7.14
      debug: 4.3.5
      pathe: 1.1.2
      picocolors: 1.0.1
      vite: 5.3.4(@types/node@20.14.11)(terser@5.31.3)
    transitivePeerDependencies:
      - '@types/node'
      - less
      - lightningcss
      - sass
      - stylus
      - sugarss
      - supports-color
      - terser

  vite@5.3.4(@types/node@20.14.11)(terser@5.31.3):
    dependencies:
      esbuild: 0.21.5
      postcss: 8.4.39
      rollup: 4.18.1
    optionalDependencies:
      '@types/node': 20.14.11
      fsevents: 2.3.3
      terser: 5.31.3

  vitest@1.6.0(@types/node@20.14.11)(@vitest/ui@1.6.0)(jsdom@24.1.0)(terser@5.31.3):
    dependencies:
      '@vitest/expect': 1.6.0
      '@vitest/runner': 1.6.0
      '@vitest/snapshot': 1.6.0
      '@vitest/spy': 1.6.0
      '@vitest/utils': 1.6.0
      acorn-walk: 8.3.3
      chai: 4.4.1
      debug: 4.3.5
      execa: 8.0.1
      local-pkg: 0.5.0
      magic-string: 0.30.10
      pathe: 1.1.2
      picocolors: 1.0.1
      std-env: 3.7.0
      strip-literal: 2.1.0
      tinybench: 2.8.0
      tinypool: 0.8.4
      vite: 5.3.4(@types/node@20.14.11)(terser@5.31.3)
      vite-node: 1.6.0(@types/node@20.14.11)(terser@5.31.3)
      why-is-node-running: 2.3.0
    optionalDependencies:
      '@types/node': 20.14.11
      '@vitest/ui': 1.6.0(vitest@1.6.0)
      jsdom: 24.1.0
    transitivePeerDependencies:
      - less
      - lightningcss
      - sass
      - stylus
      - sugarss
      - supports-color
      - terser

  w3c-xmlserializer@5.0.0:
    dependencies:
      xml-name-validator: 5.0.0

  watchpack@2.4.1:
    dependencies:
      glob-to-regexp: 0.4.1
      graceful-fs: 4.2.11

  wcwidth@1.0.1:
    dependencies:
      defaults: 1.0.4

  webidl-conversions@7.0.0: {}

  webpack-sources@3.2.3: {}

  webpack@5.93.0(@swc/core@1.3.101(@swc/helpers@0.5.5))(esbuild@0.19.11):
    dependencies:
      '@types/eslint-scope': 3.7.7
      '@types/estree': 1.0.5
      '@webassemblyjs/ast': 1.12.1
      '@webassemblyjs/wasm-edit': 1.12.1
      '@webassemblyjs/wasm-parser': 1.12.1
      acorn: 8.12.1
      acorn-import-attributes: 1.9.5(acorn@8.12.1)
      browserslist: 4.23.2
      chrome-trace-event: 1.0.4
      enhanced-resolve: 5.17.0
      es-module-lexer: 1.5.4
      eslint-scope: 5.1.1
      events: 3.3.0
      glob-to-regexp: 0.4.1
      graceful-fs: 4.2.11
      json-parse-even-better-errors: 2.3.1
      loader-runner: 4.3.0
      mime-types: 2.1.35
      neo-async: 2.6.2
      schema-utils: 3.3.0
      tapable: 2.2.1
      terser-webpack-plugin: 5.3.10(@swc/core@1.3.101(@swc/helpers@0.5.5))(esbuild@0.19.11)(webpack@5.93.0)
      watchpack: 2.4.1
      webpack-sources: 3.2.3
    transitivePeerDependencies:
      - '@swc/core'
      - esbuild
      - uglify-js

  whatwg-encoding@3.1.1:
    dependencies:
      iconv-lite: 0.6.3

  whatwg-mimetype@4.0.0: {}

  whatwg-url@14.0.0:
    dependencies:
      tr46: 5.0.0
      webidl-conversions: 7.0.0

  which-boxed-primitive@1.0.2:
    dependencies:
      is-bigint: 1.0.4
      is-boolean-object: 1.1.2
      is-number-object: 1.0.7
      is-string: 1.0.7
      is-symbol: 1.0.4

  which-builtin-type@1.1.3:
    dependencies:
      function.prototype.name: 1.1.6
      has-tostringtag: 1.0.2
      is-async-function: 2.0.0
      is-date-object: 1.0.5
      is-finalizationregistry: 1.0.2
      is-generator-function: 1.0.10
      is-regex: 1.1.4
      is-weakref: 1.0.2
      isarray: 2.0.5
      which-boxed-primitive: 1.0.2
      which-collection: 1.0.2
      which-typed-array: 1.1.15

  which-collection@1.0.2:
    dependencies:
      is-map: 2.0.3
      is-set: 2.0.3
      is-weakmap: 2.0.2
      is-weakset: 2.0.3

  which-typed-array@1.1.15:
    dependencies:
      available-typed-arrays: 1.0.7
      call-bind: 1.0.7
      for-each: 0.3.3
      gopd: 1.0.1
      has-tostringtag: 1.0.2

  which@2.0.2:
    dependencies:
      isexe: 2.0.0

  why-is-node-running@2.3.0:
    dependencies:
      siginfo: 2.0.0
      stackback: 0.0.2

  word-wrap@1.2.5: {}

  wrap-ansi@7.0.0:
    dependencies:
      ansi-styles: 4.3.0
      string-width: 4.2.3
      strip-ansi: 6.0.1

  wrap-ansi@8.1.0:
    dependencies:
      ansi-styles: 6.2.1
      string-width: 5.1.2
      strip-ansi: 7.1.0

  wrappy@1.0.2: {}

  ws@8.17.1: {}

  ws@8.18.0: {}

  xml-name-validator@5.0.0: {}

  xmlchars@2.2.0: {}

  xmlhttprequest-ssl@2.0.0: {}

  yallist@3.1.1: {}

  yaml@2.4.5: {}

  yocto-queue@0.1.0: {}

  yocto-queue@1.1.1: {}

  zod@3.23.8: {}

  zustand@4.5.4(@types/react@18.3.3)(react@18.3.1):
    dependencies:
      use-sync-external-store: 1.2.0(react@18.3.1)
    optionalDependencies:
      '@types/react': 18.3.3
      react: 18.3.1<|MERGE_RESOLUTION|>--- conflicted
+++ resolved
@@ -10192,7 +10192,6 @@
     optionalDependencies:
       '@types/react': 18.3.3
 
-<<<<<<< HEAD
   use-sidecar@1.1.2(@types/react@18.3.3)(react@18.3.1):
     dependencies:
       detect-node-es: 1.1.0
@@ -10200,11 +10199,10 @@
       tslib: 2.6.3
     optionalDependencies:
       '@types/react': 18.3.3
-=======
+
   use-sync-external-store@1.2.0(react@18.3.1):
     dependencies:
       react: 18.3.1
->>>>>>> 2dc089f5
 
   util-deprecate@1.0.2: {}
 
