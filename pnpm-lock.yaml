lockfileVersion: '9.0'

settings:
  autoInstallPeers: true
  excludeLinksFromLockfile: false

importers:

  .:
    dependencies:
      '@hookform/resolvers':
        specifier: ^3.9.0
        version: 3.9.0(react-hook-form@7.52.1(react@18.0.0))
      '@radix-ui/react-accordion':
        specifier: ^1.2.0
<<<<<<< HEAD
        version: 1.2.0(@types/react-dom@18.0.0)(@types/react@18.0.0)(react-dom@18.0.0(react@18.0.0))(react@18.0.0)
=======
        version: 1.2.0(@types/react-dom@18.3.0)(@types/react@18.3.3)(react-dom@18.3.1(react@18.3.1))(react@18.3.1)
      '@radix-ui/react-alert-dialog':
        specifier: ^1.1.1
        version: 1.1.1(@types/react-dom@18.3.0)(@types/react@18.3.3)(react-dom@18.3.1(react@18.3.1))(react@18.3.1)
>>>>>>> 3a839924
      '@radix-ui/react-avatar':
        specifier: ^1.1.0
        version: 1.1.0(@types/react-dom@18.0.0)(@types/react@18.0.0)(react-dom@18.0.0(react@18.0.0))(react@18.0.0)
      '@radix-ui/react-dialog':
        specifier: ^1.1.1
        version: 1.1.1(@types/react-dom@18.0.0)(@types/react@18.0.0)(react-dom@18.0.0(react@18.0.0))(react@18.0.0)
      '@radix-ui/react-dropdown-menu':
        specifier: ^2.1.1
        version: 2.1.1(@types/react-dom@18.0.0)(@types/react@18.0.0)(react-dom@18.0.0(react@18.0.0))(react@18.0.0)
      '@radix-ui/react-label':
        specifier: ^2.1.0
        version: 2.1.0(@types/react-dom@18.0.0)(@types/react@18.0.0)(react-dom@18.0.0(react@18.0.0))(react@18.0.0)
      '@radix-ui/react-popover':
        specifier: ^1.1.1
        version: 1.1.1(@types/react-dom@18.0.0)(@types/react@18.0.0)(react-dom@18.0.0(react@18.0.0))(react@18.0.0)
      '@radix-ui/react-select':
        specifier: ^2.1.1
        version: 2.1.1(@types/react-dom@18.0.0)(@types/react@18.0.0)(react-dom@18.0.0(react@18.0.0))(react@18.0.0)
      '@radix-ui/react-slot':
        specifier: ^1.1.0
        version: 1.1.0(@types/react@18.0.0)(react@18.0.0)
      '@radix-ui/react-switch':
        specifier: ^1.1.0
        version: 1.1.0(@types/react-dom@18.0.0)(@types/react@18.0.0)(react-dom@18.0.0(react@18.0.0))(react@18.0.0)
      '@radix-ui/react-tabs':
        specifier: ^1.1.0
        version: 1.1.0(@types/react-dom@18.0.0)(@types/react@18.0.0)(react-dom@18.0.0(react@18.0.0))(react@18.0.0)
      '@radix-ui/react-toast':
        specifier: ^1.2.1
        version: 1.2.1(@types/react-dom@18.0.0)(@types/react@18.0.0)(react-dom@18.0.0(react@18.0.0))(react@18.0.0)
      '@radix-ui/react-toolbar':
        specifier: ^1.1.0
        version: 1.1.0(@types/react-dom@18.0.0)(@types/react@18.0.0)(react-dom@18.0.0(react@18.0.0))(react@18.0.0)
      '@radix-ui/react-tooltip':
        specifier: ^1.1.2
        version: 1.1.2(@types/react-dom@18.0.0)(@types/react@18.0.0)(react-dom@18.0.0(react@18.0.0))(react@18.0.0)
      '@react-email/components':
        specifier: 0.0.21
        version: 0.0.21(@types/react@18.0.0)(react-dom@18.0.0(react@18.0.0))(react@18.0.0)
      '@t3-oss/env-nextjs':
        specifier: ^0.10.1
        version: 0.10.1(typescript@5.0.2)(zod@3.23.8)
      class-variance-authority:
        specifier: ^0.7.0
        version: 0.7.0
      clsx:
        specifier: ^2.1.1
        version: 2.1.1
      framer-motion:
        specifier: ^11.3.8
        version: 11.3.8(@emotion/is-prop-valid@0.8.8)(react-dom@18.0.0(react@18.0.0))(react@18.0.0)
      input-otp:
        specifier: ^1.2.4
        version: 1.2.4(react-dom@18.0.0(react@18.0.0))(react@18.0.0)
      lucide-react:
        specifier: ^0.400.0
        version: 0.400.0(react@18.0.0)
      next:
        specifier: 14.2.5
        version: 14.2.5(@babel/core@7.24.5)(react-dom@18.0.0(react@18.0.0))(react@18.0.0)
      next-auth:
        specifier: 5.0.0-beta.19
        version: 5.0.0-beta.19(next@14.2.5(@babel/core@7.24.5)(react-dom@18.0.0(react@18.0.0))(react@18.0.0))(react@18.0.0)
      react:
        specifier: ^18
        version: 18.0.0
      react-day-picker:
        specifier: ^8.10.1
        version: 8.10.1(date-fns@3.6.0)(react@18.0.0)
      react-dom:
        specifier: ^18
        version: 18.0.0(react@18.0.0)
      react-email:
        specifier: 2.1.5
        version: 2.1.5(@swc/helpers@0.5.5)(eslint@8.57.0)
      react-hook-form:
        specifier: ^7.52.1
<<<<<<< HEAD
        version: 7.52.1(react@18.0.0)
=======
        version: 7.52.1(react@18.3.1)
      react-paginate:
        specifier: ^8.2.0
        version: 8.2.0(react@18.3.1)
>>>>>>> 3a839924
      recharts:
        specifier: ^2.12.7
        version: 2.12.7(react-dom@18.0.0(react@18.0.0))(react@18.0.0)
      swiper:
        specifier: ^11.1.5
        version: 11.1.5
      tailwind-merge:
        specifier: ^2.3.0
        version: 2.3.0
      tailwindcss-animate:
        specifier: ^1.0.7
        version: 1.0.7(tailwindcss@3.4.1)
      zod:
        specifier: ^3.23.8
        version: 3.23.8
      zustand:
        specifier: ^4.5.4
        version: 4.5.4(@types/react@18.3.3)(react@18.3.1)
    devDependencies:
      '@ianvs/prettier-plugin-sort-imports':
        specifier: ^4.3.0
<<<<<<< HEAD
        version: 4.3.0(prettier@3.3.2)
=======
        version: 4.3.1(prettier@3.3.3)
      '@mertasan/tailwindcss-variables':
        specifier: ^2.7.0
        version: 2.7.0(autoprefixer@10.4.14(postcss@8.4.39))(postcss@8.4.39)
>>>>>>> 3a839924
      '@testing-library/dom':
        specifier: ^10.3.1
        version: 10.3.1
      '@testing-library/jest-dom':
        specifier: ^6.4.6
        version: 6.4.6(vitest@1.6.0(@types/node@20.0.0)(@vitest/ui@1.6.0)(jsdom@24.1.0)(terser@5.31.3))
      '@testing-library/react':
        specifier: ^16.0.0
        version: 16.0.0(@testing-library/dom@10.3.1)(@types/react-dom@18.0.0)(@types/react@18.0.0)(react-dom@18.0.0(react@18.0.0))(react@18.0.0)
      '@testing-library/user-event':
        specifier: ^14.5.2
        version: 14.5.2(@testing-library/dom@10.3.1)
      '@types/node':
        specifier: ^20
        version: 20.0.0
      '@types/prop-types':
        specifier: ^15.7.12
        version: 15.7.12
      '@types/react':
        specifier: ^18
        version: 18.0.0
      '@types/react-dom':
        specifier: ^18
        version: 18.0.0
      '@typescript-eslint/eslint-plugin':
        specifier: ^7.15.0
        version: 7.15.0(@typescript-eslint/parser@7.15.0(eslint@8.57.0)(typescript@5.0.2))(eslint@8.57.0)(typescript@5.0.2)
      '@typescript-eslint/parser':
        specifier: ^7.15.0
        version: 7.15.0(eslint@8.57.0)(typescript@5.0.2)
      '@vitejs/plugin-react':
        specifier: ^4.3.1
        version: 4.3.1(vite@5.3.4(@types/node@20.0.0)(terser@5.31.3))
      '@vitest/coverage-istanbul':
        specifier: ^1.6.0
        version: 1.6.0(vitest@1.6.0(@types/node@20.0.0)(@vitest/ui@1.6.0)(jsdom@24.1.0)(terser@5.31.3))
      '@vitest/coverage-v8':
        specifier: ^1.6.0
        version: 1.6.0(vitest@1.6.0(@types/node@20.0.0)(@vitest/ui@1.6.0)(jsdom@24.1.0)(terser@5.31.3))
      '@vitest/ui':
        specifier: ^1.6.0
        version: 1.6.0(vitest@1.6.0)
      eslint:
        specifier: ^8.57.0
        version: 8.57.0
      eslint-config-next:
        specifier: 14.2.4
        version: 14.2.4(eslint@8.57.0)(typescript@5.0.2)
      eslint-config-prettier:
        specifier: ^9.1.0
        version: 9.1.0(eslint@8.57.0)
      eslint-plugin-prettier:
        specifier: ^5.1.3
        version: 5.1.3(@types/eslint@8.56.10)(eslint-config-prettier@9.1.0(eslint@8.57.0))(eslint@8.57.0)(prettier@3.3.2)
      eslint-plugin-react:
        specifier: ^7.34.4
        version: 7.34.4(eslint@8.57.0)
      eslint-plugin-react-hooks:
        specifier: ^4.6.2
        version: 4.6.2(eslint@8.57.0)
      eslint-plugin-testing-library:
        specifier: ^6.2.2
        version: 6.2.2(eslint@8.57.0)(typescript@5.0.2)
      eslint-plugin-unicorn:
        specifier: ^54.0.0
        version: 54.0.0(eslint@8.57.0)
      eslint-plugin-unused-imports:
        specifier: ^3.2.0
        version: 3.2.0(@typescript-eslint/eslint-plugin@7.15.0(@typescript-eslint/parser@7.15.0(eslint@8.57.0)(typescript@5.0.2))(eslint@8.57.0)(typescript@5.0.2))(eslint@8.57.0)
      eslint-plugin-vitest:
        specifier: ^0.4.1
        version: 0.4.1(@typescript-eslint/eslint-plugin@7.15.0(@typescript-eslint/parser@7.15.0(eslint@8.57.0)(typescript@5.0.2))(eslint@8.57.0)(typescript@5.0.2))(eslint@8.57.0)(typescript@5.0.2)(vitest@1.6.0(@types/node@20.0.0)(@vitest/ui@1.6.0)(jsdom@24.1.0)(terser@5.31.3))
      jsdom:
        specifier: ^24.1.0
        version: 24.1.0
      postcss:
        specifier: ^8
        version: 8.0.0
      prettier:
        specifier: ^3.3.2
        version: 3.3.2
      prettier-plugin-tailwindcss:
        specifier: ^0.6.5
        version: 0.6.5(@ianvs/prettier-plugin-sort-imports@4.3.0(prettier@3.3.2))(prettier@3.3.2)
      tailwindcss:
        specifier: ^3.4.1
        version: 3.4.1
      typescript:
        specifier: ^5
        version: 5.0.2
      vitest:
        specifier: ^1.6.0
        version: 1.6.0(@types/node@20.0.0)(@vitest/ui@1.6.0)(jsdom@24.1.0)(terser@5.31.3)

packages:

  '@adobe/css-tools@4.4.0':
    resolution: {integrity: sha512-Ff9+ksdQQB3rMncgqDK78uLznstjyfIf2Arnh22pW8kBpLs6rpKDwgnZT46hin5Hl1WzazzK64DOrhSwYpS7bQ==}

  '@alloc/quick-lru@5.2.0':
    resolution: {integrity: sha512-UrcABB+4bUrFABwbluTIBErXwvbsU/V7TZWfmbgJfbkwiBuziS9gxdODUyuiecfdGQ85jglMW6juS3+z5TsKLw==}
    engines: {node: '>=10'}

  '@ampproject/remapping@2.3.0':
    resolution: {integrity: sha512-30iZtAPgz+LTIYoeivqYo853f02jBYSd5uGnGpkFV0M3xOt9aN73erkgYAmZU43x4VfqcnLxW9Kpg3R5LC4YYw==}
    engines: {node: '>=6.0.0'}

  '@auth/core@0.32.0':
    resolution: {integrity: sha512-3+ssTScBd+1fd0/fscAyQN1tSygXzuhysuVVzB942ggU4mdfiTbv36P0ccVnExKWYJKvu3E2r3/zxXCCAmTOrg==}
    peerDependencies:
      '@simplewebauthn/browser': ^9.0.1
      '@simplewebauthn/server': ^9.0.2
      nodemailer: ^6.8.0
    peerDependenciesMeta:
      '@simplewebauthn/browser':
        optional: true
      '@simplewebauthn/server':
        optional: true
      nodemailer:
        optional: true

  '@babel/code-frame@7.24.7':
    resolution: {integrity: sha512-BcYH1CVJBO9tvyIZ2jVeXgSIMvGZ2FDRvDdOIVQyuklNKSsx+eppDEBq/g47Ayw+RqNFE+URvOShmf+f/qwAlA==}
    engines: {node: '>=6.9.0'}

  '@babel/compat-data@7.24.9':
    resolution: {integrity: sha512-e701mcfApCJqMMueQI0Fb68Amflj83+dvAvHawoBpAz+GDjCIyGHzNwnefjsWJ3xiYAqqiQFoWbspGYBdb2/ng==}
    engines: {node: '>=6.9.0'}

  '@babel/core@7.24.5':
    resolution: {integrity: sha512-tVQRucExLQ02Boi4vdPp49svNGcfL2GhdTCT9aldhXgCJVAI21EtRfBettiuLUwce/7r6bFdgs6JFkcdTiFttA==}
    engines: {node: '>=6.9.0'}

  '@babel/core@7.24.9':
    resolution: {integrity: sha512-5e3FI4Q3M3Pbr21+5xJwCv6ZT6KmGkI0vw3Tozy5ODAQFTIWe37iT8Cr7Ice2Ntb+M3iSKCEWMB1MBgKrW3whg==}
    engines: {node: '>=6.9.0'}

  '@babel/generator@7.24.10':
    resolution: {integrity: sha512-o9HBZL1G2129luEUlG1hB4N/nlYNWHnpwlND9eOMclRqqu1YDy2sSYVCFUZwl8I1Gxh+QSRrP2vD7EpUmFVXxg==}
    engines: {node: '>=6.9.0'}

  '@babel/helper-compilation-targets@7.24.8':
    resolution: {integrity: sha512-oU+UoqCHdp+nWVDkpldqIQL/i/bvAv53tRqLG/s+cOXxe66zOYLU7ar/Xs3LdmBihrUMEUhwu6dMZwbNOYDwvw==}
    engines: {node: '>=6.9.0'}

  '@babel/helper-environment-visitor@7.24.7':
    resolution: {integrity: sha512-DoiN84+4Gnd0ncbBOM9AZENV4a5ZiL39HYMyZJGZ/AZEykHYdJw0wW3kdcsh9/Kn+BRXHLkkklZ51ecPKmI1CQ==}
    engines: {node: '>=6.9.0'}

  '@babel/helper-function-name@7.24.7':
    resolution: {integrity: sha512-FyoJTsj/PEUWu1/TYRiXTIHc8lbw+TDYkZuoE43opPS5TrI7MyONBE1oNvfguEXAD9yhQRrVBnXdXzSLQl9XnA==}
    engines: {node: '>=6.9.0'}

  '@babel/helper-hoist-variables@7.24.7':
    resolution: {integrity: sha512-MJJwhkoGy5c4ehfoRyrJ/owKeMl19U54h27YYftT0o2teQ3FJ3nQUf/I3LlJsX4l3qlw7WRXUmiyajvHXoTubQ==}
    engines: {node: '>=6.9.0'}

  '@babel/helper-module-imports@7.24.7':
    resolution: {integrity: sha512-8AyH3C+74cgCVVXow/myrynrAGv+nTVg5vKu2nZph9x7RcRwzmh0VFallJuFTZ9mx6u4eSdXZfcOzSqTUm0HCA==}
    engines: {node: '>=6.9.0'}

  '@babel/helper-module-transforms@7.24.9':
    resolution: {integrity: sha512-oYbh+rtFKj/HwBQkFlUzvcybzklmVdVV3UU+mN7n2t/q3yGHbuVdNxyFvSBO1tfvjyArpHNcWMAzsSPdyI46hw==}
    engines: {node: '>=6.9.0'}
    peerDependencies:
      '@babel/core': ^7.0.0

  '@babel/helper-plugin-utils@7.24.8':
    resolution: {integrity: sha512-FFWx5142D8h2Mgr/iPVGH5G7w6jDn4jUSpZTyDnQO0Yn7Ks2Kuz6Pci8H6MPCoUJegd/UZQ3tAvfLCxQSnWWwg==}
    engines: {node: '>=6.9.0'}

  '@babel/helper-simple-access@7.24.7':
    resolution: {integrity: sha512-zBAIvbCMh5Ts+b86r/CjU+4XGYIs+R1j951gxI3KmmxBMhCg4oQMsv6ZXQ64XOm/cvzfU1FmoCyt6+owc5QMYg==}
    engines: {node: '>=6.9.0'}

  '@babel/helper-split-export-declaration@7.24.7':
    resolution: {integrity: sha512-oy5V7pD+UvfkEATUKvIjvIAH/xCzfsFVw7ygW2SI6NClZzquT+mwdTfgfdbUiceh6iQO0CHtCPsyze/MZ2YbAA==}
    engines: {node: '>=6.9.0'}

  '@babel/helper-string-parser@7.24.7':
    resolution: {integrity: sha512-7MbVt6xrwFQbunH2DNQsAP5sTGxfqQtErvBIvIMi6EQnbgUOuVYanvREcmFrOPhoXBrTtjhhP+lW+o5UfK+tDg==}
    engines: {node: '>=6.9.0'}

  '@babel/helper-string-parser@7.24.8':
    resolution: {integrity: sha512-pO9KhhRcuUyGnJWwyEgnRJTSIZHiT+vMD0kPeD+so0l7mxkMT19g3pjY9GTnHySck/hDzq+dtW/4VgnMkippsQ==}
    engines: {node: '>=6.9.0'}

  '@babel/helper-validator-identifier@7.24.7':
    resolution: {integrity: sha512-rR+PBcQ1SMQDDyF6X0wxtG8QyLCgUB0eRAGguqRLfkCA87l7yAP7ehq8SNj96OOGTO8OBV70KhuFYcIkHXOg0w==}
    engines: {node: '>=6.9.0'}

  '@babel/helper-validator-option@7.24.8':
    resolution: {integrity: sha512-xb8t9tD1MHLungh/AIoWYN+gVHaB9kwlu8gffXGSt3FFEIT7RjS+xWbc2vUD1UTZdIpKj/ab3rdqJ7ufngyi2Q==}
    engines: {node: '>=6.9.0'}

  '@babel/helpers@7.24.8':
    resolution: {integrity: sha512-gV2265Nkcz7weJJfvDoAEVzC1e2OTDpkGbEsebse8koXUJUXPsCMi7sRo/+SPMuMZ9MtUPnGwITTnQnU5YjyaQ==}
    engines: {node: '>=6.9.0'}

  '@babel/highlight@7.24.7':
    resolution: {integrity: sha512-EStJpq4OuY8xYfhGVXngigBJRWxftKX9ksiGDnmlY3o7B/V7KIAc9X4oiK87uPJSc/vs5L869bem5fhZa8caZw==}
    engines: {node: '>=6.9.0'}

  '@babel/parser@7.24.5':
    resolution: {integrity: sha512-EOv5IK8arwh3LI47dz1b0tKUb/1uhHAnHJOrjgtQMIpu1uXd9mlFrJg9IUgGUgZ41Ch0K8REPTYpO7B76b4vJg==}
    engines: {node: '>=6.0.0'}
    hasBin: true

  '@babel/parser@7.24.7':
    resolution: {integrity: sha512-9uUYRm6OqQrCqQdG1iCBwBPZgN8ciDBro2nIOFaiRz1/BCxaI7CNvQbDHvsArAC7Tw9Hda/B3U+6ui9u4HWXPw==}
    engines: {node: '>=6.0.0'}
    hasBin: true

  '@babel/parser@7.24.8':
    resolution: {integrity: sha512-WzfbgXOkGzZiXXCqk43kKwZjzwx4oulxZi3nq2TYL9mOjQv6kYwul9mz6ID36njuL7Xkp6nJEfok848Zj10j/w==}
    engines: {node: '>=6.0.0'}
    hasBin: true

  '@babel/plugin-transform-react-jsx-self@7.24.7':
    resolution: {integrity: sha512-fOPQYbGSgH0HUp4UJO4sMBFjY6DuWq+2i8rixyUMb3CdGixs/gccURvYOAhajBdKDoGajFr3mUq5rH3phtkGzw==}
    engines: {node: '>=6.9.0'}
    peerDependencies:
      '@babel/core': ^7.0.0-0

  '@babel/plugin-transform-react-jsx-source@7.24.7':
    resolution: {integrity: sha512-J2z+MWzZHVOemyLweMqngXrgGC42jQ//R0KdxqkIz/OrbVIIlhFI3WigZ5fO+nwFvBlncr4MGapd8vTyc7RPNQ==}
    engines: {node: '>=6.9.0'}
    peerDependencies:
      '@babel/core': ^7.0.0-0

  '@babel/runtime@7.24.8':
    resolution: {integrity: sha512-5F7SDGs1T72ZczbRwbGO9lQi0NLjQxzl6i4lJxLxfW9U5UluCSyEJeniWvnhl3/euNiqQVbo8zruhsDfid0esA==}
    engines: {node: '>=6.9.0'}

  '@babel/template@7.24.7':
    resolution: {integrity: sha512-jYqfPrU9JTF0PmPy1tLYHW4Mp4KlgxJD9l2nP9fD6yT/ICi554DmrWBAEYpIelzjHf1msDP3PxJIRt/nFNfBig==}
    engines: {node: '>=6.9.0'}

  '@babel/traverse@7.24.8':
    resolution: {integrity: sha512-t0P1xxAPzEDcEPmjprAQq19NWum4K0EQPjMwZQZbHt+GiZqvjCHjj755Weq1YRPVzBI+3zSfvScfpnuIecVFJQ==}
    engines: {node: '>=6.9.0'}

  '@babel/types@7.24.7':
    resolution: {integrity: sha512-XEFXSlxiG5td2EJRe8vOmRbaXVgfcBlszKujvVmWIK/UpywWljQCfzAv3RQCGujWQ1RD4YYWEAqDXfuJiy8f5Q==}
    engines: {node: '>=6.9.0'}

  '@babel/types@7.24.9':
    resolution: {integrity: sha512-xm8XrMKz0IlUdocVbYJe0Z9xEgidU7msskG8BbhnTPK/HZ2z/7FP7ykqPgrUH+C+r414mNfNWam1f2vqOjqjYQ==}
    engines: {node: '>=6.9.0'}

  '@bcoe/v8-coverage@0.2.3':
    resolution: {integrity: sha512-0hYQ8SB4Db5zvZB4axdMHGwEaQjkZzFjQiN9LVYvIFB2nSUHW9tYpxWriPrWDASIxiaXax83REcLxuSdnGPZtw==}

  '@emotion/is-prop-valid@0.8.8':
    resolution: {integrity: sha512-u5WtneEAr5IDG2Wv65yhunPSMLIpuKsbuOktRojfrEiEvRyC85LgPMZI63cr7NUqT8ZIGdSVg8ZKGxIug4lXcA==}

  '@emotion/memoize@0.7.4':
    resolution: {integrity: sha512-Ja/Vfqe3HpuzRsG1oBtWTHk2PGZ7GR+2Vz5iYGelAw8dx32K0y7PjVuxK6z1nMpZOqAFsRUPCkK1YjJ56qJlgw==}

  '@esbuild/aix-ppc64@0.19.11':
    resolution: {integrity: sha512-FnzU0LyE3ySQk7UntJO4+qIiQgI7KoODnZg5xzXIrFJlKd2P2gwHsHY4927xj9y5PJmJSzULiUCWmv7iWnNa7g==}
    engines: {node: '>=12'}
    cpu: [ppc64]
    os: [aix]

  '@esbuild/aix-ppc64@0.21.5':
    resolution: {integrity: sha512-1SDgH6ZSPTlggy1yI6+Dbkiz8xzpHJEVAlF/AM1tHPLsf5STom9rwtjE4hKAF20FfXXNTFqEYXyJNWh1GiZedQ==}
    engines: {node: '>=12'}
    cpu: [ppc64]
    os: [aix]

  '@esbuild/android-arm64@0.19.11':
    resolution: {integrity: sha512-aiu7K/5JnLj//KOnOfEZ0D90obUkRzDMyqd/wNAUQ34m4YUPVhRZpnqKV9uqDGxT7cToSDnIHsGooyIczu9T+Q==}
    engines: {node: '>=12'}
    cpu: [arm64]
    os: [android]

  '@esbuild/android-arm64@0.21.5':
    resolution: {integrity: sha512-c0uX9VAUBQ7dTDCjq+wdyGLowMdtR/GoC2U5IYk/7D1H1JYC0qseD7+11iMP2mRLN9RcCMRcjC4YMclCzGwS/A==}
    engines: {node: '>=12'}
    cpu: [arm64]
    os: [android]

  '@esbuild/android-arm@0.19.11':
    resolution: {integrity: sha512-5OVapq0ClabvKvQ58Bws8+wkLCV+Rxg7tUVbo9xu034Nm536QTII4YzhaFriQ7rMrorfnFKUsArD2lqKbFY4vw==}
    engines: {node: '>=12'}
    cpu: [arm]
    os: [android]

  '@esbuild/android-arm@0.21.5':
    resolution: {integrity: sha512-vCPvzSjpPHEi1siZdlvAlsPxXl7WbOVUBBAowWug4rJHb68Ox8KualB+1ocNvT5fjv6wpkX6o/iEpbDrf68zcg==}
    engines: {node: '>=12'}
    cpu: [arm]
    os: [android]

  '@esbuild/android-x64@0.19.11':
    resolution: {integrity: sha512-eccxjlfGw43WYoY9QgB82SgGgDbibcqyDTlk3l3C0jOVHKxrjdc9CTwDUQd0vkvYg5um0OH+GpxYvp39r+IPOg==}
    engines: {node: '>=12'}
    cpu: [x64]
    os: [android]

  '@esbuild/android-x64@0.21.5':
    resolution: {integrity: sha512-D7aPRUUNHRBwHxzxRvp856rjUHRFW1SdQATKXH2hqA0kAZb1hKmi02OpYRacl0TxIGz/ZmXWlbZgjwWYaCakTA==}
    engines: {node: '>=12'}
    cpu: [x64]
    os: [android]

  '@esbuild/darwin-arm64@0.19.11':
    resolution: {integrity: sha512-ETp87DRWuSt9KdDVkqSoKoLFHYTrkyz2+65fj9nfXsaV3bMhTCjtQfw3y+um88vGRKRiF7erPrh/ZuIdLUIVxQ==}
    engines: {node: '>=12'}
    cpu: [arm64]
    os: [darwin]

  '@esbuild/darwin-arm64@0.21.5':
    resolution: {integrity: sha512-DwqXqZyuk5AiWWf3UfLiRDJ5EDd49zg6O9wclZ7kUMv2WRFr4HKjXp/5t8JZ11QbQfUS6/cRCKGwYhtNAY88kQ==}
    engines: {node: '>=12'}
    cpu: [arm64]
    os: [darwin]

  '@esbuild/darwin-x64@0.19.11':
    resolution: {integrity: sha512-fkFUiS6IUK9WYUO/+22omwetaSNl5/A8giXvQlcinLIjVkxwTLSktbF5f/kJMftM2MJp9+fXqZ5ezS7+SALp4g==}
    engines: {node: '>=12'}
    cpu: [x64]
    os: [darwin]

  '@esbuild/darwin-x64@0.21.5':
    resolution: {integrity: sha512-se/JjF8NlmKVG4kNIuyWMV/22ZaerB+qaSi5MdrXtd6R08kvs2qCN4C09miupktDitvh8jRFflwGFBQcxZRjbw==}
    engines: {node: '>=12'}
    cpu: [x64]
    os: [darwin]

  '@esbuild/freebsd-arm64@0.19.11':
    resolution: {integrity: sha512-lhoSp5K6bxKRNdXUtHoNc5HhbXVCS8V0iZmDvyWvYq9S5WSfTIHU2UGjcGt7UeS6iEYp9eeymIl5mJBn0yiuxA==}
    engines: {node: '>=12'}
    cpu: [arm64]
    os: [freebsd]

  '@esbuild/freebsd-arm64@0.21.5':
    resolution: {integrity: sha512-5JcRxxRDUJLX8JXp/wcBCy3pENnCgBR9bN6JsY4OmhfUtIHe3ZW0mawA7+RDAcMLrMIZaf03NlQiX9DGyB8h4g==}
    engines: {node: '>=12'}
    cpu: [arm64]
    os: [freebsd]

  '@esbuild/freebsd-x64@0.19.11':
    resolution: {integrity: sha512-JkUqn44AffGXitVI6/AbQdoYAq0TEullFdqcMY/PCUZ36xJ9ZJRtQabzMA+Vi7r78+25ZIBosLTOKnUXBSi1Kw==}
    engines: {node: '>=12'}
    cpu: [x64]
    os: [freebsd]

  '@esbuild/freebsd-x64@0.21.5':
    resolution: {integrity: sha512-J95kNBj1zkbMXtHVH29bBriQygMXqoVQOQYA+ISs0/2l3T9/kj42ow2mpqerRBxDJnmkUDCaQT/dfNXWX/ZZCQ==}
    engines: {node: '>=12'}
    cpu: [x64]
    os: [freebsd]

  '@esbuild/linux-arm64@0.19.11':
    resolution: {integrity: sha512-LneLg3ypEeveBSMuoa0kwMpCGmpu8XQUh+mL8XXwoYZ6Be2qBnVtcDI5azSvh7vioMDhoJFZzp9GWp9IWpYoUg==}
    engines: {node: '>=12'}
    cpu: [arm64]
    os: [linux]

  '@esbuild/linux-arm64@0.21.5':
    resolution: {integrity: sha512-ibKvmyYzKsBeX8d8I7MH/TMfWDXBF3db4qM6sy+7re0YXya+K1cem3on9XgdT2EQGMu4hQyZhan7TeQ8XkGp4Q==}
    engines: {node: '>=12'}
    cpu: [arm64]
    os: [linux]

  '@esbuild/linux-arm@0.19.11':
    resolution: {integrity: sha512-3CRkr9+vCV2XJbjwgzjPtO8T0SZUmRZla+UL1jw+XqHZPkPgZiyWvbDvl9rqAN8Zl7qJF0O/9ycMtjU67HN9/Q==}
    engines: {node: '>=12'}
    cpu: [arm]
    os: [linux]

  '@esbuild/linux-arm@0.21.5':
    resolution: {integrity: sha512-bPb5AHZtbeNGjCKVZ9UGqGwo8EUu4cLq68E95A53KlxAPRmUyYv2D6F0uUI65XisGOL1hBP5mTronbgo+0bFcA==}
    engines: {node: '>=12'}
    cpu: [arm]
    os: [linux]

  '@esbuild/linux-ia32@0.19.11':
    resolution: {integrity: sha512-caHy++CsD8Bgq2V5CodbJjFPEiDPq8JJmBdeyZ8GWVQMjRD0sU548nNdwPNvKjVpamYYVL40AORekgfIubwHoA==}
    engines: {node: '>=12'}
    cpu: [ia32]
    os: [linux]

  '@esbuild/linux-ia32@0.21.5':
    resolution: {integrity: sha512-YvjXDqLRqPDl2dvRODYmmhz4rPeVKYvppfGYKSNGdyZkA01046pLWyRKKI3ax8fbJoK5QbxblURkwK/MWY18Tg==}
    engines: {node: '>=12'}
    cpu: [ia32]
    os: [linux]

  '@esbuild/linux-loong64@0.19.11':
    resolution: {integrity: sha512-ppZSSLVpPrwHccvC6nQVZaSHlFsvCQyjnvirnVjbKSHuE5N24Yl8F3UwYUUR1UEPaFObGD2tSvVKbvR+uT1Nrg==}
    engines: {node: '>=12'}
    cpu: [loong64]
    os: [linux]

  '@esbuild/linux-loong64@0.21.5':
    resolution: {integrity: sha512-uHf1BmMG8qEvzdrzAqg2SIG/02+4/DHB6a9Kbya0XDvwDEKCoC8ZRWI5JJvNdUjtciBGFQ5PuBlpEOXQj+JQSg==}
    engines: {node: '>=12'}
    cpu: [loong64]
    os: [linux]

  '@esbuild/linux-mips64el@0.19.11':
    resolution: {integrity: sha512-B5x9j0OgjG+v1dF2DkH34lr+7Gmv0kzX6/V0afF41FkPMMqaQ77pH7CrhWeR22aEeHKaeZVtZ6yFwlxOKPVFyg==}
    engines: {node: '>=12'}
    cpu: [mips64el]
    os: [linux]

  '@esbuild/linux-mips64el@0.21.5':
    resolution: {integrity: sha512-IajOmO+KJK23bj52dFSNCMsz1QP1DqM6cwLUv3W1QwyxkyIWecfafnI555fvSGqEKwjMXVLokcV5ygHW5b3Jbg==}
    engines: {node: '>=12'}
    cpu: [mips64el]
    os: [linux]

  '@esbuild/linux-ppc64@0.19.11':
    resolution: {integrity: sha512-MHrZYLeCG8vXblMetWyttkdVRjQlQUb/oMgBNurVEnhj4YWOr4G5lmBfZjHYQHHN0g6yDmCAQRR8MUHldvvRDA==}
    engines: {node: '>=12'}
    cpu: [ppc64]
    os: [linux]

  '@esbuild/linux-ppc64@0.21.5':
    resolution: {integrity: sha512-1hHV/Z4OEfMwpLO8rp7CvlhBDnjsC3CttJXIhBi+5Aj5r+MBvy4egg7wCbe//hSsT+RvDAG7s81tAvpL2XAE4w==}
    engines: {node: '>=12'}
    cpu: [ppc64]
    os: [linux]

  '@esbuild/linux-riscv64@0.19.11':
    resolution: {integrity: sha512-f3DY++t94uVg141dozDu4CCUkYW+09rWtaWfnb3bqe4w5NqmZd6nPVBm+qbz7WaHZCoqXqHz5p6CM6qv3qnSSQ==}
    engines: {node: '>=12'}
    cpu: [riscv64]
    os: [linux]

  '@esbuild/linux-riscv64@0.21.5':
    resolution: {integrity: sha512-2HdXDMd9GMgTGrPWnJzP2ALSokE/0O5HhTUvWIbD3YdjME8JwvSCnNGBnTThKGEB91OZhzrJ4qIIxk/SBmyDDA==}
    engines: {node: '>=12'}
    cpu: [riscv64]
    os: [linux]

  '@esbuild/linux-s390x@0.19.11':
    resolution: {integrity: sha512-A5xdUoyWJHMMlcSMcPGVLzYzpcY8QP1RtYzX5/bS4dvjBGVxdhuiYyFwp7z74ocV7WDc0n1harxmpq2ePOjI0Q==}
    engines: {node: '>=12'}
    cpu: [s390x]
    os: [linux]

  '@esbuild/linux-s390x@0.21.5':
    resolution: {integrity: sha512-zus5sxzqBJD3eXxwvjN1yQkRepANgxE9lgOW2qLnmr8ikMTphkjgXu1HR01K4FJg8h1kEEDAqDcZQtbrRnB41A==}
    engines: {node: '>=12'}
    cpu: [s390x]
    os: [linux]

  '@esbuild/linux-x64@0.19.11':
    resolution: {integrity: sha512-grbyMlVCvJSfxFQUndw5mCtWs5LO1gUlwP4CDi4iJBbVpZcqLVT29FxgGuBJGSzyOxotFG4LoO5X+M1350zmPA==}
    engines: {node: '>=12'}
    cpu: [x64]
    os: [linux]

  '@esbuild/linux-x64@0.21.5':
    resolution: {integrity: sha512-1rYdTpyv03iycF1+BhzrzQJCdOuAOtaqHTWJZCWvijKD2N5Xu0TtVC8/+1faWqcP9iBCWOmjmhoH94dH82BxPQ==}
    engines: {node: '>=12'}
    cpu: [x64]
    os: [linux]

  '@esbuild/netbsd-x64@0.19.11':
    resolution: {integrity: sha512-13jvrQZJc3P230OhU8xgwUnDeuC/9egsjTkXN49b3GcS5BKvJqZn86aGM8W9pd14Kd+u7HuFBMVtrNGhh6fHEQ==}
    engines: {node: '>=12'}
    cpu: [x64]
    os: [netbsd]

  '@esbuild/netbsd-x64@0.21.5':
    resolution: {integrity: sha512-Woi2MXzXjMULccIwMnLciyZH4nCIMpWQAs049KEeMvOcNADVxo0UBIQPfSmxB3CWKedngg7sWZdLvLczpe0tLg==}
    engines: {node: '>=12'}
    cpu: [x64]
    os: [netbsd]

  '@esbuild/openbsd-x64@0.19.11':
    resolution: {integrity: sha512-ysyOGZuTp6SNKPE11INDUeFVVQFrhcNDVUgSQVDzqsqX38DjhPEPATpid04LCoUr2WXhQTEZ8ct/EgJCUDpyNw==}
    engines: {node: '>=12'}
    cpu: [x64]
    os: [openbsd]

  '@esbuild/openbsd-x64@0.21.5':
    resolution: {integrity: sha512-HLNNw99xsvx12lFBUwoT8EVCsSvRNDVxNpjZ7bPn947b8gJPzeHWyNVhFsaerc0n3TsbOINvRP2byTZ5LKezow==}
    engines: {node: '>=12'}
    cpu: [x64]
    os: [openbsd]

  '@esbuild/sunos-x64@0.19.11':
    resolution: {integrity: sha512-Hf+Sad9nVwvtxy4DXCZQqLpgmRTQqyFyhT3bZ4F2XlJCjxGmRFF0Shwn9rzhOYRB61w9VMXUkxlBy56dk9JJiQ==}
    engines: {node: '>=12'}
    cpu: [x64]
    os: [sunos]

  '@esbuild/sunos-x64@0.21.5':
    resolution: {integrity: sha512-6+gjmFpfy0BHU5Tpptkuh8+uw3mnrvgs+dSPQXQOv3ekbordwnzTVEb4qnIvQcYXq6gzkyTnoZ9dZG+D4garKg==}
    engines: {node: '>=12'}
    cpu: [x64]
    os: [sunos]

  '@esbuild/win32-arm64@0.19.11':
    resolution: {integrity: sha512-0P58Sbi0LctOMOQbpEOvOL44Ne0sqbS0XWHMvvrg6NE5jQ1xguCSSw9jQeUk2lfrXYsKDdOe6K+oZiwKPilYPQ==}
    engines: {node: '>=12'}
    cpu: [arm64]
    os: [win32]

  '@esbuild/win32-arm64@0.21.5':
    resolution: {integrity: sha512-Z0gOTd75VvXqyq7nsl93zwahcTROgqvuAcYDUr+vOv8uHhNSKROyU961kgtCD1e95IqPKSQKH7tBTslnS3tA8A==}
    engines: {node: '>=12'}
    cpu: [arm64]
    os: [win32]

  '@esbuild/win32-ia32@0.19.11':
    resolution: {integrity: sha512-6YOrWS+sDJDmshdBIQU+Uoyh7pQKrdykdefC1avn76ss5c+RN6gut3LZA4E2cH5xUEp5/cA0+YxRaVtRAb0xBg==}
    engines: {node: '>=12'}
    cpu: [ia32]
    os: [win32]

  '@esbuild/win32-ia32@0.21.5':
    resolution: {integrity: sha512-SWXFF1CL2RVNMaVs+BBClwtfZSvDgtL//G/smwAc5oVK/UPu2Gu9tIaRgFmYFFKrmg3SyAjSrElf0TiJ1v8fYA==}
    engines: {node: '>=12'}
    cpu: [ia32]
    os: [win32]

  '@esbuild/win32-x64@0.19.11':
    resolution: {integrity: sha512-vfkhltrjCAb603XaFhqhAF4LGDi2M4OrCRrFusyQ+iTLQ/o60QQXxc9cZC/FFpihBI9N1Grn6SMKVJ4KP7Fuiw==}
    engines: {node: '>=12'}
    cpu: [x64]
    os: [win32]

  '@esbuild/win32-x64@0.21.5':
    resolution: {integrity: sha512-tQd/1efJuzPC6rCFwEvLtci/xNFcTZknmXs98FYDfGE4wP9ClFV98nyKrzJKVPMhdDnjzLhdUyMX4PsQAPjwIw==}
    engines: {node: '>=12'}
    cpu: [x64]
    os: [win32]

  '@eslint-community/eslint-utils@4.4.0':
    resolution: {integrity: sha512-1/sA4dwrzBAyeUoQ6oxahHKmrZvsnLCg4RfxW3ZFGGmQkSNQPFNLV9CUEFQP1x9EYXHTo5p6xdhZM1Ne9p/AfA==}
    engines: {node: ^12.22.0 || ^14.17.0 || >=16.0.0}
    peerDependencies:
      eslint: ^6.0.0 || ^7.0.0 || >=8.0.0

  '@eslint-community/regexpp@4.11.0':
    resolution: {integrity: sha512-G/M/tIiMrTAxEWRfLfQJMmGNX28IxBg4PBz8XqQhqUHLFI6TL2htpIB1iQCj144V5ee/JaKyT9/WZ0MGZWfA7A==}
    engines: {node: ^12.0.0 || ^14.0.0 || >=16.0.0}

  '@eslint/eslintrc@2.1.4':
    resolution: {integrity: sha512-269Z39MS6wVJtsoUl10L60WdkhJVdPG24Q4eZTH3nnF6lpvSShEK3wQjDX9JRWAUPvPh7COouPpU9IrqaZFvtQ==}
    engines: {node: ^12.22.0 || ^14.17.0 || >=16.0.0}

  '@eslint/eslintrc@3.1.0':
    resolution: {integrity: sha512-4Bfj15dVJdoy3RfZmmo86RK1Fwzn6SstsvK9JS+BaVKqC6QQQQyXekNaC+g+LKNgkQ+2VhGAzm6hO40AhMR3zQ==}
    engines: {node: ^18.18.0 || ^20.9.0 || >=21.1.0}

  '@eslint/js@8.57.0':
    resolution: {integrity: sha512-Ys+3g2TaW7gADOJzPt83SJtCDhMjndcDMFVQ/Tj9iA1BfJzFKD9mAUXT3OenpuPHbI6P/myECxRJrofUsDx/5g==}
    engines: {node: ^12.22.0 || ^14.17.0 || >=16.0.0}

  '@floating-ui/core@1.6.4':
    resolution: {integrity: sha512-a4IowK4QkXl4SCWTGUR0INAfEOX3wtsYw3rKK5InQEHMGObkR8Xk44qYQD9P4r6HHw0iIfK6GUKECmY8sTkqRA==}

  '@floating-ui/dom@1.6.7':
    resolution: {integrity: sha512-wmVfPG5o2xnKDU4jx/m4w5qva9FWHcnZ8BvzEe90D/RpwsJaTAVYPEPdQ8sbr/N8zZTAHlZUTQdqg8ZUbzHmng==}

  '@floating-ui/react-dom@2.1.1':
    resolution: {integrity: sha512-4h84MJt3CHrtG18mGsXuLCHMrug49d7DFkU0RMIyshRveBeyV2hmV/pDaF2Uxtu8kgq5r46llp5E5FQiR0K2Yg==}
    peerDependencies:
      react: '>=16.8.0'
      react-dom: '>=16.8.0'

  '@floating-ui/utils@0.2.4':
    resolution: {integrity: sha512-dWO2pw8hhi+WrXq1YJy2yCuWoL20PddgGaqTgVe4cOS9Q6qklXCiA1tJEqX6BEwRNSCP84/afac9hd4MS+zEUA==}

  '@hookform/resolvers@3.9.0':
    resolution: {integrity: sha512-bU0Gr4EepJ/EQsH/IwEzYLsT/PEj5C0ynLQ4m+GSHS+xKH4TfSelhluTgOaoc4kA5s7eCsQbM4wvZLzELmWzUg==}
    peerDependencies:
      react-hook-form: ^7.0.0

  '@humanwhocodes/config-array@0.11.14':
    resolution: {integrity: sha512-3T8LkOmg45BV5FICb15QQMsyUSWrQ8AygVfC7ZG32zOalnqrilm018ZVCw0eapXux8FtA33q8PSRSstjee3jSg==}
    engines: {node: '>=10.10.0'}
    deprecated: Use @eslint/config-array instead

  '@humanwhocodes/module-importer@1.0.1':
    resolution: {integrity: sha512-bxveV4V8v5Yb4ncFTT3rPSgZBOpCkjfK0y4oVVVJwIuDVBRMDXrPyXRL988i5ap9m9bnyEEjWfm5WkBmtffLfA==}
    engines: {node: '>=12.22'}

  '@humanwhocodes/object-schema@2.0.3':
    resolution: {integrity: sha512-93zYdMES/c1D69yZiKDBj0V24vqNzB/koF26KPaagAfd3P/4gUlh3Dys5ogAK+Exi9QyzlD8x/08Zt7wIKcDcA==}
    deprecated: Use @eslint/object-schema instead

  '@ianvs/prettier-plugin-sort-imports@4.3.0':
    resolution: {integrity: sha512-OOMtUcO4J3LoL63dOKAe7bn+lSRRPeit2DqNHpx+wvBp3Grejo2PMaK4Mp1mwy8pnat64ccSgk/lBZbsAdLErw==}
    peerDependencies:
      '@vue/compiler-sfc': 2.7.x || 3.x
      prettier: 2 || 3
    peerDependenciesMeta:
      '@vue/compiler-sfc':
        optional: true

  '@isaacs/cliui@8.0.2':
    resolution: {integrity: sha512-O8jcjabXaleOG9DQ0+ARXWZBTfnP4WNAqzuiJK7ll44AmxGKv/J2M4TPjxjY3znBCfvBXFzucm1twdyFybFqEA==}
    engines: {node: '>=12'}

  '@istanbuljs/schema@0.1.3':
    resolution: {integrity: sha512-ZXRY4jNvVgSVQ8DL3LTcakaAtXwTVUxE81hslsyD2AtoXW/wVob10HkOJ1X/pAlcI7D+2YoZKg5do8G/w6RYgA==}
    engines: {node: '>=8'}

  '@jest/schemas@29.6.3':
    resolution: {integrity: sha512-mo5j5X+jIZmJQveBKeS/clAueipV7KgiX1vMgCxam1RNYiqE1w62n0/tJJnHtjW8ZHcQco5gY85jA3mi0L+nSA==}
    engines: {node: ^14.15.0 || ^16.10.0 || >=18.0.0}

  '@jridgewell/gen-mapping@0.3.5':
    resolution: {integrity: sha512-IzL8ZoEDIBRWEzlCcRhOaCupYyN5gdIK+Q6fbFdPDg6HqX6jpkItn7DFIpW9LQzXG6Df9sA7+OKnq0qlz/GaQg==}
    engines: {node: '>=6.0.0'}

  '@jridgewell/resolve-uri@3.1.2':
    resolution: {integrity: sha512-bRISgCIjP20/tbWSPWMEi54QVPRZExkuD9lJL+UIxUKtwVJA8wW1Trb1jMs1RFXo1CBTNZ/5hpC9QvmKWdopKw==}
    engines: {node: '>=6.0.0'}

  '@jridgewell/set-array@1.2.1':
    resolution: {integrity: sha512-R8gLRTZeyp03ymzP/6Lil/28tGeGEzhx1q2k703KGWRAI1VdvPIXdG70VJc2pAMw3NA6JKL5hhFu1sJX0Mnn/A==}
    engines: {node: '>=6.0.0'}

  '@jridgewell/source-map@0.3.6':
    resolution: {integrity: sha512-1ZJTZebgqllO79ue2bm3rIGud/bOe0pP5BjSRCRxxYkEZS8STV7zN84UBbiYu7jy+eCKSnVIUgoWWE/tt+shMQ==}

  '@jridgewell/sourcemap-codec@1.5.0':
    resolution: {integrity: sha512-gv3ZRaISU3fjPAgNsriBRqGWQL6quFx04YMPW/zD8XMLsU32mhCCbfbO6KZFLjvYpCZ8zyDEgqsgf+PwPaM7GQ==}

  '@jridgewell/trace-mapping@0.3.25':
    resolution: {integrity: sha512-vNk6aEwybGtawWmy/PzwnGDOjCkLWSD2wqvjGGAgOAwCGWySYXfYoxt00IJkTF+8Lb57DwOb3Aa0o9CApepiYQ==}

  '@mertasan/tailwindcss-variables@2.7.0':
    resolution: {integrity: sha512-rKPhxi/0r6XWP0+OjPmsfrloX/TtQmvONj2Pr3Nl8BNBznQVP3M9sphguDBUDC0AiKYx2xgup3XzAhlIDLPLIA==}
    engines: {node: '>=12.13.0'}
    peerDependencies:
      autoprefixer: ^10.0.2
      postcss: ^8.0.9

  '@next/env@14.1.4':
    resolution: {integrity: sha512-e7X7bbn3Z6DWnDi75UWn+REgAbLEqxI8Tq2pkFOFAMpWAWApz/YCUhtWMWn410h8Q2fYiYL7Yg5OlxMOCfFjJQ==}

  '@next/env@14.2.5':
    resolution: {integrity: sha512-/zZGkrTOsraVfYjGP8uM0p6r0BDT6xWpkjdVbcz66PJVSpwXX3yNiRycxAuDfBKGWBrZBXRuK/YVlkNgxHGwmA==}

  '@next/eslint-plugin-next@14.2.4':
    resolution: {integrity: sha512-svSFxW9f3xDaZA3idQmlFw7SusOuWTpDTAeBlO3AEPDltrraV+lqs7mAc6A27YdnpQVVIA3sODqUAAHdWhVWsA==}

  '@next/swc-darwin-arm64@14.1.4':
    resolution: {integrity: sha512-ubmUkbmW65nIAOmoxT1IROZdmmJMmdYvXIe8211send9ZYJu+SqxSnJM4TrPj9wmL6g9Atvj0S/2cFmMSS99jg==}
    engines: {node: '>= 10'}
    cpu: [arm64]
    os: [darwin]

  '@next/swc-darwin-arm64@14.2.5':
    resolution: {integrity: sha512-/9zVxJ+K9lrzSGli1///ujyRfon/ZneeZ+v4ptpiPoOU+GKZnm8Wj8ELWU1Pm7GHltYRBklmXMTUqM/DqQ99FQ==}
    engines: {node: '>= 10'}
    cpu: [arm64]
    os: [darwin]

  '@next/swc-darwin-x64@14.1.4':
    resolution: {integrity: sha512-b0Xo1ELj3u7IkZWAKcJPJEhBop117U78l70nfoQGo4xUSvv0PJSTaV4U9xQBLvZlnjsYkc8RwQN1HoH/oQmLlQ==}
    engines: {node: '>= 10'}
    cpu: [x64]
    os: [darwin]

  '@next/swc-darwin-x64@14.2.5':
    resolution: {integrity: sha512-vXHOPCwfDe9qLDuq7U1OYM2wUY+KQ4Ex6ozwsKxp26BlJ6XXbHleOUldenM67JRyBfVjv371oneEvYd3H2gNSA==}
    engines: {node: '>= 10'}
    cpu: [x64]
    os: [darwin]

  '@next/swc-linux-arm64-gnu@14.1.4':
    resolution: {integrity: sha512-457G0hcLrdYA/u1O2XkRMsDKId5VKe3uKPvrKVOyuARa6nXrdhJOOYU9hkKKyQTMru1B8qEP78IAhf/1XnVqKA==}
    engines: {node: '>= 10'}
    cpu: [arm64]
    os: [linux]

  '@next/swc-linux-arm64-gnu@14.2.5':
    resolution: {integrity: sha512-vlhB8wI+lj8q1ExFW8lbWutA4M2ZazQNvMWuEDqZcuJJc78iUnLdPPunBPX8rC4IgT6lIx/adB+Cwrl99MzNaA==}
    engines: {node: '>= 10'}
    cpu: [arm64]
    os: [linux]

  '@next/swc-linux-arm64-musl@14.1.4':
    resolution: {integrity: sha512-l/kMG+z6MB+fKA9KdtyprkTQ1ihlJcBh66cf0HvqGP+rXBbOXX0dpJatjZbHeunvEHoBBS69GYQG5ry78JMy3g==}
    engines: {node: '>= 10'}
    cpu: [arm64]
    os: [linux]

  '@next/swc-linux-arm64-musl@14.2.5':
    resolution: {integrity: sha512-NpDB9NUR2t0hXzJJwQSGu1IAOYybsfeB+LxpGsXrRIb7QOrYmidJz3shzY8cM6+rO4Aojuef0N/PEaX18pi9OA==}
    engines: {node: '>= 10'}
    cpu: [arm64]
    os: [linux]

  '@next/swc-linux-x64-gnu@14.1.4':
    resolution: {integrity: sha512-BapIFZ3ZRnvQ1uWbmqEGJuPT9cgLwvKtxhK/L2t4QYO7l+/DxXuIGjvp1x8rvfa/x1FFSsipERZK70pewbtJtw==}
    engines: {node: '>= 10'}
    cpu: [x64]
    os: [linux]

  '@next/swc-linux-x64-gnu@14.2.5':
    resolution: {integrity: sha512-8XFikMSxWleYNryWIjiCX+gU201YS+erTUidKdyOVYi5qUQo/gRxv/3N1oZFCgqpesN6FPeqGM72Zve+nReVXQ==}
    engines: {node: '>= 10'}
    cpu: [x64]
    os: [linux]

  '@next/swc-linux-x64-musl@14.1.4':
    resolution: {integrity: sha512-mqVxTwk4XuBl49qn2A5UmzFImoL1iLm0KQQwtdRJRKl21ylQwwGCxJtIYo2rbfkZHoSKlh/YgztY0qH3wG1xIg==}
    engines: {node: '>= 10'}
    cpu: [x64]
    os: [linux]

  '@next/swc-linux-x64-musl@14.2.5':
    resolution: {integrity: sha512-6QLwi7RaYiQDcRDSU/os40r5o06b5ue7Jsk5JgdRBGGp8l37RZEh9JsLSM8QF0YDsgcosSeHjglgqi25+m04IQ==}
    engines: {node: '>= 10'}
    cpu: [x64]
    os: [linux]

  '@next/swc-win32-arm64-msvc@14.1.4':
    resolution: {integrity: sha512-xzxF4ErcumXjO2Pvg/wVGrtr9QQJLk3IyQX1ddAC/fi6/5jZCZ9xpuL9Tzc4KPWMFq8GGWFVDMshZOdHGdkvag==}
    engines: {node: '>= 10'}
    cpu: [arm64]
    os: [win32]

  '@next/swc-win32-arm64-msvc@14.2.5':
    resolution: {integrity: sha512-1GpG2VhbspO+aYoMOQPQiqc/tG3LzmsdBH0LhnDS3JrtDx2QmzXe0B6mSZZiN3Bq7IOMXxv1nlsjzoS1+9mzZw==}
    engines: {node: '>= 10'}
    cpu: [arm64]
    os: [win32]

  '@next/swc-win32-ia32-msvc@14.1.4':
    resolution: {integrity: sha512-WZiz8OdbkpRw6/IU/lredZWKKZopUMhcI2F+XiMAcPja0uZYdMTZQRoQ0WZcvinn9xZAidimE7tN9W5v9Yyfyw==}
    engines: {node: '>= 10'}
    cpu: [ia32]
    os: [win32]

  '@next/swc-win32-ia32-msvc@14.2.5':
    resolution: {integrity: sha512-Igh9ZlxwvCDsu6438FXlQTHlRno4gFpJzqPjSIBZooD22tKeI4fE/YMRoHVJHmrQ2P5YL1DoZ0qaOKkbeFWeMg==}
    engines: {node: '>= 10'}
    cpu: [ia32]
    os: [win32]

  '@next/swc-win32-x64-msvc@14.1.4':
    resolution: {integrity: sha512-4Rto21sPfw555sZ/XNLqfxDUNeLhNYGO2dlPqsnuCg8N8a2a9u1ltqBOPQ4vj1Gf7eJC0W2hHG2eYUHuiXgY2w==}
    engines: {node: '>= 10'}
    cpu: [x64]
    os: [win32]

  '@next/swc-win32-x64-msvc@14.2.5':
    resolution: {integrity: sha512-tEQ7oinq1/CjSG9uSTerca3v4AZ+dFa+4Yu6ihaG8Ud8ddqLQgFGcnwYls13H5X5CPDPZJdYxyeMui6muOLd4g==}
    engines: {node: '>= 10'}
    cpu: [x64]
    os: [win32]

  '@nodelib/fs.scandir@2.1.5':
    resolution: {integrity: sha512-vq24Bq3ym5HEQm2NKCr3yXDwjc7vTsEThRDnkp2DK9p1uqLR+DHurm/NOTo0KG7HYHU7eppKZj3MyqYuMBf62g==}
    engines: {node: '>= 8'}

  '@nodelib/fs.stat@2.0.5':
    resolution: {integrity: sha512-RkhPPp2zrqDAQA/2jNhnztcPAlv64XdhIp7a7454A5ovI7Bukxgt7MX7udwAu3zg1DcpPU0rz3VV1SeaqvY4+A==}
    engines: {node: '>= 8'}

  '@nodelib/fs.walk@1.2.8':
    resolution: {integrity: sha512-oGB+UxlgWcgQkgwo8GcEGwemoTFt3FIO9ababBmaGwXIoBKZ+GTy0pP185beGg7Llih/NSHSV2XAs1lnznocSg==}
    engines: {node: '>= 8'}

  '@one-ini/wasm@0.1.1':
    resolution: {integrity: sha512-XuySG1E38YScSJoMlqovLru4KTUNSjgVTIjyh7qMX6aNN5HY5Ct5LhRJdxO79JtTzKfzV/bnWpz+zquYrISsvw==}

  '@panva/hkdf@1.2.1':
    resolution: {integrity: sha512-6oclG6Y3PiDFcoyk8srjLfVKyMfVCKJ27JwNPViuXziFpmdz+MZnZN/aKY0JGXgYuO/VghU0jcOAZgWXZ1Dmrw==}

  '@pkgjs/parseargs@0.11.0':
    resolution: {integrity: sha512-+1VkjdD0QBLPodGrJUeqarH8VAIvQODIbwh9XpP5Syisf7YoQgsJKPNFoqqLQlu+VQ/tVSshMR6loPMn8U+dPg==}
    engines: {node: '>=14'}

  '@pkgr/core@0.1.1':
    resolution: {integrity: sha512-cq8o4cWH0ibXh9VGi5P20Tu9XF/0fFXl9EUinr9QfTM7a7p0oTA4iJRCQWppXR1Pg8dSM0UCItCkPwsk9qWWYA==}
    engines: {node: ^12.20.0 || ^14.18.0 || >=16.0.0}

  '@polka/url@1.0.0-next.25':
    resolution: {integrity: sha512-j7P6Rgr3mmtdkeDGTe0E/aYyWEWVtc5yFXtHCRHs28/jptDEWfaVOc5T7cblqy1XKPPfCxJc/8DwQ5YgLOZOVQ==}

  '@radix-ui/colors@1.0.1':
    resolution: {integrity: sha512-xySw8f0ZVsAEP+e7iLl3EvcBXX7gsIlC1Zso/sPBW9gIWerBTgz6axrjU+MZ39wD+WFi5h5zdWpsg3+hwt2Qsg==}

  '@radix-ui/number@1.1.0':
    resolution: {integrity: sha512-V3gRzhVNU1ldS5XhAPTom1fOIo4ccrjjJgmE+LI2h/WaFpHmx0MQApT+KZHnx8abG6Avtfcz4WoEciMnpFT3HQ==}

  '@radix-ui/primitive@1.1.0':
    resolution: {integrity: sha512-4Z8dn6Upk0qk4P74xBhZ6Hd/w0mPEzOOLxy4xiPXOXqjF7jZS0VAKk7/x/H6FyY2zCkYJqePf1G5KmkmNJ4RBA==}

  '@radix-ui/react-accordion@1.2.0':
    resolution: {integrity: sha512-HJOzSX8dQqtsp/3jVxCU3CXEONF7/2jlGAB28oX8TTw1Dz8JYbEI1UcL8355PuLBE41/IRRMvCw7VkiK/jcUOQ==}
    peerDependencies:
      '@types/react': '*'
      '@types/react-dom': '*'
      react: ^16.8 || ^17.0 || ^18.0 || ^19.0 || ^19.0.0-rc
      react-dom: ^16.8 || ^17.0 || ^18.0 || ^19.0 || ^19.0.0-rc
    peerDependenciesMeta:
      '@types/react':
        optional: true
      '@types/react-dom':
        optional: true

  '@radix-ui/react-alert-dialog@1.1.1':
    resolution: {integrity: sha512-wmCoJwj7byuVuiLKqDLlX7ClSUU0vd9sdCeM+2Ls+uf13+cpSJoMgwysHq1SGVVkJj5Xn0XWi1NoRCdkMpr6Mw==}
    peerDependencies:
      '@types/react': '*'
      '@types/react-dom': '*'
      react: ^16.8 || ^17.0 || ^18.0 || ^19.0 || ^19.0.0-rc
      react-dom: ^16.8 || ^17.0 || ^18.0 || ^19.0 || ^19.0.0-rc
    peerDependenciesMeta:
      '@types/react':
        optional: true
      '@types/react-dom':
        optional: true

  '@radix-ui/react-arrow@1.1.0':
    resolution: {integrity: sha512-FmlW1rCg7hBpEBwFbjHwCW6AmWLQM6g/v0Sn8XbP9NvmSZ2San1FpQeyPtufzOMSIx7Y4dzjlHoifhp+7NkZhw==}
    peerDependencies:
      '@types/react': '*'
      '@types/react-dom': '*'
      react: ^16.8 || ^17.0 || ^18.0 || ^19.0 || ^19.0.0-rc
      react-dom: ^16.8 || ^17.0 || ^18.0 || ^19.0 || ^19.0.0-rc
    peerDependenciesMeta:
      '@types/react':
        optional: true
      '@types/react-dom':
        optional: true

  '@radix-ui/react-avatar@1.1.0':
    resolution: {integrity: sha512-Q/PbuSMk/vyAd/UoIShVGZ7StHHeRFYU7wXmi5GV+8cLXflZAEpHL/F697H1klrzxKXNtZ97vWiC0q3RKUH8UA==}
    peerDependencies:
      '@types/react': '*'
      '@types/react-dom': '*'
      react: ^16.8 || ^17.0 || ^18.0 || ^19.0 || ^19.0.0-rc
      react-dom: ^16.8 || ^17.0 || ^18.0 || ^19.0 || ^19.0.0-rc
    peerDependenciesMeta:
      '@types/react':
        optional: true
      '@types/react-dom':
        optional: true

  '@radix-ui/react-collapsible@1.1.0':
    resolution: {integrity: sha512-zQY7Epa8sTL0mq4ajSJpjgn2YmCgyrG7RsQgLp3C0LQVkG7+Tf6Pv1CeNWZLyqMjhdPkBa5Lx7wYBeSu7uCSTA==}
    peerDependencies:
      '@types/react': '*'
      '@types/react-dom': '*'
      react: ^16.8 || ^17.0 || ^18.0 || ^19.0 || ^19.0.0-rc
      react-dom: ^16.8 || ^17.0 || ^18.0 || ^19.0 || ^19.0.0-rc
    peerDependenciesMeta:
      '@types/react':
        optional: true
      '@types/react-dom':
        optional: true

  '@radix-ui/react-collection@1.1.0':
    resolution: {integrity: sha512-GZsZslMJEyo1VKm5L1ZJY8tGDxZNPAoUeQUIbKeJfoi7Q4kmig5AsgLMYYuyYbfjd8fBmFORAIwYAkXMnXZgZw==}
    peerDependencies:
      '@types/react': '*'
      '@types/react-dom': '*'
      react: ^16.8 || ^17.0 || ^18.0 || ^19.0 || ^19.0.0-rc
      react-dom: ^16.8 || ^17.0 || ^18.0 || ^19.0 || ^19.0.0-rc
    peerDependenciesMeta:
      '@types/react':
        optional: true
      '@types/react-dom':
        optional: true

  '@radix-ui/react-compose-refs@1.0.1':
    resolution: {integrity: sha512-fDSBgd44FKHa1FRMU59qBMPFcl2PZE+2nmqunj+BWFyYYjnhIDWL2ItDs3rrbJDQOtzt5nIebLCQc4QRfz6LJw==}
    peerDependencies:
      '@types/react': '*'
      react: ^16.8 || ^17.0 || ^18.0
    peerDependenciesMeta:
      '@types/react':
        optional: true

  '@radix-ui/react-compose-refs@1.1.0':
    resolution: {integrity: sha512-b4inOtiaOnYf9KWyO3jAeeCG6FeyfY6ldiEPanbUjWd+xIk5wZeHa8yVwmrJ2vderhu/BQvzCrJI0lHd+wIiqw==}
    peerDependencies:
      '@types/react': '*'
      react: ^16.8 || ^17.0 || ^18.0 || ^19.0 || ^19.0.0-rc
    peerDependenciesMeta:
      '@types/react':
        optional: true

  '@radix-ui/react-context@1.1.0':
    resolution: {integrity: sha512-OKrckBy+sMEgYM/sMmqmErVn0kZqrHPJze+Ql3DzYsDDp0hl0L62nx/2122/Bvps1qz645jlcu2tD9lrRSdf8A==}
    peerDependencies:
      '@types/react': '*'
      react: ^16.8 || ^17.0 || ^18.0 || ^19.0 || ^19.0.0-rc
    peerDependenciesMeta:
      '@types/react':
        optional: true

  '@radix-ui/react-dialog@1.1.1':
    resolution: {integrity: sha512-zysS+iU4YP3STKNS6USvFVqI4qqx8EpiwmT5TuCApVEBca+eRCbONi4EgzfNSuVnOXvC5UPHHMjs8RXO6DH9Bg==}
    peerDependencies:
      '@types/react': '*'
      '@types/react-dom': '*'
      react: ^16.8 || ^17.0 || ^18.0 || ^19.0 || ^19.0.0-rc
      react-dom: ^16.8 || ^17.0 || ^18.0 || ^19.0 || ^19.0.0-rc
    peerDependenciesMeta:
      '@types/react':
        optional: true
      '@types/react-dom':
        optional: true

  '@radix-ui/react-direction@1.1.0':
    resolution: {integrity: sha512-BUuBvgThEiAXh2DWu93XsT+a3aWrGqolGlqqw5VU1kG7p/ZH2cuDlM1sRLNnY3QcBS69UIz2mcKhMxDsdewhjg==}
    peerDependencies:
      '@types/react': '*'
      react: ^16.8 || ^17.0 || ^18.0 || ^19.0 || ^19.0.0-rc
    peerDependenciesMeta:
      '@types/react':
        optional: true

  '@radix-ui/react-dismissable-layer@1.1.0':
    resolution: {integrity: sha512-/UovfmmXGptwGcBQawLzvn2jOfM0t4z3/uKffoBlj724+n3FvBbZ7M0aaBOmkp6pqFYpO4yx8tSVJjx3Fl2jig==}
    peerDependencies:
      '@types/react': '*'
      '@types/react-dom': '*'
      react: ^16.8 || ^17.0 || ^18.0 || ^19.0 || ^19.0.0-rc
      react-dom: ^16.8 || ^17.0 || ^18.0 || ^19.0 || ^19.0.0-rc
    peerDependenciesMeta:
      '@types/react':
        optional: true
      '@types/react-dom':
        optional: true

  '@radix-ui/react-dropdown-menu@2.1.1':
    resolution: {integrity: sha512-y8E+x9fBq9qvteD2Zwa4397pUVhYsh9iq44b5RD5qu1GMJWBCBuVg1hMyItbc6+zH00TxGRqd9Iot4wzf3OoBQ==}
    peerDependencies:
      '@types/react': '*'
      '@types/react-dom': '*'
      react: ^16.8 || ^17.0 || ^18.0 || ^19.0 || ^19.0.0-rc
      react-dom: ^16.8 || ^17.0 || ^18.0 || ^19.0 || ^19.0.0-rc
    peerDependenciesMeta:
      '@types/react':
        optional: true
      '@types/react-dom':
        optional: true

  '@radix-ui/react-focus-guards@1.1.0':
    resolution: {integrity: sha512-w6XZNUPVv6xCpZUqb/yN9DL6auvpGX3C/ee6Hdi16v2UUy25HV2Q5bcflsiDyT/g5RwbPQ/GIT1vLkeRb+ITBw==}
    peerDependencies:
      '@types/react': '*'
      react: ^16.8 || ^17.0 || ^18.0 || ^19.0 || ^19.0.0-rc
    peerDependenciesMeta:
      '@types/react':
        optional: true

  '@radix-ui/react-focus-scope@1.1.0':
    resolution: {integrity: sha512-200UD8zylvEyL8Bx+z76RJnASR2gRMuxlgFCPAe/Q/679a/r0eK3MBVYMb7vZODZcffZBdob1EGnky78xmVvcA==}
    peerDependencies:
      '@types/react': '*'
      '@types/react-dom': '*'
      react: ^16.8 || ^17.0 || ^18.0 || ^19.0 || ^19.0.0-rc
      react-dom: ^16.8 || ^17.0 || ^18.0 || ^19.0 || ^19.0.0-rc
    peerDependenciesMeta:
      '@types/react':
        optional: true
      '@types/react-dom':
        optional: true

  '@radix-ui/react-id@1.1.0':
    resolution: {integrity: sha512-EJUrI8yYh7WOjNOqpoJaf1jlFIH2LvtgAl+YcFqNCa+4hj64ZXmPkAKOFs/ukjz3byN6bdb/AVUqHkI8/uWWMA==}
    peerDependencies:
      '@types/react': '*'
      react: ^16.8 || ^17.0 || ^18.0 || ^19.0 || ^19.0.0-rc
    peerDependenciesMeta:
      '@types/react':
        optional: true

  '@radix-ui/react-label@2.1.0':
    resolution: {integrity: sha512-peLblDlFw/ngk3UWq0VnYaOLy6agTZZ+MUO/WhVfm14vJGML+xH4FAl2XQGLqdefjNb7ApRg6Yn7U42ZhmYXdw==}
    peerDependencies:
      '@types/react': '*'
      '@types/react-dom': '*'
      react: ^16.8 || ^17.0 || ^18.0 || ^19.0 || ^19.0.0-rc
      react-dom: ^16.8 || ^17.0 || ^18.0 || ^19.0 || ^19.0.0-rc
    peerDependenciesMeta:
      '@types/react':
        optional: true
      '@types/react-dom':
        optional: true

  '@radix-ui/react-menu@2.1.1':
    resolution: {integrity: sha512-oa3mXRRVjHi6DZu/ghuzdylyjaMXLymx83irM7hTxutQbD+7IhPKdMdRHD26Rm+kHRrWcrUkkRPv5pd47a2xFQ==}
    peerDependencies:
      '@types/react': '*'
      '@types/react-dom': '*'
      react: ^16.8 || ^17.0 || ^18.0 || ^19.0 || ^19.0.0-rc
      react-dom: ^16.8 || ^17.0 || ^18.0 || ^19.0 || ^19.0.0-rc
    peerDependenciesMeta:
      '@types/react':
        optional: true
      '@types/react-dom':
        optional: true

  '@radix-ui/react-popover@1.1.1':
    resolution: {integrity: sha512-3y1A3isulwnWhvTTwmIreiB8CF4L+qRjZnK1wYLO7pplddzXKby/GnZ2M7OZY3qgnl6p9AodUIHRYGXNah8Y7g==}
    peerDependencies:
      '@types/react': '*'
      '@types/react-dom': '*'
      react: ^16.8 || ^17.0 || ^18.0 || ^19.0 || ^19.0.0-rc
      react-dom: ^16.8 || ^17.0 || ^18.0 || ^19.0 || ^19.0.0-rc
    peerDependenciesMeta:
      '@types/react':
        optional: true
      '@types/react-dom':
        optional: true

  '@radix-ui/react-popper@1.2.0':
    resolution: {integrity: sha512-ZnRMshKF43aBxVWPWvbj21+7TQCvhuULWJ4gNIKYpRlQt5xGRhLx66tMp8pya2UkGHTSlhpXwmjqltDYHhw7Vg==}
    peerDependencies:
      '@types/react': '*'
      '@types/react-dom': '*'
      react: ^16.8 || ^17.0 || ^18.0 || ^19.0 || ^19.0.0-rc
      react-dom: ^16.8 || ^17.0 || ^18.0 || ^19.0 || ^19.0.0-rc
    peerDependenciesMeta:
      '@types/react':
        optional: true
      '@types/react-dom':
        optional: true

  '@radix-ui/react-portal@1.1.1':
    resolution: {integrity: sha512-A3UtLk85UtqhzFqtoC8Q0KvR2GbXF3mtPgACSazajqq6A41mEQgo53iPzY4i6BwDxlIFqWIhiQ2G729n+2aw/g==}
    peerDependencies:
      '@types/react': '*'
      '@types/react-dom': '*'
      react: ^16.8 || ^17.0 || ^18.0 || ^19.0 || ^19.0.0-rc
      react-dom: ^16.8 || ^17.0 || ^18.0 || ^19.0 || ^19.0.0-rc
    peerDependenciesMeta:
      '@types/react':
        optional: true
      '@types/react-dom':
        optional: true

  '@radix-ui/react-presence@1.1.0':
    resolution: {integrity: sha512-Gq6wuRN/asf9H/E/VzdKoUtT8GC9PQc9z40/vEr0VCJ4u5XvvhWIrSsCB6vD2/cH7ugTdSfYq9fLJCcM00acrQ==}
    peerDependencies:
      '@types/react': '*'
      '@types/react-dom': '*'
      react: ^16.8 || ^17.0 || ^18.0 || ^19.0 || ^19.0.0-rc
      react-dom: ^16.8 || ^17.0 || ^18.0 || ^19.0 || ^19.0.0-rc
    peerDependenciesMeta:
      '@types/react':
        optional: true
      '@types/react-dom':
        optional: true

  '@radix-ui/react-primitive@2.0.0':
    resolution: {integrity: sha512-ZSpFm0/uHa8zTvKBDjLFWLo8dkr4MBsiDLz0g3gMUwqgLHz9rTaRRGYDgvZPtBJgYCBKXkS9fzmoySgr8CO6Cw==}
    peerDependencies:
      '@types/react': '*'
      '@types/react-dom': '*'
      react: ^16.8 || ^17.0 || ^18.0 || ^19.0 || ^19.0.0-rc
      react-dom: ^16.8 || ^17.0 || ^18.0 || ^19.0 || ^19.0.0-rc
    peerDependenciesMeta:
      '@types/react':
        optional: true
      '@types/react-dom':
        optional: true

  '@radix-ui/react-roving-focus@1.1.0':
    resolution: {integrity: sha512-EA6AMGeq9AEeQDeSH0aZgG198qkfHSbvWTf1HvoDmOB5bBG/qTxjYMWUKMnYiV6J/iP/J8MEFSuB2zRU2n7ODA==}
    peerDependencies:
      '@types/react': '*'
      '@types/react-dom': '*'
      react: ^16.8 || ^17.0 || ^18.0 || ^19.0 || ^19.0.0-rc
      react-dom: ^16.8 || ^17.0 || ^18.0 || ^19.0 || ^19.0.0-rc
    peerDependenciesMeta:
      '@types/react':
        optional: true
      '@types/react-dom':
        optional: true

  '@radix-ui/react-select@2.1.1':
    resolution: {integrity: sha512-8iRDfyLtzxlprOo9IicnzvpsO1wNCkuwzzCM+Z5Rb5tNOpCdMvcc2AkzX0Fz+Tz9v6NJ5B/7EEgyZveo4FBRfQ==}
    peerDependencies:
      '@types/react': '*'
      '@types/react-dom': '*'
      react: ^16.8 || ^17.0 || ^18.0 || ^19.0 || ^19.0.0-rc
      react-dom: ^16.8 || ^17.0 || ^18.0 || ^19.0 || ^19.0.0-rc
    peerDependenciesMeta:
      '@types/react':
        optional: true
      '@types/react-dom':
        optional: true

  '@radix-ui/react-separator@1.1.0':
    resolution: {integrity: sha512-3uBAs+egzvJBDZAzvb/n4NxxOYpnspmWxO2u5NbZ8Y6FM/NdrGSF9bop3Cf6F6C71z1rTSn8KV0Fo2ZVd79lGA==}
    peerDependencies:
      '@types/react': '*'
      '@types/react-dom': '*'
      react: ^16.8 || ^17.0 || ^18.0 || ^19.0 || ^19.0.0-rc
      react-dom: ^16.8 || ^17.0 || ^18.0 || ^19.0 || ^19.0.0-rc
    peerDependenciesMeta:
      '@types/react':
        optional: true
      '@types/react-dom':
        optional: true

  '@radix-ui/react-slot@1.0.2':
    resolution: {integrity: sha512-YeTpuq4deV+6DusvVUW4ivBgnkHwECUu0BiN43L5UCDFgdhsRUWAghhTF5MbvNTPzmiFOx90asDSUjWuCNapwg==}
    peerDependencies:
      '@types/react': '*'
      react: ^16.8 || ^17.0 || ^18.0
    peerDependenciesMeta:
      '@types/react':
        optional: true

  '@radix-ui/react-slot@1.1.0':
    resolution: {integrity: sha512-FUCf5XMfmW4dtYl69pdS4DbxKy8nj4M7SafBgPllysxmdachynNflAdp/gCsnYWNDnge6tI9onzMp5ARYc1KNw==}
    peerDependencies:
      '@types/react': '*'
      react: ^16.8 || ^17.0 || ^18.0 || ^19.0 || ^19.0.0-rc
    peerDependenciesMeta:
      '@types/react':
        optional: true

  '@radix-ui/react-switch@1.1.0':
    resolution: {integrity: sha512-OBzy5WAj641k0AOSpKQtreDMe+isX0MQJ1IVyF03ucdF3DunOnROVrjWs8zsXUxC3zfZ6JL9HFVCUlMghz9dJw==}
    peerDependencies:
      '@types/react': '*'
      '@types/react-dom': '*'
      react: ^16.8 || ^17.0 || ^18.0 || ^19.0 || ^19.0.0-rc
      react-dom: ^16.8 || ^17.0 || ^18.0 || ^19.0 || ^19.0.0-rc
    peerDependenciesMeta:
      '@types/react':
        optional: true
      '@types/react-dom':
        optional: true

  '@radix-ui/react-tabs@1.1.0':
    resolution: {integrity: sha512-bZgOKB/LtZIij75FSuPzyEti/XBhJH52ExgtdVqjCIh+Nx/FW+LhnbXtbCzIi34ccyMsyOja8T0thCzoHFXNKA==}
    peerDependencies:
      '@types/react': '*'
      '@types/react-dom': '*'
      react: ^16.8 || ^17.0 || ^18.0 || ^19.0 || ^19.0.0-rc
      react-dom: ^16.8 || ^17.0 || ^18.0 || ^19.0 || ^19.0.0-rc
    peerDependenciesMeta:
      '@types/react':
        optional: true
      '@types/react-dom':
        optional: true

  '@radix-ui/react-toast@1.2.1':
    resolution: {integrity: sha512-5trl7piMXcZiCq7MW6r8YYmu0bK5qDpTWz+FdEPdKyft2UixkspheYbjbrLXVN5NGKHFbOP7lm8eD0biiSqZqg==}
    peerDependencies:
      '@types/react': '*'
      '@types/react-dom': '*'
      react: ^16.8 || ^17.0 || ^18.0 || ^19.0 || ^19.0.0-rc
      react-dom: ^16.8 || ^17.0 || ^18.0 || ^19.0 || ^19.0.0-rc
    peerDependenciesMeta:
      '@types/react':
        optional: true
      '@types/react-dom':
        optional: true

  '@radix-ui/react-toggle-group@1.1.0':
    resolution: {integrity: sha512-PpTJV68dZU2oqqgq75Uzto5o/XfOVgkrJ9rulVmfTKxWp3HfUjHE6CP/WLRR4AzPX9HWxw7vFow2me85Yu+Naw==}
    peerDependencies:
      '@types/react': '*'
      '@types/react-dom': '*'
      react: ^16.8 || ^17.0 || ^18.0 || ^19.0 || ^19.0.0-rc
      react-dom: ^16.8 || ^17.0 || ^18.0 || ^19.0 || ^19.0.0-rc
    peerDependenciesMeta:
      '@types/react':
        optional: true
      '@types/react-dom':
        optional: true

  '@radix-ui/react-toggle@1.1.0':
    resolution: {integrity: sha512-gwoxaKZ0oJ4vIgzsfESBuSgJNdc0rv12VhHgcqN0TEJmmZixXG/2XpsLK8kzNWYcnaoRIEEQc0bEi3dIvdUpjw==}
    peerDependencies:
      '@types/react': '*'
      '@types/react-dom': '*'
      react: ^16.8 || ^17.0 || ^18.0 || ^19.0 || ^19.0.0-rc
      react-dom: ^16.8 || ^17.0 || ^18.0 || ^19.0 || ^19.0.0-rc
    peerDependenciesMeta:
      '@types/react':
        optional: true
      '@types/react-dom':
        optional: true

  '@radix-ui/react-toolbar@1.1.0':
    resolution: {integrity: sha512-ZUKknxhMTL/4hPh+4DuaTot9aO7UD6Kupj4gqXCsBTayX1pD1L+0C2/2VZKXb4tIifQklZ3pf2hG9T+ns+FclQ==}
    peerDependencies:
      '@types/react': '*'
      '@types/react-dom': '*'
      react: ^16.8 || ^17.0 || ^18.0 || ^19.0 || ^19.0.0-rc
      react-dom: ^16.8 || ^17.0 || ^18.0 || ^19.0 || ^19.0.0-rc
    peerDependenciesMeta:
      '@types/react':
        optional: true
      '@types/react-dom':
        optional: true

  '@radix-ui/react-tooltip@1.1.1':
    resolution: {integrity: sha512-LLE8nzNE4MzPMw3O2zlVlkLFid3y9hMUs7uCbSHyKSo+tCN4yMCf+ZCCcfrYgsOC0TiHBPQ1mtpJ2liY3ZT3SQ==}
    peerDependencies:
      '@types/react': '*'
      '@types/react-dom': '*'
      react: ^16.8 || ^17.0 || ^18.0 || ^19.0 || ^19.0.0-rc
      react-dom: ^16.8 || ^17.0 || ^18.0 || ^19.0 || ^19.0.0-rc
    peerDependenciesMeta:
      '@types/react':
        optional: true
      '@types/react-dom':
        optional: true

  '@radix-ui/react-tooltip@1.1.2':
    resolution: {integrity: sha512-9XRsLwe6Yb9B/tlnYCPVUd/TFS4J7HuOZW345DCeC6vKIxQGMZdx21RK4VoZauPD5frgkXTYVS5y90L+3YBn4w==}
    peerDependencies:
      '@types/react': '*'
      '@types/react-dom': '*'
      react: ^16.8 || ^17.0 || ^18.0 || ^19.0 || ^19.0.0-rc
      react-dom: ^16.8 || ^17.0 || ^18.0 || ^19.0 || ^19.0.0-rc
    peerDependenciesMeta:
      '@types/react':
        optional: true
      '@types/react-dom':
        optional: true

  '@radix-ui/react-use-callback-ref@1.1.0':
    resolution: {integrity: sha512-CasTfvsy+frcFkbXtSJ2Zu9JHpN8TYKxkgJGWbjiZhFivxaeW7rMeZt7QELGVLaYVfFMsKHjb7Ak0nMEe+2Vfw==}
    peerDependencies:
      '@types/react': '*'
      react: ^16.8 || ^17.0 || ^18.0 || ^19.0 || ^19.0.0-rc
    peerDependenciesMeta:
      '@types/react':
        optional: true

  '@radix-ui/react-use-controllable-state@1.1.0':
    resolution: {integrity: sha512-MtfMVJiSr2NjzS0Aa90NPTnvTSg6C/JLCV7ma0W6+OMV78vd8OyRpID+Ng9LxzsPbLeuBnWBA1Nq30AtBIDChw==}
    peerDependencies:
      '@types/react': '*'
      react: ^16.8 || ^17.0 || ^18.0 || ^19.0 || ^19.0.0-rc
    peerDependenciesMeta:
      '@types/react':
        optional: true

  '@radix-ui/react-use-escape-keydown@1.1.0':
    resolution: {integrity: sha512-L7vwWlR1kTTQ3oh7g1O0CBF3YCyyTj8NmhLR+phShpyA50HCfBFKVJTpshm9PzLiKmehsrQzTYTpX9HvmC9rhw==}
    peerDependencies:
      '@types/react': '*'
      react: ^16.8 || ^17.0 || ^18.0 || ^19.0 || ^19.0.0-rc
    peerDependenciesMeta:
      '@types/react':
        optional: true

  '@radix-ui/react-use-layout-effect@1.1.0':
    resolution: {integrity: sha512-+FPE0rOdziWSrH9athwI1R0HDVbWlEhd+FR+aSDk4uWGmSJ9Z54sdZVDQPZAinJhJXwfT+qnj969mCsT2gfm5w==}
    peerDependencies:
      '@types/react': '*'
      react: ^16.8 || ^17.0 || ^18.0 || ^19.0 || ^19.0.0-rc
    peerDependenciesMeta:
      '@types/react':
        optional: true

  '@radix-ui/react-use-previous@1.1.0':
    resolution: {integrity: sha512-Z/e78qg2YFnnXcW88A4JmTtm4ADckLno6F7OXotmkQfeuCVaKuYzqAATPhVzl3delXE7CxIV8shofPn3jPc5Og==}
    peerDependencies:
      '@types/react': '*'
      react: ^16.8 || ^17.0 || ^18.0 || ^19.0 || ^19.0.0-rc
    peerDependenciesMeta:
      '@types/react':
        optional: true

  '@radix-ui/react-use-rect@1.1.0':
    resolution: {integrity: sha512-0Fmkebhr6PiseyZlYAOtLS+nb7jLmpqTrJyv61Pe68MKYW6OWdRE2kI70TaYY27u7H0lajqM3hSMMLFq18Z7nQ==}
    peerDependencies:
      '@types/react': '*'
      react: ^16.8 || ^17.0 || ^18.0 || ^19.0 || ^19.0.0-rc
    peerDependenciesMeta:
      '@types/react':
        optional: true

  '@radix-ui/react-use-size@1.1.0':
    resolution: {integrity: sha512-XW3/vWuIXHa+2Uwcc2ABSfcCledmXhhQPlGbfcRXbiUQI5Icjcg19BGCZVKKInYbvUCut/ufbbLLPFC5cbb1hw==}
    peerDependencies:
      '@types/react': '*'
      react: ^16.8 || ^17.0 || ^18.0 || ^19.0 || ^19.0.0-rc
    peerDependenciesMeta:
      '@types/react':
        optional: true

  '@radix-ui/react-visually-hidden@1.1.0':
    resolution: {integrity: sha512-N8MDZqtgCgG5S3aV60INAB475osJousYpZ4cTJ2cFbMpdHS5Y6loLTH8LPtkj2QN0x93J30HT/M3qJXM0+lyeQ==}
    peerDependencies:
      '@types/react': '*'
      '@types/react-dom': '*'
      react: ^16.8 || ^17.0 || ^18.0 || ^19.0 || ^19.0.0-rc
      react-dom: ^16.8 || ^17.0 || ^18.0 || ^19.0 || ^19.0.0-rc
    peerDependenciesMeta:
      '@types/react':
        optional: true
      '@types/react-dom':
        optional: true

  '@radix-ui/rect@1.1.0':
    resolution: {integrity: sha512-A9+lCBZoaMJlVKcRBz2YByCG+Cp2t6nAnMnNba+XiWxnj6r4JUFqfsgwocMBZU9LPtdxC6wB56ySYpc7LQIoJg==}

  '@react-email/body@0.0.8':
    resolution: {integrity: sha512-gqdkNYlIaIw0OdpWu8KjIcQSIFvx7t2bZpXVxMMvBS859Ia1+1X3b5RNbjI3S1ZqLddUf7owOHkO4MiXGE+nxg==}
    peerDependencies:
      react: ^18.2.0

  '@react-email/button@0.0.15':
    resolution: {integrity: sha512-9Zi6SO3E8PoHYDfcJTecImiHLyitYWmIRs0HE3Ogra60ZzlWP2EXu+AZqwQnhXuq+9pbgwBWNWxB5YPetNPTNA==}
    engines: {node: '>=18.0.0'}
    peerDependencies:
      react: ^18.2.0

  '@react-email/code-block@0.0.5':
    resolution: {integrity: sha512-mmInpZsSIkNaYC1y40/S0XXrIqbTzrpllP6J1JMJuDOBG8l5T7pNl4V+gwfsSTvy9hVsuzQFmhHK8kVb1UXv3A==}
    engines: {node: '>=18.0.0'}
    peerDependencies:
      react: ^18.2.0

  '@react-email/code-inline@0.0.2':
    resolution: {integrity: sha512-0cmgbbibFeOJl0q04K9jJlPDuJ+SEiX/OG6m3Ko7UOkG3TqjRD8Dtvkij6jNDVfUh/zESpqJCP2CxrCLLMUjdA==}
    engines: {node: '>=18.0.0'}
    peerDependencies:
      react: ^18.2.0

  '@react-email/column@0.0.10':
    resolution: {integrity: sha512-MnP8Mnwipr0X3XtdD6jMLckb0sI5/IlS6Kl/2F6/rsSWBJy5Gg6nizlekTdkwDmy0kNSe3/1nGU0Zqo98pl63Q==}
    engines: {node: '>=18.0.0'}
    peerDependencies:
      react: ^18.2.0

  '@react-email/components@0.0.21':
    resolution: {integrity: sha512-fwGfH7FF+iuq+IdPcbEO5HoF0Pakk9big+fFW9+3kiyvbSNuo8Io1rhPTMLd8q41XomN4g7mgWovdAeS/8PHrA==}
    engines: {node: '>=18.0.0'}
    peerDependencies:
      react: ^18.2.0

  '@react-email/container@0.0.12':
    resolution: {integrity: sha512-HFu8Pu5COPFfeZxSL+wKv/TV5uO/sp4zQ0XkRCdnGkj/xoq0lqOHVDL4yC2Pu6fxXF/9C3PHDA++5uEYV5WVJw==}
    engines: {node: '>=18.0.0'}
    peerDependencies:
      react: ^18.2.0

  '@react-email/font@0.0.6':
    resolution: {integrity: sha512-sZZFvEZ4U3vNCAZ8wXqIO3DuGJR2qE/8m2fEH+tdqwa532zGO3zW+UlCTg0b9455wkJSzEBeaWik0IkNvjXzxw==}
    peerDependencies:
      react: ^18.2.0

  '@react-email/head@0.0.9':
    resolution: {integrity: sha512-dF3Uv1qy3oh+IU2atXdv5Xk0hk2udOlMb1A/MNGngC0eHyoEV9ThA0XvhN7mm5x9dDLkVamoWUKXDtmkiuSRqQ==}
    engines: {node: '>=18.0.0'}
    peerDependencies:
      react: ^18.2.0

  '@react-email/heading@0.0.12':
    resolution: {integrity: sha512-eB7mpnAvDmwvQLoPuwEiPRH4fPXWe6ltz6Ptbry2BlI88F0a2k11Ghb4+sZHBqg7vVw/MKbqEgtLqr3QJ/KfCQ==}
    engines: {node: '>=18.0.0'}
    peerDependencies:
      react: ^18.2.0

  '@react-email/hr@0.0.8':
    resolution: {integrity: sha512-JLVvpCg2wYKEB+n/PGCggWG9fRU5e4lxsGdpK5SDLsCL0ic3OLKSpHMfeE+ZSuw0GixAVVQN7F64PVJHQkd4MQ==}
    engines: {node: '>=18.0.0'}
    peerDependencies:
      react: ^18.2.0

  '@react-email/html@0.0.8':
    resolution: {integrity: sha512-arII3wBNLpeJtwyIJXPaILm5BPKhA+nvdC1F9QkuKcOBJv2zXctn8XzPqyGqDfdplV692ulNJP7XY55YqbKp6w==}
    engines: {node: '>=18.0.0'}
    peerDependencies:
      react: ^18.2.0

  '@react-email/img@0.0.8':
    resolution: {integrity: sha512-jx/rPuKo31tV18fu7P5rRqelaH5wkhg83Dq7uLwJpfqhbi4KFBGeBfD0Y3PiLPPoh+WvYf+Adv9W2ghNW8nOMQ==}
    engines: {node: '>=18.0.0'}
    peerDependencies:
      react: ^18.2.0

  '@react-email/link@0.0.8':
    resolution: {integrity: sha512-nVikuTi8WJHa6Baad4VuRUbUCa/7EtZ1Qy73TRejaCHn+vhetc39XGqHzKLNh+Z/JFL8Hv9g+4AgG16o2R0ogQ==}
    engines: {node: '>=18.0.0'}
    peerDependencies:
      react: ^18.2.0

  '@react-email/markdown@0.0.10':
    resolution: {integrity: sha512-MH0xO+NJ4IuJcx9nyxbgGKAMXyudFjCZ0A2GQvuWajemW9qy2hgnJ3mW3/z5lwcenG+JPn7JyO/iZpizQ7u1tA==}
    engines: {node: '>=18.0.0'}
    peerDependencies:
      react: ^18.2.0

  '@react-email/preview@0.0.9':
    resolution: {integrity: sha512-2fyAA/zzZYfYmxfyn3p2YOIU30klyA6Dq4ytyWq4nfzQWWglt5hNDE0cMhObvRtfjM9ghMSVtoELAb0MWiF/kw==}
    engines: {node: '>=18.0.0'}
    peerDependencies:
      react: ^18.2.0

  '@react-email/render@0.0.16':
    resolution: {integrity: sha512-wDaMy27xAq1cJHtSFptp0DTKPuV2GYhloqia95ub/DH9Dea1aWYsbdM918MOc/b/HvVS3w1z8DWzfAk13bGStQ==}
    engines: {node: '>=18.0.0'}
    peerDependencies:
      react: ^18.2.0
      react-dom: ^18.2.0

  '@react-email/row@0.0.8':
    resolution: {integrity: sha512-JsB6pxs/ZyjYpEML3nbwJRGAerjcN/Pa/QG48XUwnT/MioDWrUuyQuefw+CwCrSUZ2P1IDrv2tUD3/E3xzcoKw==}
    engines: {node: '>=18.0.0'}
    peerDependencies:
      react: ^18.2.0

  '@react-email/section@0.0.12':
    resolution: {integrity: sha512-UCD/N/BeOTN4h3VZBUaFdiSem6HnpuxD1Q51TdBFnqeNqS5hBomp8LWJJ9s4gzwHWk1XPdNfLA3I/fJwulJshg==}
    engines: {node: '>=18.0.0'}
    peerDependencies:
      react: ^18.2.0

  '@react-email/tailwind@0.0.18':
    resolution: {integrity: sha512-ob8CXX/Pqq1U8YfL5OJTL48WJkixizyoXMMRYTiDLDN9LVLU7lSLtcK9kOD9CgFbO2yUPQr7/5+7gnQJ+cXa8Q==}
    engines: {node: '>=18.0.0'}
    peerDependencies:
      react: ^18.2.0

  '@react-email/text@0.0.8':
    resolution: {integrity: sha512-uvN2TNWMrfC9wv/LLmMLbbEN1GrMWZb9dBK14eYxHHAEHCeyvGb5ePZZ2MPyzO7Y5yTC+vFEnCEr76V+hWMxCQ==}
    engines: {node: '>=18.0.0'}
    peerDependencies:
      react: ^18.2.0

  '@rollup/rollup-android-arm-eabi@4.19.0':
    resolution: {integrity: sha512-JlPfZ/C7yn5S5p0yKk7uhHTTnFlvTgLetl2VxqE518QgyM7C9bSfFTYvB/Q/ftkq0RIPY4ySxTz+/wKJ/dXC0w==}
    cpu: [arm]
    os: [android]

  '@rollup/rollup-android-arm64@4.19.0':
    resolution: {integrity: sha512-RDxUSY8D1tWYfn00DDi5myxKgOk6RvWPxhmWexcICt/MEC6yEMr4HNCu1sXXYLw8iAsg0D44NuU+qNq7zVWCrw==}
    cpu: [arm64]
    os: [android]

  '@rollup/rollup-darwin-arm64@4.19.0':
    resolution: {integrity: sha512-emvKHL4B15x6nlNTBMtIaC9tLPRpeA5jMvRLXVbl/W9Ie7HhkrE7KQjvgS9uxgatL1HmHWDXk5TTS4IaNJxbAA==}
    cpu: [arm64]
    os: [darwin]

  '@rollup/rollup-darwin-x64@4.19.0':
    resolution: {integrity: sha512-fO28cWA1dC57qCd+D0rfLC4VPbh6EOJXrreBmFLWPGI9dpMlER2YwSPZzSGfq11XgcEpPukPTfEVFtw2q2nYJg==}
    cpu: [x64]
    os: [darwin]

  '@rollup/rollup-linux-arm-gnueabihf@4.19.0':
    resolution: {integrity: sha512-2Rn36Ubxdv32NUcfm0wB1tgKqkQuft00PtM23VqLuCUR4N5jcNWDoV5iBC9jeGdgS38WK66ElncprqgMUOyomw==}
    cpu: [arm]
    os: [linux]

  '@rollup/rollup-linux-arm-musleabihf@4.19.0':
    resolution: {integrity: sha512-gJuzIVdq/X1ZA2bHeCGCISe0VWqCoNT8BvkQ+BfsixXwTOndhtLUpOg0A1Fcx/+eA6ei6rMBzlOz4JzmiDw7JQ==}
    cpu: [arm]
    os: [linux]

  '@rollup/rollup-linux-arm64-gnu@4.19.0':
    resolution: {integrity: sha512-0EkX2HYPkSADo9cfeGFoQ7R0/wTKb7q6DdwI4Yn/ULFE1wuRRCHybxpl2goQrx4c/yzK3I8OlgtBu4xvted0ug==}
    cpu: [arm64]
    os: [linux]

  '@rollup/rollup-linux-arm64-musl@4.19.0':
    resolution: {integrity: sha512-GlIQRj9px52ISomIOEUq/IojLZqzkvRpdP3cLgIE1wUWaiU5Takwlzpz002q0Nxxr1y2ZgxC2obWxjr13lvxNQ==}
    cpu: [arm64]
    os: [linux]

  '@rollup/rollup-linux-powerpc64le-gnu@4.19.0':
    resolution: {integrity: sha512-N6cFJzssruDLUOKfEKeovCKiHcdwVYOT1Hs6dovDQ61+Y9n3Ek4zXvtghPPelt6U0AH4aDGnDLb83uiJMkWYzQ==}
    cpu: [ppc64]
    os: [linux]

  '@rollup/rollup-linux-riscv64-gnu@4.19.0':
    resolution: {integrity: sha512-2DnD3mkS2uuam/alF+I7M84koGwvn3ZVD7uG+LEWpyzo/bq8+kKnus2EVCkcvh6PlNB8QPNFOz6fWd5N8o1CYg==}
    cpu: [riscv64]
    os: [linux]

  '@rollup/rollup-linux-s390x-gnu@4.19.0':
    resolution: {integrity: sha512-D6pkaF7OpE7lzlTOFCB2m3Ngzu2ykw40Nka9WmKGUOTS3xcIieHe82slQlNq69sVB04ch73thKYIWz/Ian8DUA==}
    cpu: [s390x]
    os: [linux]

  '@rollup/rollup-linux-x64-gnu@4.19.0':
    resolution: {integrity: sha512-HBndjQLP8OsdJNSxpNIN0einbDmRFg9+UQeZV1eiYupIRuZsDEoeGU43NQsS34Pp166DtwQOnpcbV/zQxM+rWA==}
    cpu: [x64]
    os: [linux]

  '@rollup/rollup-linux-x64-musl@4.19.0':
    resolution: {integrity: sha512-HxfbvfCKJe/RMYJJn0a12eiOI9OOtAUF4G6ozrFUK95BNyoJaSiBjIOHjZskTUffUrB84IPKkFG9H9nEvJGW6A==}
    cpu: [x64]
    os: [linux]

  '@rollup/rollup-win32-arm64-msvc@4.19.0':
    resolution: {integrity: sha512-HxDMKIhmcguGTiP5TsLNolwBUK3nGGUEoV/BO9ldUBoMLBssvh4J0X8pf11i1fTV7WShWItB1bKAKjX4RQeYmg==}
    cpu: [arm64]
    os: [win32]

  '@rollup/rollup-win32-ia32-msvc@4.19.0':
    resolution: {integrity: sha512-xItlIAZZaiG/u0wooGzRsx11rokP4qyc/79LkAOdznGRAbOFc+SfEdfUOszG1odsHNgwippUJavag/+W/Etc6Q==}
    cpu: [ia32]
    os: [win32]

  '@rollup/rollup-win32-x64-msvc@4.19.0':
    resolution: {integrity: sha512-xNo5fV5ycvCCKqiZcpB65VMR11NJB+StnxHz20jdqRAktfdfzhgjTiJ2doTDQE/7dqGaV5I7ZGqKpgph6lCIag==}
    cpu: [x64]
    os: [win32]

  '@rushstack/eslint-patch@1.10.3':
    resolution: {integrity: sha512-qC/xYId4NMebE6w/V33Fh9gWxLgURiNYgVNObbJl2LZv0GUUItCcCqC5axQSwRaAgaxl2mELq1rMzlswaQ0Zxg==}

  '@selderee/plugin-htmlparser2@0.11.0':
    resolution: {integrity: sha512-P33hHGdldxGabLFjPPpaTxVolMrzrcegejx+0GxjrIb9Zv48D8yAIA/QTDR2dFl7Uz7urX8aX6+5bCZslr+gWQ==}

  '@sinclair/typebox@0.27.8':
    resolution: {integrity: sha512-+Fj43pSMwJs4KRrH/938Uf+uAELIgVBmQzg/q1YG10djyfA3TnrU8N8XzqCh/okZdszqBQTZf96idMfE5lnwTA==}

  '@socket.io/component-emitter@3.1.2':
    resolution: {integrity: sha512-9BCxFwvbGg/RsZK9tjXd8s4UcwR0MWeFQ1XEKIQVVvAGJyINdrqKMcTRyLoK8Rse1GjzLV9cwjWV1olXRWEXVA==}

  '@swc/core-darwin-arm64@1.3.101':
    resolution: {integrity: sha512-mNFK+uHNPRXSnfTOG34zJOeMl2waM4hF4a2NY7dkMXrPqw9CoJn4MwTXJcyMiSz1/BnNjjTCHF3Yhj0jPxmkzQ==}
    engines: {node: '>=10'}
    cpu: [arm64]
    os: [darwin]

  '@swc/core-darwin-x64@1.3.101':
    resolution: {integrity: sha512-B085j8XOx73Fg15KsHvzYWG262bRweGr3JooO1aW5ec5pYbz5Ew9VS5JKYS03w2UBSxf2maWdbPz2UFAxg0whw==}
    engines: {node: '>=10'}
    cpu: [x64]
    os: [darwin]

  '@swc/core-linux-arm-gnueabihf@1.3.101':
    resolution: {integrity: sha512-9xLKRb6zSzRGPqdz52Hy5GuB1lSjmLqa0lST6MTFads3apmx4Vgs8Y5NuGhx/h2I8QM4jXdLbpqQlifpzTlSSw==}
    engines: {node: '>=10'}
    cpu: [arm]
    os: [linux]

  '@swc/core-linux-arm64-gnu@1.3.101':
    resolution: {integrity: sha512-oE+r1lo7g/vs96Weh2R5l971dt+ZLuhaUX+n3BfDdPxNHfObXgKMjO7E+QS5RbGjv/AwiPCxQmbdCp/xN5ICJA==}
    engines: {node: '>=10'}
    cpu: [arm64]
    os: [linux]

  '@swc/core-linux-arm64-musl@1.3.101':
    resolution: {integrity: sha512-OGjYG3H4BMOTnJWJyBIovCez6KiHF30zMIu4+lGJTCrxRI2fAjGLml3PEXj8tC3FMcud7U2WUn6TdG0/te2k6g==}
    engines: {node: '>=10'}
    cpu: [arm64]
    os: [linux]

  '@swc/core-linux-x64-gnu@1.3.101':
    resolution: {integrity: sha512-/kBMcoF12PRO/lwa8Z7w4YyiKDcXQEiLvM+S3G9EvkoKYGgkkz4Q6PSNhF5rwg/E3+Hq5/9D2R+6nrkF287ihg==}
    engines: {node: '>=10'}
    cpu: [x64]
    os: [linux]

  '@swc/core-linux-x64-musl@1.3.101':
    resolution: {integrity: sha512-kDN8lm4Eew0u1p+h1l3JzoeGgZPQ05qDE0czngnjmfpsH2sOZxVj1hdiCwS5lArpy7ktaLu5JdRnx70MkUzhXw==}
    engines: {node: '>=10'}
    cpu: [x64]
    os: [linux]

  '@swc/core-win32-arm64-msvc@1.3.101':
    resolution: {integrity: sha512-9Wn8TTLWwJKw63K/S+jjrZb9yoJfJwCE2RV5vPCCWmlMf3U1AXj5XuWOLUX+Rp2sGKau7wZKsvywhheWm+qndQ==}
    engines: {node: '>=10'}
    cpu: [arm64]
    os: [win32]

  '@swc/core-win32-ia32-msvc@1.3.101':
    resolution: {integrity: sha512-onO5KvICRVlu2xmr4//V2je9O2XgS1SGKpbX206KmmjcJhXN5EYLSxW9qgg+kgV5mip+sKTHTAu7IkzkAtElYA==}
    engines: {node: '>=10'}
    cpu: [ia32]
    os: [win32]

  '@swc/core-win32-x64-msvc@1.3.101':
    resolution: {integrity: sha512-T3GeJtNQV00YmiVw/88/nxJ/H43CJvFnpvBHCVn17xbahiVUOPOduh3rc9LgAkKiNt/aV8vU3OJR+6PhfMR7UQ==}
    engines: {node: '>=10'}
    cpu: [x64]
    os: [win32]

  '@swc/core@1.3.101':
    resolution: {integrity: sha512-w5aQ9qYsd/IYmXADAnkXPGDMTqkQalIi+kfFf/MHRKTpaOL7DHjMXwPp/n8hJ0qNjRvchzmPtOqtPBiER50d8A==}
    engines: {node: '>=10'}
    peerDependencies:
      '@swc/helpers': ^0.5.0
    peerDependenciesMeta:
      '@swc/helpers':
        optional: true

  '@swc/counter@0.1.3':
    resolution: {integrity: sha512-e2BR4lsJkkRlKZ/qCHPw9ZaSxc0MVUd7gtbtaB7aMvHeJVYe8sOB8DBZkP2DtISHGSku9sCK6T6cnY0CtXrOCQ==}

  '@swc/helpers@0.5.2':
    resolution: {integrity: sha512-E4KcWTpoLHqwPHLxidpOqQbcrZVgi0rsmmZXUle1jXmJfuIf/UWpczUJ7MZZ5tlxytgJXyp0w4PGkkeLiuIdZw==}

  '@swc/helpers@0.5.5':
    resolution: {integrity: sha512-KGYxvIOXcceOAbEk4bi/dVLEK9z8sZ0uBB3Il5b1rhfClSpcX0yfRO0KmTkqR2cnQDymwLB+25ZyMzICg/cm/A==}

  '@swc/types@0.1.9':
    resolution: {integrity: sha512-qKnCno++jzcJ4lM4NTfYifm1EFSCeIfKiAHAfkENZAV5Kl9PjJIyd2yeeVv6c/2CckuLyv2NmRC5pv6pm2WQBg==}

  '@t3-oss/env-core@0.10.1':
    resolution: {integrity: sha512-GcKZiCfWks5CTxhezn9k5zWX3sMDIYf6Kaxy2Gx9YEQftFcz8hDRN56hcbylyAO3t4jQnQ5ifLawINsNgCDpOg==}
    peerDependencies:
      typescript: '>=5.0.0'
      zod: ^3.0.0
    peerDependenciesMeta:
      typescript:
        optional: true

  '@t3-oss/env-nextjs@0.10.1':
    resolution: {integrity: sha512-iy2qqJLnFh1RjEWno2ZeyTu0ufomkXruUsOZludzDIroUabVvHsrSjtkHqwHp1/pgPUzN3yBRHMILW162X7x2Q==}
    peerDependencies:
      typescript: '>=5.0.0'
      zod: ^3.0.0
    peerDependenciesMeta:
      typescript:
        optional: true

  '@testing-library/dom@10.3.1':
    resolution: {integrity: sha512-q/WL+vlXMpC0uXDyfsMtc1rmotzLV8Y0gq6q1gfrrDjQeHoeLrqHbxdPvPNAh1i+xuJl7+BezywcXArz7vLqKQ==}
    engines: {node: '>=18'}

  '@testing-library/jest-dom@6.4.6':
    resolution: {integrity: sha512-8qpnGVincVDLEcQXWaHOf6zmlbwTKc6Us6PPu4CRnPXCzo2OGBS5cwgMMOWdxDpEz1mkbvXHpEy99M5Yvt682w==}
    engines: {node: '>=14', npm: '>=6', yarn: '>=1'}
    peerDependencies:
      '@jest/globals': '>= 28'
      '@types/bun': latest
      '@types/jest': '>= 28'
      jest: '>= 28'
      vitest: '>= 0.32'
    peerDependenciesMeta:
      '@jest/globals':
        optional: true
      '@types/bun':
        optional: true
      '@types/jest':
        optional: true
      jest:
        optional: true
      vitest:
        optional: true

  '@testing-library/react@16.0.0':
    resolution: {integrity: sha512-guuxUKRWQ+FgNX0h0NS0FIq3Q3uLtWVpBzcLOggmfMoUpgBnzBzvLLd4fbm6yS8ydJd94cIfY4yP9qUQjM2KwQ==}
    engines: {node: '>=18'}
    peerDependencies:
      '@testing-library/dom': ^10.0.0
      '@types/react': ^18.0.0
      '@types/react-dom': ^18.0.0
      react: ^18.0.0
      react-dom: ^18.0.0
    peerDependenciesMeta:
      '@types/react':
        optional: true
      '@types/react-dom':
        optional: true

  '@testing-library/user-event@14.5.2':
    resolution: {integrity: sha512-YAh82Wh4TIrxYLmfGcixwD18oIjyC1pFQC2Y01F2lzV2HTMiYrI0nze0FD0ocB//CKS/7jIUgae+adPqxK5yCQ==}
    engines: {node: '>=12', npm: '>=6'}
    peerDependencies:
      '@testing-library/dom': '>=7.21.4'

  '@types/aria-query@5.0.4':
    resolution: {integrity: sha512-rfT93uj5s0PRL7EzccGMs3brplhcrghnDoV26NqKhCAS1hVo+WdNsPvE/yb6ilfr5hi2MEk6d5EWJTKdxg8jVw==}

  '@types/babel__core@7.20.5':
    resolution: {integrity: sha512-qoQprZvz5wQFJwMDqeseRXWv3rqMvhgpbXFfVyWhbx9X47POIA6i/+dXefEmZKoAgOaTdaIgNSMqMIU61yRyzA==}

  '@types/babel__generator@7.6.8':
    resolution: {integrity: sha512-ASsj+tpEDsEiFr1arWrlN6V3mdfjRMZt6LtK/Vp/kreFLnr5QH5+DhvD5nINYZXzwJvXeGq+05iUXcAzVrqWtw==}

  '@types/babel__template@7.4.4':
    resolution: {integrity: sha512-h/NUaSyG5EyxBIp8YRxo4RMe2/qQgvyowRwVMzhYhBCONbW8PUsg4lkFMrhgZhUe5z3L3MiLDuvyJ/CaPa2A8A==}

  '@types/babel__traverse@7.20.6':
    resolution: {integrity: sha512-r1bzfrm0tomOI8g1SzvCaQHo6Lcv6zu0EA+W2kHrt8dyrHQxGzBBL4kdkzIS+jBMV+EYcMAEAqXqYaLJq5rOZg==}

  '@types/cookie@0.4.1':
    resolution: {integrity: sha512-XW/Aa8APYr6jSVVA1y/DEIZX0/GMKLEVekNG727R8cs56ahETkRAy/3DR7+fJyh7oUgGwNQaRfXCun0+KbWY7Q==}

  '@types/cookie@0.6.0':
    resolution: {integrity: sha512-4Kh9a6B2bQciAhf7FSuMRRkUWecJgJu9nPnx3yzpsfXX/c50REIqpHY4C82bXP90qrLtXtkDxTZosYO3UpOwlA==}

  '@types/cors@2.8.17':
    resolution: {integrity: sha512-8CGDvrBj1zgo2qE+oS3pOCyYNqCPryMWY2bGfwA0dcfopWGgxs+78df0Rs3rc9THP4JkOhLsAa+15VdpAqkcUA==}

  '@types/d3-array@3.2.1':
    resolution: {integrity: sha512-Y2Jn2idRrLzUfAKV2LyRImR+y4oa2AntrgID95SHJxuMUrkNXmanDSed71sRNZysveJVt1hLLemQZIady0FpEg==}

  '@types/d3-color@3.1.3':
    resolution: {integrity: sha512-iO90scth9WAbmgv7ogoq57O9YpKmFBbmoEoCHDB2xMBY0+/KVrqAaCDyCE16dUspeOvIxFFRI+0sEtqDqy2b4A==}

  '@types/d3-ease@3.0.2':
    resolution: {integrity: sha512-NcV1JjO5oDzoK26oMzbILE6HW7uVXOHLQvHshBUW4UMdZGfiY6v5BeQwh9a9tCzv+CeefZQHJt5SRgK154RtiA==}

  '@types/d3-interpolate@3.0.4':
    resolution: {integrity: sha512-mgLPETlrpVV1YRJIglr4Ez47g7Yxjl1lj7YKsiMCb27VJH9W8NVM6Bb9d8kkpG/uAQS5AmbA48q2IAolKKo1MA==}

  '@types/d3-path@3.1.0':
    resolution: {integrity: sha512-P2dlU/q51fkOc/Gfl3Ul9kicV7l+ra934qBFXCFhrZMOL6du1TM0pm1ThYvENukyOn5h9v+yMJ9Fn5JK4QozrQ==}

  '@types/d3-scale@4.0.8':
    resolution: {integrity: sha512-gkK1VVTr5iNiYJ7vWDI+yUFFlszhNMtVeneJ6lUTKPjprsvLLI9/tgEGiXJOnlINJA8FyA88gfnQsHbybVZrYQ==}

  '@types/d3-shape@3.1.6':
    resolution: {integrity: sha512-5KKk5aKGu2I+O6SONMYSNflgiP0WfZIQvVUMan50wHsLG1G94JlxEVnCpQARfTtzytuY0p/9PXXZb3I7giofIA==}

  '@types/d3-time@3.0.3':
    resolution: {integrity: sha512-2p6olUZ4w3s+07q3Tm2dbiMZy5pCDfYwtLXXHUnVzXgQlZ/OyPtUz6OL382BkOuGlLXqfT+wqv8Fw2v8/0geBw==}

  '@types/d3-timer@3.0.2':
    resolution: {integrity: sha512-Ps3T8E8dZDam6fUyNiMkekK3XUsaUEik+idO9/YjPtfj2qruF8tFBXS7XhtE4iIXBLxhmLjP3SXpLhVf21I9Lw==}

  '@types/eslint-scope@3.7.7':
    resolution: {integrity: sha512-MzMFlSLBqNF2gcHWO0G1vP/YQyfvrxZ0bF+u7mzUdZ1/xK4A4sru+nraZz5i3iEIk1l1uyicaDVTB4QbbEkAYg==}

  '@types/eslint@8.56.10':
    resolution: {integrity: sha512-Shavhk87gCtY2fhXDctcfS3e6FdxWkCx1iUZ9eEUbh7rTqlZT0/IzOkCOVt0fCjcFuZ9FPYfuezTBImfHCDBGQ==}

  '@types/estree@1.0.5':
    resolution: {integrity: sha512-/kYRxGDLWzHOB7q+wtSUQlFrtcdUccpfy+X+9iMBpHK8QLLhx2wIPYuS5DYtR9Wa/YlZAbIovy7qVdB1Aq6Lyw==}

  '@types/json-schema@7.0.15':
    resolution: {integrity: sha512-5+fP8P8MFNC+AyZCDxrB2pkZFPGzqQWUzpSeuuVLvm8VMcorNYavBqoFcxK8bQz4Qsbn4oUEEem4wDLfcysGHA==}

  '@types/json5@0.0.29':
    resolution: {integrity: sha512-dRLjCWHYg4oaA77cxO64oO+7JwCwnIzkZPdrrC71jQmQtlhM556pwKo5bUzqvZndkVbeFLIIi+9TC40JNF5hNQ==}

  '@types/node@20.0.0':
    resolution: {integrity: sha512-cD2uPTDnQQCVpmRefonO98/PPijuOnnEy5oytWJFPY1N9aJCz2wJ5kSGWO+zJoed2cY2JxQh6yBuUq4vIn61hw==}

  '@types/node@20.14.9':
    resolution: {integrity: sha512-06OCtnTXtWOZBJlRApleWndH4JsRVs1pDCc8dLSQp+7PpUpX3ePdHyeNSFTeSe7FtKyQkrlPvHwJOW3SLd8Oyg==}

  '@types/normalize-package-data@2.4.4':
    resolution: {integrity: sha512-37i+OaWTh9qeK4LSHPsyRC7NahnGotNuZvjLSgcPzblpHB3rrCJxAOgI5gCdKm7coonsaX1Of0ILiTcnZjbfxA==}

  '@types/prismjs@1.26.4':
    resolution: {integrity: sha512-rlAnzkW2sZOjbqZ743IHUhFcvzaGbqijwOu8QZnZCjfQzBqFE3s4lOTJEsxikImav9uzz/42I+O7YUs1mWgMlg==}

  '@types/prop-types@15.7.12':
    resolution: {integrity: sha512-5zvhXYtRNRluoE/jAp4GVsSduVUzNWKkOZrCDBWYtE7biZywwdC2AcEzg+cSMLFRfVgeAFqpfNabiPjxFddV1Q==}

  '@types/react-dom@18.0.0':
    resolution: {integrity: sha512-49897Y0UiCGmxZqpC8Blrf6meL8QUla6eb+BBhn69dTXlmuOlzkfr7HHY/O8J25e1lTUMs+YYxSlVDAaGHCOLg==}

  '@types/react-dom@18.3.0':
    resolution: {integrity: sha512-EhwApuTmMBmXuFOikhQLIBUn6uFg81SwLMOAUgodJF14SOBOCMdU04gDoYi0WOJJHD144TL32z4yDqCW3dnkQg==}

  '@types/react@18.0.0':
    resolution: {integrity: sha512-7+K7zEQYu7NzOwQGLR91KwWXXDzmTFODRVizJyIALf6RfLv2GDpqpknX64pvRVILXCpXi7O/pua8NGk44dLvJw==}

  '@types/react@18.2.47':
    resolution: {integrity: sha512-xquNkkOirwyCgoClNk85BjP+aqnIS+ckAJ8i37gAbDs14jfW/J23f2GItAf33oiUPQnqNMALiFeoM9Y5mbjpVQ==}

  '@types/react@18.3.3':
    resolution: {integrity: sha512-hti/R0pS0q1/xx+TsI73XIqk26eBsISZ2R0wUijXIngRK9R/e7Xw/cXVxQK7R5JjW+SV4zGcn5hXjudkN/pLIw==}

  '@types/scheduler@0.23.0':
    resolution: {integrity: sha512-YIoDCTH3Af6XM5VuwGG/QL/CJqga1Zm3NkU3HZ4ZHK2fRMPYP1VczsTUqtsf43PH/iJNVlPHAo2oWX7BSdB2Hw==}

  '@types/semver@7.5.8':
    resolution: {integrity: sha512-I8EUhyrgfLrcTkzV3TSsGyl1tSuPrEDzr0yd5m90UgNxQkyDXULk3b6MlQqTCpZpNtWe1K0hzclnZkTcLBe2UQ==}

  '@types/webpack@5.28.5':
    resolution: {integrity: sha512-wR87cgvxj3p6D0Crt1r5avwqffqPXUkNlnQ1mjU93G7gCuFjufZR4I6j8cz5g1F1tTYpfOOFvly+cmIQwL9wvw==}

  '@typescript-eslint/eslint-plugin@7.15.0':
    resolution: {integrity: sha512-uiNHpyjZtFrLwLDpHnzaDlP3Tt6sGMqTCiqmxaN4n4RP0EfYZDODJyddiFDF44Hjwxr5xAcaYxVKm9QKQFJFLA==}
    engines: {node: ^18.18.0 || >=20.0.0}
    peerDependencies:
      '@typescript-eslint/parser': ^7.0.0
      eslint: ^8.56.0
      typescript: '*'
    peerDependenciesMeta:
      typescript:
        optional: true

  '@typescript-eslint/parser@7.15.0':
    resolution: {integrity: sha512-k9fYuQNnypLFcqORNClRykkGOMOj+pV6V91R4GO/l1FDGwpqmSwoOQrOHo3cGaH63e+D3ZiCAOsuS/D2c99j/A==}
    engines: {node: ^18.18.0 || >=20.0.0}
    peerDependencies:
      eslint: ^8.56.0
      typescript: '*'
    peerDependenciesMeta:
      typescript:
        optional: true

  '@typescript-eslint/parser@7.2.0':
    resolution: {integrity: sha512-5FKsVcHTk6TafQKQbuIVkXq58Fnbkd2wDL4LB7AURN7RUOu1utVP+G8+6u3ZhEroW3DF6hyo3ZEXxgKgp4KeCg==}
    engines: {node: ^16.0.0 || >=18.0.0}
    peerDependencies:
      eslint: ^8.56.0
      typescript: '*'
    peerDependenciesMeta:
      typescript:
        optional: true

  '@typescript-eslint/scope-manager@5.62.0':
    resolution: {integrity: sha512-VXuvVvZeQCQb5Zgf4HAxc04q5j+WrNAtNh9OwCsCgpKqESMTu3tF/jhZ3xG6T4NZwWl65Bg8KuS2uEvhSfLl0w==}
    engines: {node: ^12.22.0 || ^14.17.0 || >=16.0.0}

  '@typescript-eslint/scope-manager@7.15.0':
    resolution: {integrity: sha512-Q/1yrF/XbxOTvttNVPihxh1b9fxamjEoz2Os/Pe38OHwxC24CyCqXxGTOdpb4lt6HYtqw9HetA/Rf6gDGaMPlw==}
    engines: {node: ^18.18.0 || >=20.0.0}

  '@typescript-eslint/scope-manager@7.16.1':
    resolution: {integrity: sha512-nYpyv6ALte18gbMz323RM+vpFpTjfNdyakbf3nsLvF43uF9KeNC289SUEW3QLZ1xPtyINJ1dIsZOuWuSRIWygw==}
    engines: {node: ^18.18.0 || >=20.0.0}

  '@typescript-eslint/scope-manager@7.2.0':
    resolution: {integrity: sha512-Qh976RbQM/fYtjx9hs4XkayYujB/aPwglw2choHmf3zBjB4qOywWSdt9+KLRdHubGcoSwBnXUH2sR3hkyaERRg==}
    engines: {node: ^16.0.0 || >=18.0.0}

  '@typescript-eslint/type-utils@7.15.0':
    resolution: {integrity: sha512-SkgriaeV6PDvpA6253PDVep0qCqgbO1IOBiycjnXsszNTVQe5flN5wR5jiczoEoDEnAqYFSFFc9al9BSGVltkg==}
    engines: {node: ^18.18.0 || >=20.0.0}
    peerDependencies:
      eslint: ^8.56.0
      typescript: '*'
    peerDependenciesMeta:
      typescript:
        optional: true

  '@typescript-eslint/types@5.62.0':
    resolution: {integrity: sha512-87NVngcbVXUahrRTqIK27gD2t5Cu1yuCXxbLcFtCzZGlfyVWWh8mLHkoxzjsB6DDNnvdL+fW8MiwPEJyGJQDgQ==}
    engines: {node: ^12.22.0 || ^14.17.0 || >=16.0.0}

  '@typescript-eslint/types@7.15.0':
    resolution: {integrity: sha512-aV1+B1+ySXbQH0pLK0rx66I3IkiZNidYobyfn0WFsdGhSXw+P3YOqeTq5GED458SfB24tg+ux3S+9g118hjlTw==}
    engines: {node: ^18.18.0 || >=20.0.0}

  '@typescript-eslint/types@7.16.1':
    resolution: {integrity: sha512-AQn9XqCzUXd4bAVEsAXM/Izk11Wx2u4H3BAfQVhSfzfDOm/wAON9nP7J5rpkCxts7E5TELmN845xTUCQrD1xIQ==}
    engines: {node: ^18.18.0 || >=20.0.0}

  '@typescript-eslint/types@7.2.0':
    resolution: {integrity: sha512-XFtUHPI/abFhm4cbCDc5Ykc8npOKBSJePY3a3s+lwumt7XWJuzP5cZcfZ610MIPHjQjNsOLlYK8ASPaNG8UiyA==}
    engines: {node: ^16.0.0 || >=18.0.0}

  '@typescript-eslint/typescript-estree@5.62.0':
    resolution: {integrity: sha512-CmcQ6uY7b9y694lKdRB8FEel7JbU/40iSAPomu++SjLMntB+2Leay2LO6i8VnJk58MtE9/nQSFIH6jpyRWyYzA==}
    engines: {node: ^12.22.0 || ^14.17.0 || >=16.0.0}
    peerDependencies:
      typescript: '*'
    peerDependenciesMeta:
      typescript:
        optional: true

  '@typescript-eslint/typescript-estree@7.15.0':
    resolution: {integrity: sha512-gjyB/rHAopL/XxfmYThQbXbzRMGhZzGw6KpcMbfe8Q3nNQKStpxnUKeXb0KiN/fFDR42Z43szs6rY7eHk0zdGQ==}
    engines: {node: ^18.18.0 || >=20.0.0}
    peerDependencies:
      typescript: '*'
    peerDependenciesMeta:
      typescript:
        optional: true

  '@typescript-eslint/typescript-estree@7.16.1':
    resolution: {integrity: sha512-0vFPk8tMjj6apaAZ1HlwM8w7jbghC8jc1aRNJG5vN8Ym5miyhTQGMqU++kuBFDNKe9NcPeZ6x0zfSzV8xC1UlQ==}
    engines: {node: ^18.18.0 || >=20.0.0}
    peerDependencies:
      typescript: '*'
    peerDependenciesMeta:
      typescript:
        optional: true

  '@typescript-eslint/typescript-estree@7.2.0':
    resolution: {integrity: sha512-cyxS5WQQCoBwSakpMrvMXuMDEbhOo9bNHHrNcEWis6XHx6KF518tkF1wBvKIn/tpq5ZpUYK7Bdklu8qY0MsFIA==}
    engines: {node: ^16.0.0 || >=18.0.0}
    peerDependencies:
      typescript: '*'
    peerDependenciesMeta:
      typescript:
        optional: true

  '@typescript-eslint/utils@5.62.0':
    resolution: {integrity: sha512-n8oxjeb5aIbPFEtmQxQYOLI0i9n5ySBEY/ZEHHZqKQSFnxio1rv6dthascc9dLuwrL0RC5mPCxB7vnAVGAYWAQ==}
    engines: {node: ^12.22.0 || ^14.17.0 || >=16.0.0}
    peerDependencies:
      eslint: ^6.0.0 || ^7.0.0 || ^8.0.0

  '@typescript-eslint/utils@7.15.0':
    resolution: {integrity: sha512-hfDMDqaqOqsUVGiEPSMLR/AjTSCsmJwjpKkYQRo1FNbmW4tBwBspYDwO9eh7sKSTwMQgBw9/T4DHudPaqshRWA==}
    engines: {node: ^18.18.0 || >=20.0.0}
    peerDependencies:
      eslint: ^8.56.0

  '@typescript-eslint/utils@7.16.1':
    resolution: {integrity: sha512-WrFM8nzCowV0he0RlkotGDujx78xudsxnGMBHI88l5J8wEhED6yBwaSLP99ygfrzAjsQvcYQ94quDwI0d7E1fA==}
    engines: {node: ^18.18.0 || >=20.0.0}
    peerDependencies:
      eslint: ^8.56.0

  '@typescript-eslint/visitor-keys@5.62.0':
    resolution: {integrity: sha512-07ny+LHRzQXepkGg6w0mFY41fVUNBrL2Roj/++7V1txKugfjm/Ci/qSND03r2RhlJhJYMcTn9AhhSSqQp0Ysyw==}
    engines: {node: ^12.22.0 || ^14.17.0 || >=16.0.0}

  '@typescript-eslint/visitor-keys@7.15.0':
    resolution: {integrity: sha512-Hqgy/ETgpt2L5xueA/zHHIl4fJI2O4XUE9l4+OIfbJIRSnTJb/QscncdqqZzofQegIJugRIF57OJea1khw2SDw==}
    engines: {node: ^18.18.0 || >=20.0.0}

  '@typescript-eslint/visitor-keys@7.16.1':
    resolution: {integrity: sha512-Qlzzx4sE4u3FsHTPQAAQFJFNOuqtuY0LFrZHwQ8IHK705XxBiWOFkfKRWu6niB7hwfgnwIpO4jTC75ozW1PHWg==}
    engines: {node: ^18.18.0 || >=20.0.0}

  '@typescript-eslint/visitor-keys@7.2.0':
    resolution: {integrity: sha512-c6EIQRHhcpl6+tO8EMR+kjkkV+ugUNXOmeASA1rlzkd8EPIriavpWoiEz1HR/VLhbVIdhqnV6E7JZm00cBDx2A==}
    engines: {node: ^16.0.0 || >=18.0.0}

  '@ungap/structured-clone@1.2.0':
    resolution: {integrity: sha512-zuVdFrMJiuCDQUMCzQaD6KL28MjnqqN8XnAqiEq9PNm/hCPTSGfrXCOfwj1ow4LFb/tNymJPwsNbVePc1xFqrQ==}

  '@vitejs/plugin-react@4.3.1':
    resolution: {integrity: sha512-m/V2syj5CuVnaxcUJOQRel/Wr31FFXRFlnOoq1TVtkCxsY5veGMTEmpWHndrhB2U8ScHtCQB1e+4hWYExQc6Lg==}
    engines: {node: ^14.18.0 || >=16.0.0}
    peerDependencies:
      vite: ^4.2.0 || ^5.0.0

  '@vitest/coverage-istanbul@1.6.0':
    resolution: {integrity: sha512-h/BwpXehkkS0qsNCS00QxiupAqVkNi0WT19BR0dQvlge5oHghoSVLx63fABYFoKxVb7Ue7+k6V2KokmQ1zdMpg==}
    peerDependencies:
      vitest: 1.6.0

  '@vitest/coverage-v8@1.6.0':
    resolution: {integrity: sha512-KvapcbMY/8GYIG0rlwwOKCVNRc0OL20rrhFkg/CHNzncV03TE2XWvO5w9uZYoxNiMEBacAJt3unSOiZ7svePew==}
    peerDependencies:
      vitest: 1.6.0

  '@vitest/expect@1.6.0':
    resolution: {integrity: sha512-ixEvFVQjycy/oNgHjqsL6AZCDduC+tflRluaHIzKIsdbzkLn2U/iBnVeJwB6HsIjQBdfMR8Z0tRxKUsvFJEeWQ==}

  '@vitest/runner@1.6.0':
    resolution: {integrity: sha512-P4xgwPjwesuBiHisAVz/LSSZtDjOTPYZVmNAnpHHSR6ONrf8eCJOFRvUwdHn30F5M1fxhqtl7QZQUk2dprIXAg==}

  '@vitest/snapshot@1.6.0':
    resolution: {integrity: sha512-+Hx43f8Chus+DCmygqqfetcAZrDJwvTj0ymqjQq4CvmpKFSTVteEOBzCusu1x2tt4OJcvBflyHUE0DZSLgEMtQ==}

  '@vitest/spy@1.6.0':
    resolution: {integrity: sha512-leUTap6B/cqi/bQkXUu6bQV5TZPx7pmMBKBQiI0rJA8c3pB56ZsaTbREnF7CJfmvAS4V2cXIBAh/3rVwrrCYgw==}

  '@vitest/ui@1.6.0':
    resolution: {integrity: sha512-k3Lyo+ONLOgylctiGovRKy7V4+dIN2yxstX3eY5cWFXH6WP+ooVX79YSyi0GagdTQzLmT43BF27T0s6dOIPBXA==}
    peerDependencies:
      vitest: 1.6.0

  '@vitest/utils@1.6.0':
    resolution: {integrity: sha512-21cPiuGMoMZwiOHa2i4LXkMkMkCGzA+MVFV70jRwHo95dL4x/ts5GZhML1QWuy7yfp3WzK3lRvZi3JnXTYqrBw==}

  '@webassemblyjs/ast@1.12.1':
    resolution: {integrity: sha512-EKfMUOPRRUTy5UII4qJDGPpqfwjOmZ5jeGFwid9mnoqIFK+e0vqoi1qH56JpmZSzEL53jKnNzScdmftJyG5xWg==}

  '@webassemblyjs/floating-point-hex-parser@1.11.6':
    resolution: {integrity: sha512-ejAj9hfRJ2XMsNHk/v6Fu2dGS+i4UaXBXGemOfQ/JfQ6mdQg/WXtwleQRLLS4OvfDhv8rYnVwH27YJLMyYsxhw==}

  '@webassemblyjs/helper-api-error@1.11.6':
    resolution: {integrity: sha512-o0YkoP4pVu4rN8aTJgAyj9hC2Sv5UlkzCHhxqWj8butaLvnpdc2jOwh4ewE6CX0txSfLn/UYaV/pheS2Txg//Q==}

  '@webassemblyjs/helper-buffer@1.12.1':
    resolution: {integrity: sha512-nzJwQw99DNDKr9BVCOZcLuJJUlqkJh+kVzVl6Fmq/tI5ZtEyWT1KZMyOXltXLZJmDtvLCDgwsyrkohEtopTXCw==}

  '@webassemblyjs/helper-numbers@1.11.6':
    resolution: {integrity: sha512-vUIhZ8LZoIWHBohiEObxVm6hwP034jwmc9kuq5GdHZH0wiLVLIPcMCdpJzG4C11cHoQ25TFIQj9kaVADVX7N3g==}

  '@webassemblyjs/helper-wasm-bytecode@1.11.6':
    resolution: {integrity: sha512-sFFHKwcmBprO9e7Icf0+gddyWYDViL8bpPjJJl0WHxCdETktXdmtWLGVzoHbqUcY4Be1LkNfwTmXOJUFZYSJdA==}

  '@webassemblyjs/helper-wasm-section@1.12.1':
    resolution: {integrity: sha512-Jif4vfB6FJlUlSbgEMHUyk1j234GTNG9dBJ4XJdOySoj518Xj0oGsNi59cUQF4RRMS9ouBUxDDdyBVfPTypa5g==}

  '@webassemblyjs/ieee754@1.11.6':
    resolution: {integrity: sha512-LM4p2csPNvbij6U1f19v6WR56QZ8JcHg3QIJTlSwzFcmx6WSORicYj6I63f9yU1kEUtrpG+kjkiIAkevHpDXrg==}

  '@webassemblyjs/leb128@1.11.6':
    resolution: {integrity: sha512-m7a0FhE67DQXgouf1tbN5XQcdWoNgaAuoULHIfGFIEVKA6tu/edls6XnIlkmS6FrXAquJRPni3ZZKjw6FSPjPQ==}

  '@webassemblyjs/utf8@1.11.6':
    resolution: {integrity: sha512-vtXf2wTQ3+up9Zsg8sa2yWiQpzSsMyXj0qViVP6xKGCUT8p8YJ6HqI7l5eCnWx1T/FYdsv07HQs2wTFbbof/RA==}

  '@webassemblyjs/wasm-edit@1.12.1':
    resolution: {integrity: sha512-1DuwbVvADvS5mGnXbE+c9NfA8QRcZ6iKquqjjmR10k6o+zzsRVesil54DKexiowcFCPdr/Q0qaMgB01+SQ1u6g==}

  '@webassemblyjs/wasm-gen@1.12.1':
    resolution: {integrity: sha512-TDq4Ojh9fcohAw6OIMXqiIcTq5KUXTGRkVxbSo1hQnSy6lAM5GSdfwWeSxpAo0YzgsgF182E/U0mDNhuA0tW7w==}

  '@webassemblyjs/wasm-opt@1.12.1':
    resolution: {integrity: sha512-Jg99j/2gG2iaz3hijw857AVYekZe2SAskcqlWIZXjji5WStnOpVoat3gQfT/Q5tb2djnCjBtMocY/Su1GfxPBg==}

  '@webassemblyjs/wasm-parser@1.12.1':
    resolution: {integrity: sha512-xikIi7c2FHXysxXe3COrVUPSheuBtpcfhbpFj4gmu7KRLYOzANztwUU0IbsqvMqzuNK2+glRGWCEqZo1WCLyAQ==}

  '@webassemblyjs/wast-printer@1.12.1':
    resolution: {integrity: sha512-+X4WAlOisVWQMikjbcvY2e0rwPsKQ9F688lksZhBcPycBBuii3O7m8FACbDMWDojpAqvjIncrG8J0XHKyQfVeA==}

  '@xtuc/ieee754@1.2.0':
    resolution: {integrity: sha512-DX8nKgqcGwsc0eJSqYt5lwP4DH5FlHnmuWWBRy7X0NcaGR0ZtuyeESgMwTYVEtxmsNGY+qit4QYT/MIYTOTPeA==}

  '@xtuc/long@4.2.2':
    resolution: {integrity: sha512-NuHqBY1PB/D8xU6s/thBgOAiAP7HOYDQ32+BFZILJ8ivkUkAHQnWfn6WhL79Owj1qmUnoN/YPhktdIoucipkAQ==}

  abbrev@2.0.0:
    resolution: {integrity: sha512-6/mh1E2u2YgEsCHdY0Yx5oW+61gZU+1vXaoiHHrpKeuRNNgFvS+/jrwHiQhB5apAf5oB7UB7E19ol2R2LKH8hQ==}
    engines: {node: ^14.17.0 || ^16.13.0 || >=18.0.0}

  accepts@1.3.8:
    resolution: {integrity: sha512-PYAthTa2m2VKxuvSD3DPC/Gy+U+sOA1LAuT8mkmRuvw+NACSaeXEQ+NHcVF7rONl6qcaxV3Uuemwawk+7+SJLw==}
    engines: {node: '>= 0.6'}

  acorn-import-attributes@1.9.5:
    resolution: {integrity: sha512-n02Vykv5uA3eHGM/Z2dQrcD56kL8TyDb2p1+0P83PClMnC/nc+anbQRhIOWnSq4Ke/KvDPrY3C9hDtC/A3eHnQ==}
    peerDependencies:
      acorn: ^8

  acorn-jsx@5.3.2:
    resolution: {integrity: sha512-rq9s+JNhf0IChjtDXxllJ7g41oZk5SlXtp0LHwyA5cejwn7vKmKp4pPri6YEePv2PU65sAsegbXtIinmDFDXgQ==}
    peerDependencies:
      acorn: ^6.0.0 || ^7.0.0 || ^8.0.0

  acorn-walk@8.3.3:
    resolution: {integrity: sha512-MxXdReSRhGO7VlFe1bRG/oI7/mdLV9B9JJT0N8vZOhF7gFRR5l3M8W9G8JxmKV+JC5mGqJ0QvqfSOLsCPa4nUw==}
    engines: {node: '>=0.4.0'}

  acorn@8.12.1:
    resolution: {integrity: sha512-tcpGyI9zbizT9JbV6oYE477V6mTlXvvi0T0G3SNIYE2apm/G5huBa1+K89VGeovbg+jycCrfhl3ADxErOuO6Jg==}
    engines: {node: '>=0.4.0'}
    hasBin: true

  agent-base@7.1.1:
    resolution: {integrity: sha512-H0TSyFNDMomMNJQBn8wFV5YC/2eJ+VXECwOadZJT554xP6cODZHPX3H9QMQECxvrgiSOP1pHjy1sMWQVYJOUOA==}
    engines: {node: '>= 14'}

  ajv-keywords@3.5.2:
    resolution: {integrity: sha512-5p6WTN0DdTGVQk6VjcEju19IgaHudalcfabD7yhDGeA6bcQnmL+CpveLJq/3hvfwd1aof6L386Ougkx6RfyMIQ==}
    peerDependencies:
      ajv: ^6.9.1

  ajv@6.12.6:
    resolution: {integrity: sha512-j3fVLgvTo527anyYyJOGTYJbG+vnnQYvE0m5mmkc1TK+nxAppkCLMIL0aZ4dblVCNoGShhm+kzE4ZUykBoMg4g==}

  ansi-regex@5.0.1:
    resolution: {integrity: sha512-quJQXlTSUGL2LH9SUXo8VwsY4soanhgo6LNSm84E1LBcE8s3O0wpdiRzyR9z/ZZJMlMWv37qOOb9pdJlMUEKFQ==}
    engines: {node: '>=8'}

  ansi-regex@6.0.1:
    resolution: {integrity: sha512-n5M855fKb2SsfMIiFFoVrABHJC8QtHwVx+mHWP3QcEqBHYienj5dHSgjbxtC0WEZXYt4wcD6zrQElDPhFuZgfA==}
    engines: {node: '>=12'}

  ansi-styles@3.2.1:
    resolution: {integrity: sha512-VT0ZI6kZRdTh8YyJw3SMbYm/u+NqfsAxEpWO0Pf9sq8/e94WxxOpPKx9FR1FlyCtOVDNOQ+8ntlqFxiRc+r5qA==}
    engines: {node: '>=4'}

  ansi-styles@4.3.0:
    resolution: {integrity: sha512-zbB9rCJAT1rbjiVDb2hqKFHNYLxgtk8NURxZ3IZwD3F6NtxbXZQCnnSi1Lkx+IDohdPlFp222wVALIheZJQSEg==}
    engines: {node: '>=8'}

  ansi-styles@5.2.0:
    resolution: {integrity: sha512-Cxwpt2SfTzTtXcfOlzGEee8O+c+MmUgGrNiBcXnuWxuFJHe6a5Hz7qwhwe5OgaSYI0IJvkLqWX1ASG+cJOkEiA==}
    engines: {node: '>=10'}

  ansi-styles@6.2.1:
    resolution: {integrity: sha512-bN798gFfQX+viw3R7yrGWRqnrN2oRkEkUjjl4JNn4E8GxxbjtG3FbrEIIY3l8/hrwUwIeCZvi4QuOTP4MErVug==}
    engines: {node: '>=12'}

  any-promise@1.3.0:
    resolution: {integrity: sha512-7UvmKalWRt1wgjL1RrGxoSJW/0QZFIegpeGvZG9kjp8vrRu55XTHbwnqq2GpXm9uLbcuhxm3IqX9OB4MZR1b2A==}

  anymatch@3.1.3:
    resolution: {integrity: sha512-KMReFUr0B4t+D+OBkjR3KYqvocp2XaSzO55UcB6mgQMd3KbcE+mWTyvVV7D/zsdEbNnV6acZUutkiHQXvTr1Rw==}
    engines: {node: '>= 8'}

  arg@5.0.2:
    resolution: {integrity: sha512-PYjyFOLKQ9y57JvQ6QLo8dAgNqswh8M1RMJYdQduT6xbWSgK36P/Z/v+p888pM69jMMfS8Xd8F6I1kQ/I9HUGg==}

  argparse@2.0.1:
    resolution: {integrity: sha512-8+9WqebbFzpX9OR+Wa6O29asIogeRMzcGtAINdpMHHyAg10f05aSFVBbcEqGf/PXw1EjAZ+q2/bEBg3DvurK3Q==}

  aria-hidden@1.2.4:
    resolution: {integrity: sha512-y+CcFFwelSXpLZk/7fMB2mUbGtX9lKycf1MWJ7CaTIERyitVlyQx6C+sxcROU2BAJ24OiZyK+8wj2i8AlBoS3A==}
    engines: {node: '>=10'}

  aria-query@5.1.3:
    resolution: {integrity: sha512-R5iJ5lkuHybztUfuOAznmboyjWq8O6sqNqtK7CLOqdydi54VNbORp49mb14KbWgG1QD3JFO9hJdZ+y4KutfdOQ==}

  aria-query@5.3.0:
    resolution: {integrity: sha512-b0P0sZPKtyu8HkeRAfCq0IfURZK+SuwMjY1UXGBU27wpAiTwQAIlq56IbIO+ytk/JjS1fMR14ee5WBBfKi5J6A==}

  array-buffer-byte-length@1.0.1:
    resolution: {integrity: sha512-ahC5W1xgou+KTXix4sAO8Ki12Q+jf4i0+tmk3sC+zgcynshkHxzpXdImBehiUYKKKDwvfFiJl1tZt6ewscS1Mg==}
    engines: {node: '>= 0.4'}

  array-includes@3.1.8:
    resolution: {integrity: sha512-itaWrbYbqpGXkGhZPGUulwnhVf5Hpy1xiCFsGqyIGglbBxmG5vSjxQen3/WGOjPpNEv1RtBLKxbmVXm8HpJStQ==}
    engines: {node: '>= 0.4'}

  array-union@2.1.0:
    resolution: {integrity: sha512-HGyxoOTYUyCM6stUe6EJgnd4EoewAI7zMdfqO+kGjnlZmBDz/cR5pf8r/cR4Wq60sL/p0IkcjUEEPwS3GFrIyw==}
    engines: {node: '>=8'}

  array.prototype.findlast@1.2.5:
    resolution: {integrity: sha512-CVvd6FHg1Z3POpBLxO6E6zr+rSKEQ9L6rZHAaY7lLfhKsWYUBBOuMs0e9o24oopj6H+geRCX0YJ+TJLBK2eHyQ==}
    engines: {node: '>= 0.4'}

  array.prototype.findlastindex@1.2.5:
    resolution: {integrity: sha512-zfETvRFA8o7EiNn++N5f/kaCw221hrpGsDmcpndVupkPzEc1Wuf3VgC0qby1BbHs7f5DVYjgtEU2LLh5bqeGfQ==}
    engines: {node: '>= 0.4'}

  array.prototype.flat@1.3.2:
    resolution: {integrity: sha512-djYB+Zx2vLewY8RWlNCUdHjDXs2XOgm602S9E7P/UpHgfeHL00cRiIF+IN/G/aUJ7kGPb6yO/ErDI5V2s8iycA==}
    engines: {node: '>= 0.4'}

  array.prototype.flatmap@1.3.2:
    resolution: {integrity: sha512-Ewyx0c9PmpcsByhSW4r+9zDU7sGjFc86qf/kKtuSCRdhfbk0SNLLkaT5qvcHnRGgc5NP/ly/y+qkXkqONX54CQ==}
    engines: {node: '>= 0.4'}

  array.prototype.toreversed@1.1.2:
    resolution: {integrity: sha512-wwDCoT4Ck4Cz7sLtgUmzR5UV3YF5mFHUlbChCzZBQZ+0m2cl/DH3tKgvphv1nKgFsJ48oCSg6p91q2Vm0I/ZMA==}

  array.prototype.tosorted@1.1.4:
    resolution: {integrity: sha512-p6Fx8B7b7ZhL/gmUsAy0D15WhvDccw3mnGNbZpi3pmeJdxtWsj2jEaI4Y6oo3XiHfzuSgPwKc04MYt6KgvC/wA==}
    engines: {node: '>= 0.4'}

  arraybuffer.prototype.slice@1.0.3:
    resolution: {integrity: sha512-bMxMKAjg13EBSVscxTaYA4mRc5t1UAXa2kXiGTNfZ079HIWXEkKmkgFrh/nJqamaLSrXO5H4WFFkPEaLJWbs3A==}
    engines: {node: '>= 0.4'}

  assertion-error@1.1.0:
    resolution: {integrity: sha512-jgsaNduz+ndvGyFt3uSuWqvy4lCnIJiovtouQN5JZHOKCS2QuhEdbcQHFhVksz2N2U9hXJo8odG7ETyWlEeuDw==}

  ast-types-flow@0.0.8:
    resolution: {integrity: sha512-OH/2E5Fg20h2aPrbe+QL8JZQFko0YZaF+j4mnQ7BGhfavO7OpSLa8a0y9sBwomHdSbkhTS8TQNayBfnW5DwbvQ==}

  asynckit@0.4.0:
    resolution: {integrity: sha512-Oei9OH4tRh0YqU3GxhX79dM/mwVgvbZJaSNaRk+bshkj0S5cfHcgYakreBjrHwatXKbz+IoIdYLxrKim2MjW0Q==}

  autoprefixer@10.4.14:
    resolution: {integrity: sha512-FQzyfOsTlwVzjHxKEqRIAdJx9niO6VCBCoEwax/VLSoQF29ggECcPuBqUMZ+u8jCZOPSy8b8/8KnuFbp0SaFZQ==}
    engines: {node: ^10 || ^12 || >=14}
    hasBin: true
    peerDependencies:
      postcss: ^8.1.0

  available-typed-arrays@1.0.7:
    resolution: {integrity: sha512-wvUjBtSGN7+7SjNpq/9M2Tg350UZD3q62IFZLbRAR1bSMlCo1ZaeW+BJ+D090e4hIIZLBcTDWe4Mh4jvUDajzQ==}
    engines: {node: '>= 0.4'}

  axe-core@4.9.1:
    resolution: {integrity: sha512-QbUdXJVTpvUTHU7871ppZkdOLBeGUKBQWHkHrvN2V9IQWGMt61zf3B45BtzjxEJzYuj0JBjBZP/hmYS/R9pmAw==}
    engines: {node: '>=4'}

  axobject-query@3.1.1:
    resolution: {integrity: sha512-goKlv8DZrK9hUh975fnHzhNIO4jUnFCfv/dszV5VwUGDFjI6vQ2VwoyjYjYNEbBE8AH87TduWP5uyDR1D+Iteg==}

  balanced-match@1.0.2:
    resolution: {integrity: sha512-3oSeUO0TMV67hN1AmbXsK4yaqU7tjiHlbxRDZOpH0KW9+CeX4bRAaX0Anxt0tx2MrpRpWwQaPwIlISEJhYU5Pw==}

  base64-js@1.5.1:
    resolution: {integrity: sha512-AKpaYlHn8t4SVbOHCy+b5+KKgvR4vrsD8vbvrbiQJps7fKDTkjkDry6ji0rUJjC0kzbNePLwzxq8iypo41qeWA==}

  base64id@2.0.0:
    resolution: {integrity: sha512-lGe34o6EHj9y3Kts9R4ZYs/Gr+6N7MCaMlIFA3F1R2O5/m7K06AxfSeO5530PEERE6/WyEg3lsuyw4GHlPZHog==}
    engines: {node: ^4.5.0 || >= 5.9}

  binary-extensions@2.3.0:
    resolution: {integrity: sha512-Ceh+7ox5qe7LJuLHoY0feh3pHuUDHAcRUeyL2VYghZwfpkNIy/+8Ocg0a3UuSoYzavmylwuLWQOf3hl0jjMMIw==}
    engines: {node: '>=8'}

  bl@4.1.0:
    resolution: {integrity: sha512-1W07cM9gS6DcLperZfFSj+bWLtaPGSOHWhPiGzXmvVJbRLdG82sH/Kn8EtW1VqWVA54AKf2h5k5BbnIbwF3h6w==}

  brace-expansion@1.1.11:
    resolution: {integrity: sha512-iCuPHDFgrHX7H2vEI/5xpz07zSHB00TpugqhmYtVmMO6518mCuRMoOYFldEBl0g187ufozdaHgWKcYFb61qGiA==}

  brace-expansion@2.0.1:
    resolution: {integrity: sha512-XnAIvQ8eM+kC6aULx6wuQiwVsnzsi9d3WxzV3FpWTGA19F621kwdbsAcFKXgKUHZWsy+mY6iL1sHTxWEFCytDA==}

  braces@3.0.3:
    resolution: {integrity: sha512-yQbXgO/OSZVD2IsiLlro+7Hf6Q18EJrKSEsdoMzKePKXct3gvD8oLcOQdIzGupr5Fj+EDe8gO/lxc1BzfMpxvA==}
    engines: {node: '>=8'}

  browserslist@4.23.2:
    resolution: {integrity: sha512-qkqSyistMYdxAcw+CzbZwlBy8AGmS/eEWs+sEV5TnLRGDOL+C5M2EnH6tlZyg0YoAxGJAFKh61En9BR941GnHA==}
    engines: {node: ^6 || ^7 || ^8 || ^9 || ^10 || ^11 || ^12 || >=13.7}
    hasBin: true

  buffer-from@1.1.2:
    resolution: {integrity: sha512-E+XQCRwSbaaiChtv6k6Dwgc+bx+Bs6vuKJHHl5kox/BaKbhiXzqQOwK4cO22yElGp2OCmjwVhT3HmxgyPGnJfQ==}

  buffer@5.7.1:
    resolution: {integrity: sha512-EHcyIPBQ4BSGlvjB16k5KgAJ27CIsHY/2JBmCRReo48y9rQ3MaUzWX3KVlBa4U7MyX02HdVj0K7C3WaB3ju7FQ==}

  builtin-modules@3.3.0:
    resolution: {integrity: sha512-zhaCDicdLuWN5UbN5IMnFqNMhNfo919sH85y2/ea+5Yg9TsTkeZxpL+JLbp6cgYFS4sRLp3YV4S6yDuqVWHYOw==}
    engines: {node: '>=6'}

  busboy@1.6.0:
    resolution: {integrity: sha512-8SFQbg/0hQ9xy3UNTB0YEnsNBbWfhf7RtnzpL7TkBiTBRfrQ9Fxcnz7VJsleJpyp6rVLvXiuORqjlHi5q+PYuA==}
    engines: {node: '>=10.16.0'}

  cac@6.7.14:
    resolution: {integrity: sha512-b6Ilus+c3RrdDk+JhLKUAQfzzgLEPy6wcXqS7f/xe1EETvsDP6GORG7SFuOs6cID5YkqchW/LXZbX5bc8j7ZcQ==}
    engines: {node: '>=8'}

  call-bind@1.0.7:
    resolution: {integrity: sha512-GHTSNSYICQ7scH7sZ+M2rFopRoLh8t2bLSW6BbgrtLsahOIB5iyAVJf9GjWK3cYTDaMj4XdBpM1cA6pIS0Kv2w==}
    engines: {node: '>= 0.4'}

  callsites@3.1.0:
    resolution: {integrity: sha512-P8BjAsXvZS+VIDUI11hHCQEv74YT67YUi5JJFNWIqL235sBmjX4+qx9Muvls5ivyNENctx46xQLQ3aTuE7ssaQ==}
    engines: {node: '>=6'}

  camelcase-css@2.0.1:
    resolution: {integrity: sha512-QOSvevhslijgYwRx6Rv7zKdMF8lbRmx+uQGx2+vDc+KI/eBnsy9kit5aj23AgGu3pa4t9AgwbnXWqS+iOY+2aA==}
    engines: {node: '>= 6'}

  caniuse-lite@1.0.30001642:
    resolution: {integrity: sha512-3XQ0DoRgLijXJErLSl+bLnJ+Et4KqV1PY6JJBGAFlsNsz31zeAIncyeZfLCabHK/jtSh+671RM9YMldxjUPZtA==}

  chai@4.4.1:
    resolution: {integrity: sha512-13sOfMv2+DWduEU+/xbun3LScLoqN17nBeTLUsmDfKdoiC1fr0n9PU4guu4AhRcOVFk/sW8LyZWHuhWtQZiF+g==}
    engines: {node: '>=4'}

  chalk@2.4.2:
    resolution: {integrity: sha512-Mti+f9lpJNcwF4tWV8/OrTTtF1gZi+f8FqlyAdouralcFWFQWF2+NgCHShjkCb+IFBLq9buZwE1xckQU4peSuQ==}
    engines: {node: '>=4'}

  chalk@3.0.0:
    resolution: {integrity: sha512-4D3B6Wf41KOYRFdszmDqMCGq5VV/uMAB273JILmO+3jAlh8X4qDtdtgCR3fxtbLEMzSx22QdhnDcJvu2u1fVwg==}
    engines: {node: '>=8'}

  chalk@4.1.2:
    resolution: {integrity: sha512-oKnbhFyRIXpUuez8iBMmyEa4nbj4IOQyuhc/wy9kY7/WVPcwIO9VA668Pu8RkO7+0G76SLROeyw9CpQ061i4mA==}
    engines: {node: '>=10'}

  check-error@1.0.3:
    resolution: {integrity: sha512-iKEoDYaRmd1mxM90a2OEfWhjsjPpYPuQ+lMYsoxB126+t8fw7ySEO48nmDg5COTjxDI65/Y2OWpeEHk3ZOe8zg==}

  chokidar@3.5.3:
    resolution: {integrity: sha512-Dr3sfKRP6oTcjf2JmUmFJfeVMvXBdegxB0iVQ5eb2V10uFJUCAS8OByZdVAyVb8xXNz3GjjTgj9kLWsZTqE6kw==}
    engines: {node: '>= 8.10.0'}

  chokidar@3.6.0:
    resolution: {integrity: sha512-7VT13fmjotKpGipCW9JEQAusEPE+Ei8nl6/g4FBAmIm0GOOLMua9NDDo/DWp0ZAxCr3cPq5ZpBqmPAQgDda2Pw==}
    engines: {node: '>= 8.10.0'}

  chrome-trace-event@1.0.4:
    resolution: {integrity: sha512-rNjApaLzuwaOTjCiT8lSDdGN1APCiqkChLMJxJPWLunPAt5fy8xgU9/jNOchV84wfIxrA0lRQB7oCT8jrn/wrQ==}
    engines: {node: '>=6.0'}

  ci-info@4.0.0:
    resolution: {integrity: sha512-TdHqgGf9odd8SXNuxtUBVx8Nv+qZOejE6qyqiy5NtbYYQOeFa6zmHkxlPzmaLxWWHsU6nJmB7AETdVPi+2NBUg==}
    engines: {node: '>=8'}

  class-variance-authority@0.7.0:
    resolution: {integrity: sha512-jFI8IQw4hczaL4ALINxqLEXQbWcNjoSkloa4IaufXCJr6QawJyw7tuRysRsrE8w2p/4gGaxKIt/hX3qz/IbD1A==}

  clean-regexp@1.0.0:
    resolution: {integrity: sha512-GfisEZEJvzKrmGWkvfhgzcz/BllN1USeqD2V6tg14OAOgaCD2Z/PUEuxnAZ/nPvmaHRG7a8y77p1T/IRQ4D1Hw==}
    engines: {node: '>=4'}

  cli-cursor@3.1.0:
    resolution: {integrity: sha512-I/zHAwsKf9FqGoXM4WWRACob9+SNukZTd94DWF57E4toouRulbCxcUh6RKUEOQlYTHJnzkPMySvPNaaSLNfLZw==}
    engines: {node: '>=8'}

  cli-spinners@2.9.2:
    resolution: {integrity: sha512-ywqV+5MmyL4E7ybXgKys4DugZbX0FC6LnwrhjuykIjnK9k8OQacQ7axGKnjDXWNhns0xot3bZI5h55H8yo9cJg==}
    engines: {node: '>=6'}

  client-only@0.0.1:
    resolution: {integrity: sha512-IV3Ou0jSMzZrd3pZ48nLkT9DA7Ag1pnPzaiQhpW7c3RbcqqzvzzVu+L8gfqMp/8IM2MQtSiqaCxrrcfu8I8rMA==}

  clone@1.0.4:
    resolution: {integrity: sha512-JQHZ2QMW6l3aH/j6xCqQThY/9OH4D/9ls34cgkUBiEeocRTU04tHfKPBsUK1PqZCUQM7GiA0IIXJSuXHI64Kbg==}
    engines: {node: '>=0.8'}

  clsx@1.2.1:
    resolution: {integrity: sha512-EcR6r5a8bj6pu3ycsa/E/cKVGuTgZJZdsyUYHOksG/UHIiKfjxzRxYJpyVBwYaQeOvghal9fcc4PidlgzugAQg==}
    engines: {node: '>=6'}

  clsx@2.0.0:
    resolution: {integrity: sha512-rQ1+kcj+ttHG0MKVGBUXwayCCF1oh39BF5COIpRzuCEv8Mwjv0XucrI2ExNTOn9IlLifGClWQcU9BrZORvtw6Q==}
    engines: {node: '>=6'}

  clsx@2.1.0:
    resolution: {integrity: sha512-m3iNNWpd9rl3jvvcBnu70ylMdrXt8Vlq4HYadnU5fwcOtvkSQWPmj7amUcDT2qYI7risszBjI5AUIUox9D16pg==}
    engines: {node: '>=6'}

  clsx@2.1.1:
    resolution: {integrity: sha512-eYm0QWBtUrBWZWG0d386OGAw16Z995PiOVo2B7bjWSbHedGl5e0ZWaq65kOGgUSNesEIDkB9ISbTg/JK9dhCZA==}
    engines: {node: '>=6'}

  color-convert@1.9.3:
    resolution: {integrity: sha512-QfAUtd+vFdAtFQcC8CCyYt1fYWxSqAiK2cSD6zDB8N3cpsEBAvRxp9zOGg6G/SHHJYAT88/az/IuDGALsNVbGg==}

  color-convert@2.0.1:
    resolution: {integrity: sha512-RRECPsj7iu/xb5oKYcsFHSppFNnsj/52OVTRKb4zP5onXwVF3zVmmToNcOfGC+CRDpfK/U584fMg38ZHCaElKQ==}
    engines: {node: '>=7.0.0'}

  color-name@1.1.3:
    resolution: {integrity: sha512-72fSenhMw2HZMTVHeCA9KCmpEIbzWiQsjN+BHcBbS9vr1mtt+vJjPdksIBNUmKAW8TFUDPJK5SUU3QhE9NEXDw==}

  color-name@1.1.4:
    resolution: {integrity: sha512-dOy+3AuW3a2wNbZHIuMZpTcgjGuLU/uBL/ubcZF9OXbDo8ff4O8yVp5Bf0efS8uEoYo5q4Fx7dY9OgQGXgAsQA==}

  colorette@1.4.0:
    resolution: {integrity: sha512-Y2oEozpomLn7Q3HFP7dpww7AtMJplbM9lGZP6RDfHqmbeRjiwRg4n6VM6j4KLmRke85uWEI7JqF17f3pqdRA0g==}

  combined-stream@1.0.8:
    resolution: {integrity: sha512-FQN4MRfuJeHf7cBbBMJFXhKSDq+2kAArBlmRBvcvFE5BB1HZKXtSFASDhdlz9zOYwxh8lDdnvmMOe/+5cdoEdg==}
    engines: {node: '>= 0.8'}

  commander@10.0.1:
    resolution: {integrity: sha512-y4Mg2tXshplEbSGzx7amzPwKKOCGuoSRP/CjEdwwk0FOGlUbq6lKuoyDZTNZkmxHdJtp54hdfY/JUrdL7Xfdug==}
    engines: {node: '>=14'}

  commander@11.1.0:
    resolution: {integrity: sha512-yPVavfyCcRhmorC7rWlkHn15b4wDVgVmBA7kV4QVBsF7kv/9TKJAbAXVTxvTnwP8HHKjRCJDClKbciiYS7p0DQ==}
    engines: {node: '>=16'}

  commander@2.20.3:
    resolution: {integrity: sha512-GpVkmM8vF2vQUkj2LvZmD35JxeJOLCwJ9cUkugyk2nuhbv3+mJvpLYYt+0+USMxE+oj+ey/lJEnhZw75x/OMcQ==}

  commander@4.1.1:
    resolution: {integrity: sha512-NOKm8xhkzAjzFx8B2v5OAHT+u5pRQc2UCa2Vq9jYL/31o2wi9mxBA7LIFs3sV5VSC49z6pEhfbMULvShKj26WA==}
    engines: {node: '>= 6'}

  concat-map@0.0.1:
    resolution: {integrity: sha512-/Srv4dswyQNBfohGpz9o6Yb3Gz3SrUDqBH5rTuhGR7ahtlbYKnVxw2bCFMRljaA7EXHaXZ8wsHdodFvbkhKmqg==}

  confbox@0.1.7:
    resolution: {integrity: sha512-uJcB/FKZtBMCJpK8MQji6bJHgu1tixKPxRLeGkNzBoOZzpnZUJm0jm2/sBDWcuBx1dYgxV4JU+g5hmNxCyAmdA==}

  config-chain@1.1.13:
    resolution: {integrity: sha512-qj+f8APARXHrM0hraqXYb2/bOVSV4PvJQlNZ/DVj0QrmNM2q2euizkeuVckQ57J+W0mRH6Hvi+k50M4Jul2VRQ==}

  convert-source-map@2.0.0:
    resolution: {integrity: sha512-Kvp459HrV2FEJ1CAsi1Ku+MY3kasH19TFykTz2xWmMeq6bk2NU3XXvfJ+Q61m0xktWwt+1HSYf3JZsTms3aRJg==}

  cookie@0.4.2:
    resolution: {integrity: sha512-aSWTXFzaKWkvHO1Ny/s+ePFpvKsPnjc551iI41v3ny/ow6tBG5Vd+FuqGNhh1LxOmVzOlGUriIlOaokOvhaStA==}
    engines: {node: '>= 0.6'}

  cookie@0.6.0:
    resolution: {integrity: sha512-U71cyTamuh1CRNCfpGY6to28lxvNwPG4Guz/EVjgf3Jmzv0vlDp1atT9eS5dDjMYHucpHbWns6Lwf3BKz6svdw==}
    engines: {node: '>= 0.6'}

  core-js-compat@3.37.1:
    resolution: {integrity: sha512-9TNiImhKvQqSUkOvk/mMRZzOANTiEVC7WaBNhHcKM7x+/5E1l5NvsysR19zuDQScE8k+kfQXWRN3AtS/eOSHpg==}

  cors@2.8.5:
    resolution: {integrity: sha512-KIHbLJqu73RGr/hnbrO9uBeixNGuvSQjul/jdFvS/KFSIH1hWVd1ng7zOHx+YrEfInLG7q4n6GHQ9cDtxv/P6g==}
    engines: {node: '>= 0.10'}

  cross-spawn@7.0.3:
    resolution: {integrity: sha512-iRDPJKUPVEND7dHPO8rkbOnPpyDygcDFtWjpeWNCgy8WP2rXcxXL8TskReQl6OrB2G7+UJrags1q15Fudc7G6w==}
    engines: {node: '>= 8'}

  css.escape@1.5.1:
    resolution: {integrity: sha512-YUifsXXuknHlUsmlgyY0PKzgPOr7/FjCePfHNt0jxm83wHZi44VDMQ7/fGNkjY3/jV1MC+1CmZbaHzugyeRtpg==}

  cssesc@3.0.0:
    resolution: {integrity: sha512-/Tb/JcjK111nNScGob5MNtsntNM1aCNUDipB/TkwZFhyDrrE47SOx/18wF2bbjgc3ZzCSKW1T5nt5EbFoAz/Vg==}
    engines: {node: '>=4'}
    hasBin: true

  cssstyle@4.0.1:
    resolution: {integrity: sha512-8ZYiJ3A/3OkDd093CBT/0UKDWry7ak4BdPTFP2+QEP7cmhouyq/Up709ASSj2cK02BbZiMgk7kYjZNS4QP5qrQ==}
    engines: {node: '>=18'}

  csstype@3.1.3:
    resolution: {integrity: sha512-M1uQkMl8rQK/szD0LNhtqxIPLpimGm8sOBwU7lLnCpSbTyY3yeU1Vc7l4KT5zT4s/yOxHH5O7tIuuLOCnLADRw==}

  d3-array@3.2.4:
    resolution: {integrity: sha512-tdQAmyA18i4J7wprpYq8ClcxZy3SC31QMeByyCFyRt7BVHdREQZ5lpzoe5mFEYZUWe+oq8HBvk9JjpibyEV4Jg==}
    engines: {node: '>=12'}

  d3-color@3.1.0:
    resolution: {integrity: sha512-zg/chbXyeBtMQ1LbD/WSoW2DpC3I0mpmPdW+ynRTj/x2DAWYrIY7qeZIHidozwV24m4iavr15lNwIwLxRmOxhA==}
    engines: {node: '>=12'}

  d3-ease@3.0.1:
    resolution: {integrity: sha512-wR/XK3D3XcLIZwpbvQwQ5fK+8Ykds1ip7A2Txe0yxncXSdq1L9skcG7blcedkOX+ZcgxGAmLX1FrRGbADwzi0w==}
    engines: {node: '>=12'}

  d3-format@3.1.0:
    resolution: {integrity: sha512-YyUI6AEuY/Wpt8KWLgZHsIU86atmikuoOmCfommt0LYHiQSPjvX2AcFc38PX0CBpr2RCyZhjex+NS/LPOv6YqA==}
    engines: {node: '>=12'}

  d3-interpolate@3.0.1:
    resolution: {integrity: sha512-3bYs1rOD33uo8aqJfKP3JWPAibgw8Zm2+L9vBKEHJ2Rg+viTR7o5Mmv5mZcieN+FRYaAOWX5SJATX6k1PWz72g==}
    engines: {node: '>=12'}

  d3-path@3.1.0:
    resolution: {integrity: sha512-p3KP5HCf/bvjBSSKuXid6Zqijx7wIfNW+J/maPs+iwR35at5JCbLUT0LzF1cnjbCHWhqzQTIN2Jpe8pRebIEFQ==}
    engines: {node: '>=12'}

  d3-scale@4.0.2:
    resolution: {integrity: sha512-GZW464g1SH7ag3Y7hXjf8RoUuAFIqklOAq3MRl4OaWabTFJY9PN/E1YklhXLh+OQ3fM9yS2nOkCoS+WLZ6kvxQ==}
    engines: {node: '>=12'}

  d3-shape@3.2.0:
    resolution: {integrity: sha512-SaLBuwGm3MOViRq2ABk3eLoxwZELpH6zhl3FbAoJ7Vm1gofKx6El1Ib5z23NUEhF9AsGl7y+dzLe5Cw2AArGTA==}
    engines: {node: '>=12'}

  d3-time-format@4.1.0:
    resolution: {integrity: sha512-dJxPBlzC7NugB2PDLwo9Q8JiTR3M3e4/XANkreKSUxF8vvXKqm1Yfq4Q5dl8budlunRVlUUaDUgFt7eA8D6NLg==}
    engines: {node: '>=12'}

  d3-time@3.1.0:
    resolution: {integrity: sha512-VqKjzBLejbSMT4IgbmVgDjpkYrNWUYJnbCGo874u7MMKIWsILRX+OpX/gTk8MqjpT1A/c6HY2dCA77ZN0lkQ2Q==}
    engines: {node: '>=12'}

  d3-timer@3.0.1:
    resolution: {integrity: sha512-ndfJ/JxxMd3nw31uyKoY2naivF+r29V+Lc0svZxe1JvvIRmi8hUsrMvdOwgS1o6uBHmiz91geQ0ylPP0aj1VUA==}
    engines: {node: '>=12'}

  damerau-levenshtein@1.0.8:
    resolution: {integrity: sha512-sdQSFB7+llfUcQHUQO3+B8ERRj0Oa4w9POWMI/puGtuf7gFywGmkaLCElnudfTiKZV+NvHqL0ifzdrI8Ro7ESA==}

  data-urls@5.0.0:
    resolution: {integrity: sha512-ZYP5VBHshaDAiVZxjbRVcFJpc+4xGgT0bK3vzy1HLN8jTO975HEbuYzZJcHoQEY5K1a0z8YayJkyVETa08eNTg==}
    engines: {node: '>=18'}

  data-view-buffer@1.0.1:
    resolution: {integrity: sha512-0lht7OugA5x3iJLOWFhWK/5ehONdprk0ISXqVFn/NFrDu+cuc8iADFrGQz5BnRK7LLU3JmkbXSxaqX+/mXYtUA==}
    engines: {node: '>= 0.4'}

  data-view-byte-length@1.0.1:
    resolution: {integrity: sha512-4J7wRJD3ABAzr8wP+OcIcqq2dlUKp4DVflx++hs5h5ZKydWMI6/D/fAot+yh6g2tHh8fLFTvNOaVN357NvSrOQ==}
    engines: {node: '>= 0.4'}

  data-view-byte-offset@1.0.0:
    resolution: {integrity: sha512-t/Ygsytq+R995EJ5PZlD4Cu56sWa8InXySaViRzw9apusqsOO2bQP+SbYzAhR0pFKoB+43lYy8rWban9JSuXnA==}
    engines: {node: '>= 0.4'}

  date-fns@3.6.0:
    resolution: {integrity: sha512-fRHTG8g/Gif+kSh50gaGEdToemgfj74aRX3swtiouboip5JDLAyDE9F11nHMIcvOaXeOC6D7SpNhi7uFyB7Uww==}

  debounce@2.0.0:
    resolution: {integrity: sha512-xRetU6gL1VJbs85Mc4FoEGSjQxzpdxRyFhe3lmWFyy2EzydIcD4xzUvRJMD+NPDfMwKNhxa3PvsIOU32luIWeA==}
    engines: {node: '>=18'}

  debug@3.2.7:
    resolution: {integrity: sha512-CFjzYYAi4ThfiQvizrFQevTTXHtnCqWfe7x1AhgEscTz6ZbLbfoLRLPugTQyBth6f8ZERVUSyWHFD/7Wu4t1XQ==}
    peerDependencies:
      supports-color: '*'
    peerDependenciesMeta:
      supports-color:
        optional: true

  debug@4.3.5:
    resolution: {integrity: sha512-pt0bNEmneDIvdL1Xsd9oDQ/wrQRkXDT4AUWlNZNPKvW5x/jyO9VFXkJUP07vQ2upmw5PlaITaPKc31jK13V+jg==}
    engines: {node: '>=6.0'}
    peerDependencies:
      supports-color: '*'
    peerDependenciesMeta:
      supports-color:
        optional: true

  decimal.js-light@2.5.1:
    resolution: {integrity: sha512-qIMFpTMZmny+MMIitAB6D7iVPEorVw6YQRWkvarTkT4tBeSLLiHzcwj6q0MmYSFCiVpiqPJTJEYIrpcPzVEIvg==}

  decimal.js@10.4.3:
    resolution: {integrity: sha512-VBBaLc1MgL5XpzgIP7ny5Z6Nx3UrRkIViUkPUdtl9aya5amy3De1gsUUSB1g3+3sExYNjCAsAznmukyxCb1GRA==}

  deep-eql@4.1.4:
    resolution: {integrity: sha512-SUwdGfqdKOwxCPeVYjwSyRpJ7Z+fhpwIAtmCUdZIWZ/YP5R9WAsyuSgpLVDi9bjWoN2LXHNss/dk3urXtdQxGg==}
    engines: {node: '>=6'}

  deep-equal@2.2.3:
    resolution: {integrity: sha512-ZIwpnevOurS8bpT4192sqAowWM76JDKSHYzMLty3BZGSswgq6pBaH3DhCSW5xVAZICZyKdOBPjwww5wfgT/6PA==}
    engines: {node: '>= 0.4'}

  deep-is@0.1.4:
    resolution: {integrity: sha512-oIPzksmTg4/MriiaYGO+okXDT7ztn/w3Eptv/+gSIdMdKsJo0u4CfYNFJPy+4SKMuCqGw2wxnA+URMg3t8a/bQ==}

  deepmerge@4.3.1:
    resolution: {integrity: sha512-3sUqbMEc77XqpdNO7FRyRog+eW3ph+GYCbj+rK+uYyRMuwsVy0rMiVtPn+QJlKFvWP/1PYpapqYn0Me2knFn+A==}
    engines: {node: '>=0.10.0'}

  defaults@1.0.4:
    resolution: {integrity: sha512-eFuaLoy/Rxalv2kr+lqMlUnrDWV+3j4pljOIJgLIhI058IQfWJ7vXhyEIHu+HtC738klGALYxOKDO0bQP3tg8A==}

  define-data-property@1.1.4:
    resolution: {integrity: sha512-rBMvIzlpA8v6E+SJZoo++HAYqsLrkg7MSfIinMPFhmkorw7X+dOXVJQs+QT69zGkzMyfDnIMN2Wid1+NbL3T+A==}
    engines: {node: '>= 0.4'}

  define-properties@1.2.1:
    resolution: {integrity: sha512-8QmQKqEASLd5nx0U1B1okLElbUuuttJ/AnYmRXbbbGDWh6uS208EjD4Xqq/I9wK7u0v6O08XhTWnt5XtEbR6Dg==}
    engines: {node: '>= 0.4'}

  delayed-stream@1.0.0:
    resolution: {integrity: sha512-ZySD7Nf91aLB0RxL4KGrKHBXl7Eds1DAmEdcoVawXnLD7SDhpNgtuII2aAkg7a7QS41jxPSZ17p4VdGnMHk3MQ==}
    engines: {node: '>=0.4.0'}

  dequal@2.0.3:
    resolution: {integrity: sha512-0je+qPKHEMohvfRTCEo3CrPG6cAzAYgmzKyxRiYSSDkS6eGJdyVJm7WaYA5ECaAD9wLB2T4EEeymA5aFVcYXCA==}
    engines: {node: '>=6'}

  detect-node-es@1.1.0:
    resolution: {integrity: sha512-ypdmJU/TbBby2Dxibuv7ZLW3Bs1QEmM7nHjEANfohJLvE0XVujisn1qPJcZxg+qDucsr+bP6fLD1rPS3AhJ7EQ==}

  didyoumean@1.2.2:
    resolution: {integrity: sha512-gxtyfqMg7GKyhQmb056K7M3xszy/myH8w+B4RT+QXBQsvAOdc3XymqDDPHx1BgPgsdAA5SIifona89YtRATDzw==}

  diff-sequences@29.6.3:
    resolution: {integrity: sha512-EjePK1srD3P08o2j4f0ExnylqRs5B9tJjcp9t1krH2qRi8CCdsYfwe9JgSLurFBWwq4uOlipzfk5fHNvwFKr8Q==}
    engines: {node: ^14.15.0 || ^16.10.0 || >=18.0.0}

  dir-glob@3.0.1:
    resolution: {integrity: sha512-WkrWp9GR4KXfKGYzOLmTuGVi1UWFfws377n9cc55/tb6DuqyF6pcQ5AbiHEshaDpY9v6oaSr2XCDidGmMwdzIA==}
    engines: {node: '>=8'}

  dlv@1.1.3:
    resolution: {integrity: sha512-+HlytyjlPKnIG8XuRG8WvmBP8xs8P71y+SKKS6ZXWoEgLuePxtDoUEiH7WkdePWrQ5JBpE6aoVqfZfJUQkjXwA==}

  doctrine@2.1.0:
    resolution: {integrity: sha512-35mSku4ZXK0vfCuHEDAwt55dg2jNajHZ1odvF+8SSr82EsZY4QmXfuWso8oEd8zRhVObSN18aM0CjSdoBX7zIw==}
    engines: {node: '>=0.10.0'}

  doctrine@3.0.0:
    resolution: {integrity: sha512-yS+Q5i3hBf7GBkd4KG8a7eBNNWNGLTaEwwYWUijIYM7zrlYDM0BFXHjjPWlWZ1Rg7UaddZeIDmi9jF3HmqiQ2w==}
    engines: {node: '>=6.0.0'}

  dom-accessibility-api@0.5.16:
    resolution: {integrity: sha512-X7BJ2yElsnOJ30pZF4uIIDfBEVgF4XEBxL9Bxhy6dnrm5hkzqmsWHGTiHqRiITNhMyFLyAiWndIJP7Z1NTteDg==}

  dom-accessibility-api@0.6.3:
    resolution: {integrity: sha512-7ZgogeTnjuHbo+ct10G9Ffp0mif17idi0IyWNVA/wcwcm7NPOD/WEHVP3n7n3MhXqxoIYm8d6MuZohYWIZ4T3w==}

  dom-helpers@5.2.1:
    resolution: {integrity: sha512-nRCa7CK3VTrM2NmGkIy4cbK7IZlgBE/PYMn55rrXefr5xXDP0LdtfPnblFDoVdcAfslJ7or6iqAUnx0CCGIWQA==}

  dom-serializer@2.0.0:
    resolution: {integrity: sha512-wIkAryiqt/nV5EQKqQpo3SToSOV9J0DnbJqwK7Wv/Trc92zIAYZ4FlMu+JPFW1DfGFt81ZTCGgDEabffXeLyJg==}

  domelementtype@2.3.0:
    resolution: {integrity: sha512-OLETBj6w0OsagBwdXnPdN0cnMfF9opN69co+7ZrbfPGrdpPVNBUj02spi6B1N7wChLQiPn4CSH/zJvXw56gmHw==}

  domhandler@5.0.3:
    resolution: {integrity: sha512-cgwlv/1iFQiFnU96XXgROh8xTeetsnJiDsTc7TYCLFd9+/WNkIqPTxiM/8pSd8VIrhXGTf1Ny1q1hquVqDJB5w==}
    engines: {node: '>= 4'}

  domutils@3.1.0:
    resolution: {integrity: sha512-H78uMmQtI2AhgDJjWeQmHwJJ2bLPD3GMmO7Zja/ZZh84wkm+4ut+IUnUdRa8uCGX88DiVx1j6FRe1XfxEgjEZA==}

  dotenv@16.0.3:
    resolution: {integrity: sha512-7GO6HghkA5fYG9TYnNxi14/7K9f5occMlp3zXAuSxn7CKCxt9xbNWG7yF8hTCSUchlfWSe3uLmlPfigevRItzQ==}
    engines: {node: '>=12'}

  eastasianwidth@0.2.0:
    resolution: {integrity: sha512-I88TYZWc9XiYHRQ4/3c5rjjfgkjhLyW2luGIheGERbNQ6OY7yTybanSpDXZa8y7VUP9YmDcYa+eyq4ca7iLqWA==}

  editorconfig@1.0.4:
    resolution: {integrity: sha512-L9Qe08KWTlqYMVvMcTIvMAdl1cDUubzRNYL+WfA4bLDMHe4nemKkpmYzkznE1FwLKu0EEmy6obgQKzMJrg4x9Q==}
    engines: {node: '>=14'}
    hasBin: true

  electron-to-chromium@1.4.832:
    resolution: {integrity: sha512-cTen3SB0H2SGU7x467NRe1eVcQgcuS6jckKfWJHia2eo0cHIGOqHoAxevIYZD4eRHcWjkvFzo93bi3vJ9W+1lA==}

  emoji-regex@8.0.0:
    resolution: {integrity: sha512-MSjYzcWNOA0ewAHpz0MxpYFvwg6yjy1NG3xteoqz644VCo/RPgnr1/GGt+ic3iJTzQ8Eu3TdM14SawnVUmGE6A==}

  emoji-regex@9.2.2:
    resolution: {integrity: sha512-L18DaJsXSUk2+42pv8mLs5jJT2hqFkFE4j21wOmgbUqsZ2hL72NsUU785g9RXgo3s0ZNgVl42TiHp3ZtOv/Vyg==}

  engine.io-client@6.5.4:
    resolution: {integrity: sha512-GeZeeRjpD2qf49cZQ0Wvh/8NJNfeXkXXcoGh+F77oEAgo9gUHwT1fCRxSNU+YEEaysOJTnsFHmM5oAcPy4ntvQ==}

  engine.io-parser@5.2.3:
    resolution: {integrity: sha512-HqD3yTBfnBxIrbnM1DoD6Pcq8NECnh8d4As1Qgh0z5Gg3jRRIqijury0CL3ghu/edArpUYiYqQiDUQBIs4np3Q==}
    engines: {node: '>=10.0.0'}

  engine.io@6.5.5:
    resolution: {integrity: sha512-C5Pn8Wk+1vKBoHghJODM63yk8MvrO9EWZUfkAt5HAqIgPE4/8FF0PEGHXtEd40l223+cE5ABWuPzm38PHFXfMA==}
    engines: {node: '>=10.2.0'}

  enhanced-resolve@5.17.0:
    resolution: {integrity: sha512-dwDPwZL0dmye8Txp2gzFmA6sxALaSvdRDjPH0viLcKrtlOL3tw62nWWweVD1SdILDTJrbrL6tdWVN58Wo6U3eA==}
    engines: {node: '>=10.13.0'}

  entities@4.5.0:
    resolution: {integrity: sha512-V0hjH4dGPh9Ao5p0MoRY6BVqtwCjhz6vI5LT8AJ55H+4g9/4vbHx1I54fS0XuclLhDHArPQCiMjDxjaL8fPxhw==}
    engines: {node: '>=0.12'}

  error-ex@1.3.2:
    resolution: {integrity: sha512-7dFHNmqeFSEt2ZBsCriorKnn3Z2pj+fd9kmI6QoWw4//DL+icEBfc0U7qJCisqrTsKTjw4fNFy2pW9OqStD84g==}

  es-abstract@1.23.3:
    resolution: {integrity: sha512-e+HfNH61Bj1X9/jLc5v1owaLYuHdeHHSQlkhCBiTK8rBvKaULl/beGMxwrMXjpYrv4pz22BlY570vVePA2ho4A==}
    engines: {node: '>= 0.4'}

  es-define-property@1.0.0:
    resolution: {integrity: sha512-jxayLKShrEqqzJ0eumQbVhTYQM27CfT1T35+gCgDFoL82JLsXqTJ76zv6A0YLOgEnLUMvLzsDsGIrl8NFpT2gQ==}
    engines: {node: '>= 0.4'}

  es-errors@1.3.0:
    resolution: {integrity: sha512-Zf5H2Kxt2xjTvbJvP2ZWLEICxA6j+hAmMzIlypy4xcBg1vKVnx89Wy0GbS+kf5cwCVFFzdCFh2XSCFNULS6csw==}
    engines: {node: '>= 0.4'}

  es-get-iterator@1.1.3:
    resolution: {integrity: sha512-sPZmqHBe6JIiTfN5q2pEi//TwxmAFHwj/XEuYjTuse78i8KxaqMTTzxPoFKuzRpDpTJ+0NAbpfenkmH2rePtuw==}

  es-iterator-helpers@1.0.19:
    resolution: {integrity: sha512-zoMwbCcH5hwUkKJkT8kDIBZSz9I6mVG//+lDCinLCGov4+r7NIy0ld8o03M0cJxl2spVf6ESYVS6/gpIfq1FFw==}
    engines: {node: '>= 0.4'}

  es-module-lexer@1.5.4:
    resolution: {integrity: sha512-MVNK56NiMrOwitFB7cqDwq0CQutbw+0BvLshJSse0MUNU+y1FC3bUS/AQg7oUng+/wKrrki7JfmwtVHkVfPLlw==}

  es-object-atoms@1.0.0:
    resolution: {integrity: sha512-MZ4iQ6JwHOBQjahnjwaC1ZtIBH+2ohjamzAO3oaHcXYup7qxjF2fixyH+Q71voWHeOkI2q/TnJao/KfXYIZWbw==}
    engines: {node: '>= 0.4'}

  es-set-tostringtag@2.0.3:
    resolution: {integrity: sha512-3T8uNMC3OQTHkFUsFq8r/BwAXLHvU/9O9mE0fBc/MY5iq/8H7ncvO947LmYA6ldWw9Uh8Yhf25zu6n7nML5QWQ==}
    engines: {node: '>= 0.4'}

  es-shim-unscopables@1.0.2:
    resolution: {integrity: sha512-J3yBRXCzDu4ULnQwxyToo/OjdMx6akgVC7K6few0a7F/0wLtmKKN7I73AH5T2836UuXRqN7Qg+IIUw/+YJksRw==}

  es-to-primitive@1.2.1:
    resolution: {integrity: sha512-QCOllgZJtaUo9miYBcLChTUaHNjJF3PYs1VidD7AwiEj1kYxKeQTctLAezAOH5ZKRH0g2IgPn6KwB4IT8iRpvA==}
    engines: {node: '>= 0.4'}

  esbuild@0.19.11:
    resolution: {integrity: sha512-HJ96Hev2hX/6i5cDVwcqiJBBtuo9+FeIJOtZ9W1kA5M6AMJRHUZlpYZ1/SbEwtO0ioNAW8rUooVpC/WehY2SfA==}
    engines: {node: '>=12'}
    hasBin: true

  esbuild@0.21.5:
    resolution: {integrity: sha512-mg3OPMV4hXywwpoDxu3Qda5xCKQi+vCTZq8S9J/EpkhB2HzKXq4SNFZE3+NK93JYxc8VMSep+lOUSC/RVKaBqw==}
    engines: {node: '>=12'}
    hasBin: true

  escalade@3.1.2:
    resolution: {integrity: sha512-ErCHMCae19vR8vQGe50xIsVomy19rg6gFu3+r3jkEO46suLMWBksvVyoGgQV+jOfl84ZSOSlmv6Gxa89PmTGmA==}
    engines: {node: '>=6'}

  escape-string-regexp@1.0.5:
    resolution: {integrity: sha512-vbRorB5FUQWvla16U8R/qgaFIya2qGzwDrNmCZuYKrbdSUMG6I1ZCGQRefkRVhuOkIGVne7BQ35DSfo1qvJqFg==}
    engines: {node: '>=0.8.0'}

  escape-string-regexp@4.0.0:
    resolution: {integrity: sha512-TtpcNJ3XAzx3Gq8sWRzJaVajRs0uVxA2YAkdb1jm2YkPz4G6egUFAyA3n5vtEIZefPk5Wa4UXbKuS5fKkJWdgA==}
    engines: {node: '>=10'}

  eslint-config-next@14.2.4:
    resolution: {integrity: sha512-Qr0wMgG9m6m4uYy2jrYJmyuNlYZzPRQq5Kvb9IDlYwn+7yq6W6sfMNFgb+9guM1KYwuIo6TIaiFhZJ6SnQ/Efw==}
    peerDependencies:
      eslint: ^7.23.0 || ^8.0.0
      typescript: '>=3.3.1'
    peerDependenciesMeta:
      typescript:
        optional: true

  eslint-config-prettier@9.0.0:
    resolution: {integrity: sha512-IcJsTkJae2S35pRsRAwoCE+925rJJStOdkKnLVgtE+tEpqU0EVVM7OqrwxqgptKdX29NUwC82I5pXsGFIgSevw==}
    hasBin: true
    peerDependencies:
      eslint: '>=7.0.0'

  eslint-config-prettier@9.1.0:
    resolution: {integrity: sha512-NSWl5BFQWEPi1j4TjVNItzYV7dZXZ+wP6I6ZhrBGpChQhZRUaElihE9uRRkcbRnNb76UMKDF3r+WTmNcGPKsqw==}
    hasBin: true
    peerDependencies:
      eslint: '>=7.0.0'

  eslint-config-turbo@1.10.12:
    resolution: {integrity: sha512-z3jfh+D7UGYlzMWGh+Kqz++hf8LOE96q3o5R8X4HTjmxaBWlLAWG+0Ounr38h+JLR2TJno0hU9zfzoPNkR9BdA==}
    peerDependencies:
      eslint: '>6.6.0'

  eslint-import-resolver-node@0.3.9:
    resolution: {integrity: sha512-WFj2isz22JahUv+B788TlO3N6zL3nNJGU8CcZbPZvVEkBPaJdCV4vy5wyghty5ROFbCRnm132v8BScu5/1BQ8g==}

  eslint-import-resolver-typescript@3.6.1:
    resolution: {integrity: sha512-xgdptdoi5W3niYeuQxKmzVDTATvLYqhpwmykwsh7f6HIOStGWEIL9iqZgQDF9u9OEzrRwR8no5q2VT+bjAujTg==}
    engines: {node: ^14.18.0 || >=16.0.0}
    peerDependencies:
      eslint: '*'
      eslint-plugin-import: '*'

  eslint-module-utils@2.8.1:
    resolution: {integrity: sha512-rXDXR3h7cs7dy9RNpUlQf80nX31XWJEyGq1tRMo+6GsO5VmTe4UTwtmonAD4ZkAsrfMVDA2wlGJ3790Ys+D49Q==}
    engines: {node: '>=4'}
    peerDependencies:
      '@typescript-eslint/parser': '*'
      eslint: '*'
      eslint-import-resolver-node: '*'
      eslint-import-resolver-typescript: '*'
      eslint-import-resolver-webpack: '*'
    peerDependenciesMeta:
      '@typescript-eslint/parser':
        optional: true
      eslint:
        optional: true
      eslint-import-resolver-node:
        optional: true
      eslint-import-resolver-typescript:
        optional: true
      eslint-import-resolver-webpack:
        optional: true

  eslint-plugin-import@2.29.1:
    resolution: {integrity: sha512-BbPC0cuExzhiMo4Ff1BTVwHpjjv28C5R+btTOGaCRC7UEz801up0JadwkeSk5Ued6TG34uaczuVuH6qyy5YUxw==}
    engines: {node: '>=4'}
    peerDependencies:
      '@typescript-eslint/parser': '*'
      eslint: ^2 || ^3 || ^4 || ^5 || ^6 || ^7.2.0 || ^8
    peerDependenciesMeta:
      '@typescript-eslint/parser':
        optional: true

  eslint-plugin-jsx-a11y@6.9.0:
    resolution: {integrity: sha512-nOFOCaJG2pYqORjK19lqPqxMO/JpvdCZdPtNdxY3kvom3jTvkAbOvQvD8wuD0G8BYR0IGAGYDlzqWJOh/ybn2g==}
    engines: {node: '>=4.0'}
    peerDependencies:
      eslint: ^3 || ^4 || ^5 || ^6 || ^7 || ^8

  eslint-plugin-prettier@5.1.3:
    resolution: {integrity: sha512-C9GCVAs4Eq7ZC/XFQHITLiHJxQngdtraXaM+LoUFoFp/lHNl2Zn8f3WQbe9HvTBBQ9YnKFB0/2Ajdqwo5D1EAw==}
    engines: {node: ^14.18.0 || >=16.0.0}
    peerDependencies:
      '@types/eslint': '>=8.0.0'
      eslint: '>=8.0.0'
      eslint-config-prettier: '*'
      prettier: '>=3.0.0'
    peerDependenciesMeta:
      '@types/eslint':
        optional: true
      eslint-config-prettier:
        optional: true

  eslint-plugin-react-hooks@4.6.2:
    resolution: {integrity: sha512-QzliNJq4GinDBcD8gPB5v0wh6g8q3SUi6EFF0x8N/BL9PoVs0atuGc47ozMRyOWAKdwaZ5OnbOEa3WR+dSGKuQ==}
    engines: {node: '>=10'}
    peerDependencies:
      eslint: ^3.0.0 || ^4.0.0 || ^5.0.0 || ^6.0.0 || ^7.0.0 || ^8.0.0-0

  eslint-plugin-react@7.34.4:
    resolution: {integrity: sha512-Np+jo9bUwJNxCsT12pXtrGhJgT3T44T1sHhn1Ssr42XFn8TES0267wPGo5nNrMHi8qkyimDAX2BUmkf9pSaVzA==}
    engines: {node: '>=4'}
    peerDependencies:
      eslint: ^3 || ^4 || ^5 || ^6 || ^7 || ^8

  eslint-plugin-testing-library@6.2.2:
    resolution: {integrity: sha512-1E94YOTUDnOjSLyvOwmbVDzQi/WkKm3WVrMXu6SmBr6DN95xTGZmI6HJ/eOkSXh/DlheRsxaPsJvZByDBhWLVQ==}
    engines: {node: ^12.22.0 || ^14.17.0 || >=16.0.0, npm: '>=6'}
    peerDependencies:
      eslint: ^7.5.0 || ^8.0.0

  eslint-plugin-turbo@1.10.12:
    resolution: {integrity: sha512-uNbdj+ohZaYo4tFJ6dStRXu2FZigwulR1b3URPXe0Q8YaE7thuekKNP+54CHtZPH9Zey9dmDx5btAQl9mfzGOw==}
    peerDependencies:
      eslint: '>6.6.0'

  eslint-plugin-unicorn@54.0.0:
    resolution: {integrity: sha512-XxYLRiYtAWiAjPv6z4JREby1TAE2byBC7wlh0V4vWDCpccOSU1KovWV//jqPXF6bq3WKxqX9rdjoRQ1EhdmNdQ==}
    engines: {node: '>=18.18'}
    peerDependencies:
      eslint: '>=8.56.0'

  eslint-plugin-unused-imports@3.2.0:
    resolution: {integrity: sha512-6uXyn6xdINEpxE1MtDjxQsyXB37lfyO2yKGVVgtD7WEWQGORSOZjgrD6hBhvGv4/SO+TOlS+UnC6JppRqbuwGQ==}
    engines: {node: ^12.22.0 || ^14.17.0 || >=16.0.0}
    peerDependencies:
      '@typescript-eslint/eslint-plugin': 6 - 7
      eslint: '8'
    peerDependenciesMeta:
      '@typescript-eslint/eslint-plugin':
        optional: true

  eslint-plugin-vitest@0.4.1:
    resolution: {integrity: sha512-+PnZ2u/BS+f5FiuHXz4zKsHPcMKHie+K+1Uvu/x91ovkCMEOJqEI8E9Tw1Wzx2QRz4MHOBHYf1ypO8N1K0aNAA==}
    engines: {node: ^18.0.0 || >= 20.0.0}
    peerDependencies:
      '@typescript-eslint/eslint-plugin': '*'
      eslint: '>=8.0.0'
      vitest: '*'
    peerDependenciesMeta:
      '@typescript-eslint/eslint-plugin':
        optional: true
      vitest:
        optional: true

  eslint-rule-composer@0.3.0:
    resolution: {integrity: sha512-bt+Sh8CtDmn2OajxvNO+BX7Wn4CIWMpTRm3MaiKPCQcnnlm0CS2mhui6QaoeQugs+3Kj2ESKEEGJUdVafwhiCg==}
    engines: {node: '>=4.0.0'}

  eslint-scope@5.1.1:
    resolution: {integrity: sha512-2NxwbF/hZ0KpepYN0cNbo+FN6XoK7GaHlQhgx/hIZl6Va0bF45RQOOwhLIy8lQDbuCiadSLCBnH2CFYquit5bw==}
    engines: {node: '>=8.0.0'}

  eslint-scope@7.2.2:
    resolution: {integrity: sha512-dOt21O7lTMhDM+X9mB4GX+DZrZtCUJPL/wlcTqxyrx5IvO0IYtILdtrQGQp+8n5S0gwSVmOf9NQrjMOgfQZlIg==}
    engines: {node: ^12.22.0 || ^14.17.0 || >=16.0.0}

  eslint-visitor-keys@3.4.3:
    resolution: {integrity: sha512-wpc+LXeiyiisxPlEkUzU6svyS1frIO3Mgxj1fdy7Pm8Ygzguax2N3Fa/D/ag1WqbOprdI+uY6wMUl8/a2G+iag==}
    engines: {node: ^12.22.0 || ^14.17.0 || >=16.0.0}

  eslint-visitor-keys@4.0.0:
    resolution: {integrity: sha512-OtIRv/2GyiF6o/d8K7MYKKbXrOUBIK6SfkIRM4Z0dY3w+LiQ0vy3F57m0Z71bjbyeiWFiHJ8brqnmE6H6/jEuw==}
    engines: {node: ^18.18.0 || ^20.9.0 || >=21.1.0}

  eslint@8.57.0:
    resolution: {integrity: sha512-dZ6+mexnaTIbSBZWgou51U6OmzIhYM2VcNdtiTtI7qPNZm35Akpr0f6vtw3w1Kmn5PYo+tZVfh13WrhpS6oLqQ==}
    engines: {node: ^12.22.0 || ^14.17.0 || >=16.0.0}
    hasBin: true

  espree@10.1.0:
    resolution: {integrity: sha512-M1M6CpiE6ffoigIOWYO9UDP8TMUw9kqb21tf+08IgDYjCsOvCuDt4jQcZmoYxx+w7zlKw9/N0KXfto+I8/FrXA==}
    engines: {node: ^18.18.0 || ^20.9.0 || >=21.1.0}

  espree@9.6.1:
    resolution: {integrity: sha512-oruZaFkjorTpF32kDSI5/75ViwGeZginGGy2NoOSg3Q9bnwlnmDm4HLnkl0RE3n+njDXR037aY1+x58Z/zFdwQ==}
    engines: {node: ^12.22.0 || ^14.17.0 || >=16.0.0}

  esquery@1.6.0:
    resolution: {integrity: sha512-ca9pw9fomFcKPvFLXhBKUK90ZvGibiGOvRJNbjljY7s7uq/5YO4BOzcYtJqExdx99rF6aAcnRxHmcUHcz6sQsg==}
    engines: {node: '>=0.10'}

  esrecurse@4.3.0:
    resolution: {integrity: sha512-KmfKL3b6G+RXvP8N1vr3Tq1kL/oCFgn2NYXEtqP8/L3pKapUA4G8cFVaoF3SU323CD4XypR/ffioHmkti6/Tag==}
    engines: {node: '>=4.0'}

  estraverse@4.3.0:
    resolution: {integrity: sha512-39nnKffWz8xN1BU/2c79n9nB9HDzo0niYUqx6xyqUnyoAnQyyWpOTdZEeiCch8BBu515t4wp9ZmgVfVhn9EBpw==}
    engines: {node: '>=4.0'}

  estraverse@5.3.0:
    resolution: {integrity: sha512-MMdARuVEQziNTeJD8DgMqmhwR11BRQ/cBP+pLtYdSTnf3MIO8fFeiINEbX36ZdNlfU/7A9f3gUw49B3oQsvwBA==}
    engines: {node: '>=4.0'}

  estree-walker@3.0.3:
    resolution: {integrity: sha512-7RUKfXgSMMkzt6ZuXmqapOurLGPPfgj6l9uRZ7lRGolvk0y2yocc35LdcxKC5PQZdn2DMqioAQ2NoWcrTKmm6g==}

  esutils@2.0.3:
    resolution: {integrity: sha512-kVscqXk4OCp68SZ0dkgEKVi6/8ij300KBWTJq32P/dYeWTSwK41WyTxalN1eRmA5Z9UU/LX9D7FWSmV9SAYx6g==}
    engines: {node: '>=0.10.0'}

  eventemitter3@4.0.7:
    resolution: {integrity: sha512-8guHBZCwKnFhYdHr2ysuRWErTwhoN2X8XELRlrRwpmfeY2jjuUN4taQMsULKUVo1K4DvZl+0pgfyoysHxvmvEw==}

  events@3.3.0:
    resolution: {integrity: sha512-mQw+2fkQbALzQ7V0MY0IqdnXNOeTtP4r0lN9z7AAawCXgqea7bDii20AYrIBrFd/Hx0M2Ocz6S111CaFkUcb0Q==}
    engines: {node: '>=0.8.x'}

  execa@8.0.1:
    resolution: {integrity: sha512-VyhnebXciFV2DESc+p6B+y0LjSm0krU4OgJN44qFAhBY0TJ+1V61tYD2+wHusZ6F9n5K+vl8k0sTy7PEfV4qpg==}
    engines: {node: '>=16.17'}

  fast-deep-equal@2.0.1:
    resolution: {integrity: sha512-bCK/2Z4zLidyB4ReuIsvALH6w31YfAQDmXMqMx6FyfHqvBxtjC0eRumeSu4Bs3XtXwpyIywtSTrVT99BxY1f9w==}

  fast-deep-equal@3.1.3:
    resolution: {integrity: sha512-f3qQ9oQy9j2AhBe/H9VC91wLmKBCCU/gDOnKNAYG5hswO7BLKj09Hc5HYNz9cGI++xlpDCIgDaitVs03ATR84Q==}

  fast-diff@1.3.0:
    resolution: {integrity: sha512-VxPP4NqbUjj6MaAOafWeUn2cXWLcCtljklUtZf0Ind4XQ+QPtmA0b18zZy0jIQx+ExRVCR/ZQpBmik5lXshNsw==}

  fast-equals@5.0.1:
    resolution: {integrity: sha512-WF1Wi8PwwSY7/6Kx0vKXtw8RwuSGoM1bvDaJbu7MxDlR1vovZjIAKrnzyrThgAjm6JDTu0fVgWXDlMGspodfoQ==}
    engines: {node: '>=6.0.0'}

  fast-glob@3.3.2:
    resolution: {integrity: sha512-oX2ruAFQwf/Orj8m737Y5adxDQO0LAB7/S5MnxCdTNDd4p6BsyIVsv9JQsATbTSq8KHRpLwIHbVlUNatxd+1Ow==}
    engines: {node: '>=8.6.0'}

  fast-json-stable-stringify@2.1.0:
    resolution: {integrity: sha512-lhd/wF+Lk98HZoTCtlVraHtfh5XYijIjalXck7saUtuanSDyLMxnHhSXEDJqHxD7msR8D0uCmqlkwjCV8xvwHw==}

  fast-levenshtein@2.0.6:
    resolution: {integrity: sha512-DCXu6Ifhqcks7TZKY3Hxp3y6qphY5SJZmrWMDrKcERSOXWQdMhU9Ig/PYrzyw/ul9jOIyh0N4M0tbC5hodg8dw==}

  fastq@1.17.1:
    resolution: {integrity: sha512-sRVD3lWVIXWg6By68ZN7vho9a1pQcN/WBFaAAsDDFzlJjvoGx0P8z7V1t72grFJfJhu3YPZBuu25f7Kaw2jN1w==}

  fflate@0.8.2:
    resolution: {integrity: sha512-cPJU47OaAoCbg0pBvzsgpTPhmhqI5eJjh/JIu8tPj5q+T7iLvW/JAYUqmE7KOB4R1ZyEhzBaIQpQpardBF5z8A==}

  file-entry-cache@6.0.1:
    resolution: {integrity: sha512-7Gps/XWymbLk2QLYK4NzpMOrYjMhdIxXuIvy2QBsLE6ljuodKvdkWs/cpyJJ3CVIVpH0Oi1Hvg1ovbMzLdFBBg==}
    engines: {node: ^10.12.0 || >=12.0.0}

  fill-range@7.1.1:
    resolution: {integrity: sha512-YsGpe3WHLK8ZYi4tWDg2Jy3ebRz2rXowDxnld4bkQB00cc/1Zw9AWnC0i9ztDJitivtQvaI9KaLyKrc+hBW0yg==}
    engines: {node: '>=8'}

  find-up@4.1.0:
    resolution: {integrity: sha512-PpOwAdQ/YlXQ2vj8a3h8IipDuYRi3wceVQQGYWxNINccq40Anw7BlsEXCMbt1Zt+OLA6Fq9suIpIWD0OsnISlw==}
    engines: {node: '>=8'}

  find-up@5.0.0:
    resolution: {integrity: sha512-78/PXT1wlLLDgTzDs7sjq9hzz0vXD+zn+7wypEe4fXQxCmdmqfGsEPQxmiCSQI3ajFV91bVSsvNtrJRiW6nGng==}
    engines: {node: '>=10'}

  flat-cache@3.2.0:
    resolution: {integrity: sha512-CYcENa+FtcUKLmhhqyctpclsq7QF38pKjZHsGNiSQF5r4FtoKDWabFDl3hzaEQMvT1LHEysw5twgLvpYYb4vbw==}
    engines: {node: ^10.12.0 || >=12.0.0}

  flatted@3.3.1:
    resolution: {integrity: sha512-X8cqMLLie7KsNUDSdzeN8FYK9rEt4Dt67OsG/DNGnYTSDBG4uFAJFBnUeiV+zCVAvwFy56IjM9sH51jVaEhNxw==}

  for-each@0.3.3:
    resolution: {integrity: sha512-jqYfLp7mo9vIyQf8ykW2v7A+2N4QjeCeI5+Dz9XraiO1ign81wjiH7Fb9vSOWvQfNtmSa4H2RoQTrrXivdUZmw==}

  foreground-child@3.2.1:
    resolution: {integrity: sha512-PXUUyLqrR2XCWICfv6ukppP96sdFwWbNEnfEMt7jNsISjMsvaLNinAHNDYyvkyU+SZG2BTSbT5NjG+vZslfGTA==}
    engines: {node: '>=14'}

  form-data@4.0.0:
    resolution: {integrity: sha512-ETEklSGi5t0QMZuiXoA/Q6vcnxcLQP5vdugSpuAyi6SVGi2clPPp+xgEhuMaHC+zGgn31Kd235W35f7Hykkaww==}
    engines: {node: '>= 6'}

  fraction.js@4.3.7:
    resolution: {integrity: sha512-ZsDfxO51wGAXREY55a7la9LScWpwv9RxIrYABrlvOFBlH/ShPnrtsXeuUIfXKKOVicNxQ+o8JTbJvjS4M89yew==}

  framer-motion@10.17.4:
    resolution: {integrity: sha512-CYBSs6cWfzcasAX8aofgKFZootmkQtR4qxbfTOksBLny/lbUfkGbQAFOS3qnl6Uau1N9y8tUpI7mVIrHgkFjLQ==}
    peerDependencies:
      react: ^18.0.0
      react-dom: ^18.0.0
    peerDependenciesMeta:
      react:
        optional: true
      react-dom:
        optional: true

  framer-motion@11.3.8:
    resolution: {integrity: sha512-1D+RDTsIp4Rz2dq/oToqSEc9idEQwgBRQyBq4rGpFba+0Z+GCbj9z1s0+ikFbanWe3YJ0SqkNlDe08GcpFGj5A==}
    peerDependencies:
      '@emotion/is-prop-valid': '*'
      react: ^18.0.0
      react-dom: ^18.0.0
    peerDependenciesMeta:
      '@emotion/is-prop-valid':
        optional: true
      react:
        optional: true
      react-dom:
        optional: true

  fs.realpath@1.0.0:
    resolution: {integrity: sha512-OO0pH2lK6a0hZnAdau5ItzHPI6pUlvI7jMVnxUQRtw4owF2wk8lOSabtGDCTP4Ggrg2MbGnWO9X8K1t4+fGMDw==}

  fsevents@2.3.3:
    resolution: {integrity: sha512-5xoDfX+fL7faATnagmWPpbFtwh/R77WmMMqqHGS65C3vvB0YHrgF+B1YmZ3441tMj5n63k0212XNoJwzlhffQw==}
    engines: {node: ^8.16.0 || ^10.6.0 || >=11.0.0}
    os: [darwin]

  function-bind@1.1.2:
    resolution: {integrity: sha512-7XHNxH7qX9xG5mIwxkhumTox/MIRNcOgDrxWsMt2pAr23WHp6MrRlN7FBSFpCpr+oVO0F744iUgR82nJMfG2SA==}

  function.prototype.name@1.1.6:
    resolution: {integrity: sha512-Z5kx79swU5P27WEayXM1tBi5Ze/lbIyiNgU3qyXUOf9b2rgXYyF9Dy9Cx+IQv/Lc8WCG6L82zwUPpSS9hGehIg==}
    engines: {node: '>= 0.4'}

  functions-have-names@1.2.3:
    resolution: {integrity: sha512-xckBUXyTIqT97tq2x2AMb+g163b5JFysYk0x4qxNFwbfQkmNZoiRHb6sPzI9/QV33WeuvVYBUIiD4NzNIyqaRQ==}

  gensync@1.0.0-beta.2:
    resolution: {integrity: sha512-3hN7NaskYvMDLQY55gnW3NQ+mesEAepTqlg+VEbj7zzqEMBVNhzcGYYeqFo/TlYz6eQiFcp1HcsCZO+nGgS8zg==}
    engines: {node: '>=6.9.0'}

  get-func-name@2.0.2:
    resolution: {integrity: sha512-8vXOvuE167CtIc3OyItco7N/dpRtBbYOsPsXCz7X/PMnlGjYjSGuZJgM1Y7mmew7BKf9BqvLX2tnOVy1BBUsxQ==}

  get-intrinsic@1.2.4:
    resolution: {integrity: sha512-5uYhsJH8VJBTv7oslg4BznJYhDoRI6waYCxMmCdnTrcCrHA/fCFKoTFz2JKKE0HdDFUF7/oQuhzumXJK7paBRQ==}
    engines: {node: '>= 0.4'}

  get-nonce@1.0.1:
    resolution: {integrity: sha512-FJhYRoDaiatfEkUK8HKlicmu/3SGFD51q3itKDGoSTysQJBnfOcxU5GxnhE1E6soB76MbT0MBtnKJuXyAx+96Q==}
    engines: {node: '>=6'}

  get-stream@8.0.1:
    resolution: {integrity: sha512-VaUJspBffn/LMCJVoMvSAdmscJyS1auj5Zulnn5UoYcY531UWmdwhRWkcGKnGU93m5HSXP9LP2usOryrBtQowA==}
    engines: {node: '>=16'}

  get-symbol-description@1.0.2:
    resolution: {integrity: sha512-g0QYk1dZBxGwk+Ngc+ltRH2IBp2f7zBkBMBJZCDerh6EhlhSR6+9irMCuT/09zD6qkarHUSn529sK/yL4S27mg==}
    engines: {node: '>= 0.4'}

  get-tsconfig@4.7.6:
    resolution: {integrity: sha512-ZAqrLlu18NbDdRaHq+AKXzAmqIUPswPWKUchfytdAjiRFnCe5ojG2bstg6mRiZabkKfCoL/e98pbBELIV/YCeA==}

  glob-parent@5.1.2:
    resolution: {integrity: sha512-AOIgSQCepiJYwP3ARnGx+5VnTu2HBYdzbGP45eLw1vr3zB3vZLeyed1sC9hnbcOc9/SrMyM5RPQrkGz4aS9Zow==}
    engines: {node: '>= 6'}

  glob-parent@6.0.2:
    resolution: {integrity: sha512-XxwI8EOhVQgWp6iDL+3b0r86f4d6AX6zSU55HfB4ydCEuXLXc5FcYeOu+nnGftS4TEju/11rt4KJPTMgbfmv4A==}
    engines: {node: '>=10.13.0'}

  glob-to-regexp@0.4.1:
    resolution: {integrity: sha512-lkX1HJXwyMcprw/5YUZc2s7DrpAiHB21/V+E1rHUrVNokkvB6bqMzT0VfV6/86ZNabt1k14YOIaT7nDvOX3Iiw==}

  glob@10.3.10:
    resolution: {integrity: sha512-fa46+tv1Ak0UPK1TOy/pZrIybNNt4HCv7SDzwyfiOZkvZLEbjsZkJBPtDHVshZjbecAoAGSC20MjLDG/qr679g==}
    engines: {node: '>=16 || 14 >=14.17'}
    hasBin: true

  glob@10.3.4:
    resolution: {integrity: sha512-6LFElP3A+i/Q8XQKEvZjkEWEOTgAIALR9AO2rwT8bgPhDd1anmqDJDZ6lLddI4ehxxxR1S5RIqKe1uapMQfYaQ==}
    engines: {node: '>=16 || 14 >=14.17'}
    hasBin: true

  glob@10.4.5:
    resolution: {integrity: sha512-7Bv8RF0k6xjo7d4A/PxYLbUCfb6c+Vpd2/mB2yRDlew7Jb5hEXiCD9ibfO7wpk8i4sevK6DFny9h7EYbM3/sHg==}
    hasBin: true

  glob@7.2.3:
    resolution: {integrity: sha512-nFR0zLpU2YCaRxwoCJvL6UvCH2JFyFVIvwTLsIf21AuHlMskA1hhTdk+LlYJtOlYt9v6dvszD2BGRqBL+iQK9Q==}
    deprecated: Glob versions prior to v9 are no longer supported

  globals@11.12.0:
    resolution: {integrity: sha512-WOBp/EEGUiIsJSp7wcv/y6MO+lV9UoncWqxuFfm8eBwzWNgyfBd6Gz+IeKQ9jCmyhoH99g15M3T+QaVHFjizVA==}
    engines: {node: '>=4'}

  globals@13.24.0:
    resolution: {integrity: sha512-AhO5QUcj8llrbG09iWhPU2B204J1xnPeL8kQmVorSsy+Sjj1sk8gIyh6cUocGmH4L0UuhAJy+hJMRA4mgA4mFQ==}
    engines: {node: '>=8'}

  globals@14.0.0:
    resolution: {integrity: sha512-oahGvuMGQlPw/ivIYBjVSrWAfWLBeku5tpPE2fOPLi+WHffIWbuh2tCjhyQhTBPMf5E9jDEH4FOmTYgYwbKwtQ==}
    engines: {node: '>=18'}

  globalthis@1.0.4:
    resolution: {integrity: sha512-DpLKbNU4WylpxJykQujfCcwYWiV/Jhm50Goo0wrVILAv5jOr9d+H+UR3PhSCD2rCCEIg0uc+G+muBTwD54JhDQ==}
    engines: {node: '>= 0.4'}

  globby@11.1.0:
    resolution: {integrity: sha512-jhIXaOzy1sb8IyocaruWSn1TjmnBVs8Ayhcy83rmxNJ8q2uWKCAj3CnJY+KpGSXCueAPc0i05kVvVKtP1t9S3g==}
    engines: {node: '>=10'}

  gopd@1.0.1:
    resolution: {integrity: sha512-d65bNlIadxvpb/A2abVdlqKqV563juRnZ1Wtk6s1sIR8uNsXR70xqIzVqxVf1eTqDunwT2MkczEeaezCKTZhwA==}

  graceful-fs@4.2.11:
    resolution: {integrity: sha512-RbJ5/jmFcNNCcDV5o9eTnBLJ/HszWV0P73bc+Ff4nS/rJj+YaS6IGyiOL0VoBYX+l1Wrl3k63h/KrH+nhJ0XvQ==}

  graphemer@1.4.0:
    resolution: {integrity: sha512-EtKwoO6kxCL9WO5xipiHTZlSzBm7WLT627TqC/uVRd0HKmq8NXyebnNYxDoBi7wt8eTWrUrKXCOVaFq9x1kgag==}

  has-bigints@1.0.2:
    resolution: {integrity: sha512-tSvCKtBr9lkF0Ex0aQiP9N+OpV4zi2r/Nee5VkRDbaqv35RLYMzbwQfFSZZH0kR+Rd6302UJZ2p/bJCEoR3VoQ==}

  has-flag@3.0.0:
    resolution: {integrity: sha512-sKJf1+ceQBr4SMkvQnBDNDtf4TXpVhVGateu0t918bl30FnbE2m4vNLX+VWe/dpjlb+HugGYzW7uQXH98HPEYw==}
    engines: {node: '>=4'}

  has-flag@4.0.0:
    resolution: {integrity: sha512-EykJT/Q1KjTWctppgIAgfSO0tKVuZUjhgMr17kqTumMl6Afv3EISleU7qZUzoXDFTAHTDC4NOoG/ZxU3EvlMPQ==}
    engines: {node: '>=8'}

  has-property-descriptors@1.0.2:
    resolution: {integrity: sha512-55JNKuIW+vq4Ke1BjOTjM2YctQIvCT7GFzHwmfZPGo5wnrgkid0YQtnAleFSqumZm4az3n2BS+erby5ipJdgrg==}

  has-proto@1.0.3:
    resolution: {integrity: sha512-SJ1amZAJUiZS+PhsVLf5tGydlaVB8EdFpaSO4gmiUKUOxk8qzn5AIy4ZeJUmh22znIdk/uMAUT2pl3FxzVUH+Q==}
    engines: {node: '>= 0.4'}

  has-symbols@1.0.3:
    resolution: {integrity: sha512-l3LCuF6MgDNwTDKkdYGEihYjt5pRPbEg46rtlmnSPlUbgmB8LOIrKJbYYFBSbnPaJexMKtiPO8hmeRjRz2Td+A==}
    engines: {node: '>= 0.4'}

  has-tostringtag@1.0.2:
    resolution: {integrity: sha512-NqADB8VjPFLM2V0VvHUewwwsw0ZWBaIdgo+ieHtK3hasLz4qeCRjYcqfB6AQrBggRKppKF8L52/VqdVsO47Dlw==}
    engines: {node: '>= 0.4'}

  hasown@2.0.2:
    resolution: {integrity: sha512-0hJU9SCPvmMzIBdZFqNPXWa6dqh7WdH0cII9y+CyS8rG3nL48Bclra9HmKhVVUHyPWNH5Y7xDwAB7bfgSjkUMQ==}
    engines: {node: '>= 0.4'}

  hosted-git-info@2.8.9:
    resolution: {integrity: sha512-mxIDAb9Lsm6DoOJ7xH+5+X4y1LU/4Hi50L9C5sIswK3JzULS4bwk1FvjdBgvYR4bzT4tuUQiC15FE2f5HbLvYw==}

  html-encoding-sniffer@4.0.0:
    resolution: {integrity: sha512-Y22oTqIU4uuPgEemfz7NDJz6OeKf12Lsu+QC+s3BVpda64lTiMYCyGwg5ki4vFxkMwQdeZDl2adZoqUgdFuTgQ==}
    engines: {node: '>=18'}

  html-escaper@2.0.2:
    resolution: {integrity: sha512-H2iMtd0I4Mt5eYiapRdIDjp+XzelXQ0tFE4JS7YFwFevXXMmOp9myNrUvCg0D6ws8iqkRPBfKHgbwig1SmlLfg==}

  html-to-text@9.0.5:
    resolution: {integrity: sha512-qY60FjREgVZL03vJU6IfMV4GDjGBIoOyvuFdpBDIX9yTlDw0TjxVBQp+P8NvpdIXNJvfWBTNul7fsAQJq2FNpg==}
    engines: {node: '>=14'}

  htmlparser2@8.0.2:
    resolution: {integrity: sha512-GYdjWKDkbRLkZ5geuHs5NY1puJ+PXwP7+fHPRz06Eirsb9ugf6d8kkXav6ADhcODhFFPMIXyxkxSuMf3D6NCFA==}

  http-proxy-agent@7.0.2:
    resolution: {integrity: sha512-T1gkAiYYDWYx3V5Bmyu7HcfcvL7mUrTWiM6yOfa3PIphViJ/gFPbvidQ+veqSOHci/PxBcDabeUNCzpOODJZig==}
    engines: {node: '>= 14'}

  https-proxy-agent@7.0.5:
    resolution: {integrity: sha512-1e4Wqeblerz+tMKPIq2EMGiiWW1dIjZOksyHWSUm1rmuvw/how9hBHZ38lAGj5ID4Ik6EdkOw7NmWPy6LAwalw==}
    engines: {node: '>= 14'}

  human-signals@5.0.0:
    resolution: {integrity: sha512-AXcZb6vzzrFAUE61HnN4mpLqd/cSIwNQjtNWR0euPm6y0iqx3G4gOXaIDdtdDwZmhwe82LA6+zinmW4UBWVePQ==}
    engines: {node: '>=16.17.0'}

  iconv-lite@0.6.3:
    resolution: {integrity: sha512-4fCk79wshMdzMp2rH06qWrJE4iolqLhCUH+OiuIgU++RB0+94NlDL81atO7GX55uUKueo0txHNtvEyI6D7WdMw==}
    engines: {node: '>=0.10.0'}

  ieee754@1.2.1:
    resolution: {integrity: sha512-dcyqhDvX1C46lXZcVqCpK+FtMRQVdIMN6/Df5js2zouUsqG7I6sFxitIC+7KYK29KdXOLHdu9zL4sFnoVQnqaA==}

  ignore@5.3.1:
    resolution: {integrity: sha512-5Fytz/IraMjqpwfd34ke28PTVMjZjJG2MPn5t7OE4eUCUNf8BAa7b5WUS9/Qvr6mwOQS7Mk6vdsMno5he+T8Xw==}
    engines: {node: '>= 4'}

  import-fresh@3.3.0:
    resolution: {integrity: sha512-veYYhQa+D1QBKznvhUHxb8faxlrwUnxseDAbAp457E0wLNio2bOSKnjYDhMj+YiAq61xrMGhQk9iXVk5FzgQMw==}
    engines: {node: '>=6'}

  imurmurhash@0.1.4:
    resolution: {integrity: sha512-JmXMZ6wuvDmLiHEml9ykzqO6lwFbof0GG4IkcGaENdCRDDmMVnny7s5HsIgHCbaq0w2MyPhDqkhTUgS2LU2PHA==}
    engines: {node: '>=0.8.19'}

  indent-string@4.0.0:
    resolution: {integrity: sha512-EdDDZu4A2OyIK7Lr/2zG+w5jmbuk1DVBnEwREQvBzspBJkCEbRa8GxU1lghYcaGJCnRWibjDXlq779X1/y5xwg==}
    engines: {node: '>=8'}

  inflight@1.0.6:
    resolution: {integrity: sha512-k92I/b08q4wvFscXCLvqfsHCrjrF7yiXsQuIVvVE7N82W3+aqpzuUdBbfhWcy/FZR3/4IgflMgKLOsvPDrGCJA==}
    deprecated: This module is not supported, and leaks memory. Do not use it. Check out lru-cache if you want a good and tested way to coalesce async requests by a key value, which is much more comprehensive and powerful.

  inherits@2.0.4:
    resolution: {integrity: sha512-k/vGaX4/Yla3WzyMCvTQOXYeIHvqOKtnqBduzTHpzpQZzAskKMhZ2K+EnBiSM9zGSoIFeMpXKxa4dYeZIQqewQ==}

  ini@1.3.8:
    resolution: {integrity: sha512-JV/yugV2uzW5iMRSiZAyDtQd+nxtUnjeLt0acNdw98kKLrvuRVyB80tsREOE7yvGVgalhZ6RNXCmEHkUKBKxew==}

  input-otp@1.2.4:
    resolution: {integrity: sha512-md6rhmD+zmMnUh5crQNSQxq3keBRYvE3odbr4Qb9g2NWzQv9azi+t1a3X4TBTbh98fsGHgEEJlzbe1q860uGCA==}
    peerDependencies:
      react: ^16.8 || ^17.0 || ^18.0
      react-dom: ^16.8 || ^17.0 || ^18.0

  internal-slot@1.0.7:
    resolution: {integrity: sha512-NGnrKwXzSms2qUUih/ILZ5JBqNTSa1+ZmP6flaIp6KmSElgE9qdndzS3cqjrDovwFdmwsGsLdeFgB6suw+1e9g==}
    engines: {node: '>= 0.4'}

  internmap@2.0.3:
    resolution: {integrity: sha512-5Hh7Y1wQbvY5ooGgPbDaL5iYLAPzMTUrjMulskHLH6wnv/A+1q5rgEaiuqEjB+oxGXIVZs1FF+R/KPN3ZSQYYg==}
    engines: {node: '>=12'}

  invariant@2.2.4:
    resolution: {integrity: sha512-phJfQVBuaJM5raOpJjSfkiD6BpbCE4Ns//LaXl6wGYtUBY83nWS6Rf9tXm2e8VaK60JEjYldbPif/A2B1C2gNA==}

  is-arguments@1.1.1:
    resolution: {integrity: sha512-8Q7EARjzEnKpt/PCD7e1cgUS0a6X8u5tdSiMqXhojOdoV9TsMsiO+9VLC5vAmO8N7/GmXn7yjR8qnA6bVAEzfA==}
    engines: {node: '>= 0.4'}

  is-array-buffer@3.0.4:
    resolution: {integrity: sha512-wcjaerHw0ydZwfhiKbXJWLDY8A7yV7KhjQOpb83hGgGfId/aQa4TOvwyzn2PuswW2gPCYEL/nEAiSVpdOj1lXw==}
    engines: {node: '>= 0.4'}

  is-arrayish@0.2.1:
    resolution: {integrity: sha512-zz06S8t0ozoDXMG+ube26zeCTNXcKIPJZJi8hBrF4idCLms4CG9QtK7qBl1boi5ODzFpjswb5JPmHCbMpjaYzg==}

  is-async-function@2.0.0:
    resolution: {integrity: sha512-Y1JXKrfykRJGdlDwdKlLpLyMIiWqWvuSd17TvZk68PLAOGOoF4Xyav1z0Xhoi+gCYjZVeC5SI+hYFOfvXmGRCA==}
    engines: {node: '>= 0.4'}

  is-bigint@1.0.4:
    resolution: {integrity: sha512-zB9CruMamjym81i2JZ3UMn54PKGsQzsJeo6xvN3HJJ4CAsQNB6iRutp2To77OfCNuoxspsIhzaPoO1zyCEhFOg==}

  is-binary-path@2.1.0:
    resolution: {integrity: sha512-ZMERYes6pDydyuGidse7OsHxtbI7WVeUEozgR/g7rd0xUimYNlvZRE/K2MgZTjWy725IfelLeVcEM97mmtRGXw==}
    engines: {node: '>=8'}

  is-boolean-object@1.1.2:
    resolution: {integrity: sha512-gDYaKHJmnj4aWxyj6YHyXVpdQawtVLHU5cb+eztPGczf6cjuTdwve5ZIEfgXqH4e57An1D1AKf8CZ3kYrQRqYA==}
    engines: {node: '>= 0.4'}

  is-builtin-module@3.2.1:
    resolution: {integrity: sha512-BSLE3HnV2syZ0FK0iMA/yUGplUeMmNz4AW5fnTunbCIqZi4vG3WjJT9FHMy5D69xmAYBHXQhJdALdpwVxV501A==}
    engines: {node: '>=6'}

  is-callable@1.2.7:
    resolution: {integrity: sha512-1BC0BVFhS/p0qtw6enp8e+8OD0UrK0oFLztSjNzhcKA3WDuJxxAPXzPuPtKkjEY9UUoEWlX/8fgKeu2S8i9JTA==}
    engines: {node: '>= 0.4'}

  is-core-module@2.15.0:
    resolution: {integrity: sha512-Dd+Lb2/zvk9SKy1TGCt1wFJFo/MWBPMX5x7KcvLajWTGuomczdQX61PvY5yK6SVACwpoexWo81IfFyoKY2QnTA==}
    engines: {node: '>= 0.4'}

  is-data-view@1.0.1:
    resolution: {integrity: sha512-AHkaJrsUVW6wq6JS8y3JnM/GJF/9cf+k20+iDzlSaJrinEo5+7vRiteOSwBhHRiAyQATN1AmY4hwzxJKPmYf+w==}
    engines: {node: '>= 0.4'}

  is-date-object@1.0.5:
    resolution: {integrity: sha512-9YQaSxsAiSwcvS33MBk3wTCVnWK+HhF8VZR2jRxehM16QcVOdHqPn4VPHmRK4lSr38n9JriurInLcP90xsYNfQ==}
    engines: {node: '>= 0.4'}

  is-extglob@2.1.1:
    resolution: {integrity: sha512-SbKbANkN603Vi4jEZv49LeVJMn4yGwsbzZworEoyEiutsN3nJYdbO36zfhGJ6QEDpOZIFkDtnq5JRxmvl3jsoQ==}
    engines: {node: '>=0.10.0'}

  is-finalizationregistry@1.0.2:
    resolution: {integrity: sha512-0by5vtUJs8iFQb5TYUHHPudOR+qXYIMKtiUzvLIZITZUjknFmziyBJuLhVRc+Ds0dREFlskDNJKYIdIzu/9pfw==}

  is-fullwidth-code-point@3.0.0:
    resolution: {integrity: sha512-zymm5+u+sCsSWyD9qNaejV3DFvhCKclKdizYaJUuHA83RLjb7nSuGnddCHGv0hk+KY7BMAlsWeK4Ueg6EV6XQg==}
    engines: {node: '>=8'}

  is-generator-function@1.0.10:
    resolution: {integrity: sha512-jsEjy9l3yiXEQ+PsXdmBwEPcOxaXWLspKdplFUVI9vq1iZgIekeC0L167qeu86czQaxed3q/Uzuw0swL0irL8A==}
    engines: {node: '>= 0.4'}

  is-glob@4.0.3:
    resolution: {integrity: sha512-xelSayHH36ZgE7ZWhli7pW34hNbNl8Ojv5KVmkJD4hBdD3th8Tfk9vYasLM+mXWOZhFkgZfxhLSnrwRr4elSSg==}
    engines: {node: '>=0.10.0'}

  is-interactive@1.0.0:
    resolution: {integrity: sha512-2HvIEKRoqS62guEC+qBjpvRubdX910WCMuJTZ+I9yvqKU2/12eSL549HMwtabb4oupdj2sMP50k+XJfB/8JE6w==}
    engines: {node: '>=8'}

  is-map@2.0.3:
    resolution: {integrity: sha512-1Qed0/Hr2m+YqxnM09CjA2d/i6YZNfF6R2oRAOj36eUdS6qIV/huPJNSEpKbupewFs+ZsJlxsjjPbc0/afW6Lw==}
    engines: {node: '>= 0.4'}

  is-negative-zero@2.0.3:
    resolution: {integrity: sha512-5KoIu2Ngpyek75jXodFvnafB6DJgr3u8uuK0LEZJjrU19DrMD3EVERaR8sjz8CCGgpZvxPl9SuE1GMVPFHx1mw==}
    engines: {node: '>= 0.4'}

  is-number-object@1.0.7:
    resolution: {integrity: sha512-k1U0IRzLMo7ZlYIfzRu23Oh6MiIFasgpb9X76eqfFZAqwH44UI4KTBvBYIZ1dSL9ZzChTB9ShHfLkR4pdW5krQ==}
    engines: {node: '>= 0.4'}

  is-number@7.0.0:
    resolution: {integrity: sha512-41Cifkg6e8TylSpdtTpeLVMqvSBEVzTttHvERD741+pnZ8ANv0004MRL43QKPDlK9cGvNp6NZWZUBlbGXYxxng==}
    engines: {node: '>=0.12.0'}

  is-path-inside@3.0.3:
    resolution: {integrity: sha512-Fd4gABb+ycGAmKou8eMftCupSir5lRxqf4aD/vd0cD2qc4HL07OjCeuHMr8Ro4CoMaeCKDB0/ECBOVWjTwUvPQ==}
    engines: {node: '>=8'}

  is-potential-custom-element-name@1.0.1:
    resolution: {integrity: sha512-bCYeRA2rVibKZd+s2625gGnGF/t7DSqDs4dP7CrLA1m7jKWz6pps0LpYLJN8Q64HtmPKJ1hrN3nzPNKFEKOUiQ==}

  is-regex@1.1.4:
    resolution: {integrity: sha512-kvRdxDsxZjhzUX07ZnLydzS1TU/TJlTUHHY4YLL87e37oUA49DfkLqgy+VjFocowy29cKvcSiu+kIv728jTTVg==}
    engines: {node: '>= 0.4'}

  is-set@2.0.3:
    resolution: {integrity: sha512-iPAjerrse27/ygGLxw+EBR9agv9Y6uLeYVJMu+QNCoouJ1/1ri0mGrcWpfCqFZuzzx3WjtwxG098X+n4OuRkPg==}
    engines: {node: '>= 0.4'}

  is-shared-array-buffer@1.0.3:
    resolution: {integrity: sha512-nA2hv5XIhLR3uVzDDfCIknerhx8XUKnstuOERPNNIinXG7v9u+ohXF67vxm4TPTEPU6lm61ZkwP3c9PCB97rhg==}
    engines: {node: '>= 0.4'}

  is-stream@3.0.0:
    resolution: {integrity: sha512-LnQR4bZ9IADDRSkvpqMGvt/tEJWclzklNgSw48V5EAaAeDd6qGvN8ei6k5p0tvxSR171VmGyHuTiAOfxAbr8kA==}
    engines: {node: ^12.20.0 || ^14.13.1 || >=16.0.0}

  is-string@1.0.7:
    resolution: {integrity: sha512-tE2UXzivje6ofPW7l23cjDOMa09gb7xlAqG6jG5ej6uPV32TlWP3NKPigtaGeHNu9fohccRYvIiZMfOOnOYUtg==}
    engines: {node: '>= 0.4'}

  is-symbol@1.0.4:
    resolution: {integrity: sha512-C/CPBqKWnvdcxqIARxyOh4v1UUEOCHpgDa0WYgpKDFMszcrPcffg5uhwSgPCLD2WWxmq6isisz87tzT01tuGhg==}
    engines: {node: '>= 0.4'}

  is-typed-array@1.1.13:
    resolution: {integrity: sha512-uZ25/bUAlUY5fR4OKT4rZQEBrzQWYV9ZJYGGsUmEJ6thodVJ1HX64ePQ6Z0qPWP+m+Uq6e9UugrE38jeYsDSMw==}
    engines: {node: '>= 0.4'}

  is-unicode-supported@0.1.0:
    resolution: {integrity: sha512-knxG2q4UC3u8stRGyAVJCOdxFmv5DZiRcdlIaAQXAbSfJya+OhopNotLQrstBhququ4ZpuKbDc/8S6mgXgPFPw==}
    engines: {node: '>=10'}

  is-weakmap@2.0.2:
    resolution: {integrity: sha512-K5pXYOm9wqY1RgjpL3YTkF39tni1XajUIkawTLUo9EZEVUFga5gSQJF8nNS7ZwJQ02y+1YCNYcMh+HIf1ZqE+w==}
    engines: {node: '>= 0.4'}

  is-weakref@1.0.2:
    resolution: {integrity: sha512-qctsuLZmIQ0+vSSMfoVvyFe2+GSEvnmZ2ezTup1SBse9+twCCeial6EEi3Nc2KFcf6+qz2FBPnjXsk8xhKSaPQ==}

  is-weakset@2.0.3:
    resolution: {integrity: sha512-LvIm3/KWzS9oRFHugab7d+M/GcBXuXX5xZkzPmN+NxihdQlZUQ4dWuSV1xR/sq6upL1TJEDrfBgRepHFdBtSNQ==}
    engines: {node: '>= 0.4'}

  isarray@1.0.0:
    resolution: {integrity: sha512-VLghIWNM6ELQzo7zwmcg0NmTVyWKYjvIeM83yjp0wRDTmUnrM678fQbcKBo6n2CJEF0szoG//ytg+TKla89ALQ==}

  isarray@2.0.5:
    resolution: {integrity: sha512-xHjhDr3cNBK0BzdUJSPXZntQUx/mwMS5Rw4A7lPJ90XGAO6ISP/ePDNuo0vhqOZU+UD5JoodwCAAoZQd3FeAKw==}

  isexe@2.0.0:
    resolution: {integrity: sha512-RHxMLp9lnKHGHRng9QFhRCMbYAcVpn69smSGcq3f36xjgVVWThj4qqLbTLlq7Ssj8B+fIQ1EuCEGI2lKsyQeIw==}

  isobject@2.1.0:
    resolution: {integrity: sha512-+OUdGJlgjOBZDfxnDjYYG6zp487z0JGNQq3cYQYg5f5hKR+syHMsaztzGeml/4kGG55CSpKSpWTY+jYGgsHLgA==}
    engines: {node: '>=0.10.0'}

  istanbul-lib-coverage@3.2.2:
    resolution: {integrity: sha512-O8dpsF+r0WV/8MNRKfnmrtCWhuKjxrq2w+jpzBL5UZKTi2LeVWnWOmWRxFlesJONmc+wLAGvKQZEOanko0LFTg==}
    engines: {node: '>=8'}

  istanbul-lib-instrument@6.0.3:
    resolution: {integrity: sha512-Vtgk7L/R2JHyyGW07spoFlB8/lpjiOLTjMdms6AFMraYt3BaJauod/NGrfnVG/y4Ix1JEuMRPDPEj2ua+zz1/Q==}
    engines: {node: '>=10'}

  istanbul-lib-report@3.0.1:
    resolution: {integrity: sha512-GCfE1mtsHGOELCU8e/Z7YWzpmybrx/+dSTfLrvY8qRmaY6zXTKWn6WQIjaAFw069icm6GVMNkgu0NzI4iPZUNw==}
    engines: {node: '>=10'}

  istanbul-lib-source-maps@5.0.6:
    resolution: {integrity: sha512-yg2d+Em4KizZC5niWhQaIomgf5WlL4vOOjZ5xGCmF8SnPE/mDWWXgvRExdcpCgh9lLRRa1/fSYp2ymmbJ1pI+A==}
    engines: {node: '>=10'}

  istanbul-reports@3.1.7:
    resolution: {integrity: sha512-BewmUXImeuRk2YY0PVbxgKAysvhRPUQE0h5QRM++nVWyubKGV0l8qQ5op8+B2DOmwSe63Jivj0BjkPQVf8fP5g==}
    engines: {node: '>=8'}

  iterator.prototype@1.1.2:
    resolution: {integrity: sha512-DR33HMMr8EzwuRL8Y9D3u2BMj8+RqSE850jfGu59kS7tbmPLzGkZmVSfyCFSDxuZiEY6Rzt3T2NA/qU+NwVj1w==}

  jackspeak@2.3.6:
    resolution: {integrity: sha512-N3yCS/NegsOBokc8GAdM8UcmfsKiSS8cipheD/nivzr700H+nsMOxJjQnvwOcRYVuFkdH0wGUvW2WbXGmrZGbQ==}
    engines: {node: '>=14'}

  jackspeak@3.4.3:
    resolution: {integrity: sha512-OGlZQpz2yfahA/Rd1Y8Cd9SIEsqvXkLVoSw/cgwhnhFMDbsQFeZYoJJ7bIZBS9BcamUW96asq/npPWugM+RQBw==}

  jest-worker@27.5.1:
    resolution: {integrity: sha512-7vuh85V5cdDofPyxn58nrPjBktZo0u9x1g8WtjQol+jZDaE+fhN+cIvTj11GndBnMnyfrUOG1sZQxCdjKh+DKg==}
    engines: {node: '>= 10.13.0'}

  jiti@1.21.6:
    resolution: {integrity: sha512-2yTgeWTWzMWkHu6Jp9NKgePDaYHbntiwvYuuJLbbN9vl7DC9DvXKOB2BC3ZZ92D3cvV/aflH0osDfwpHepQ53w==}
    hasBin: true

  jose@5.6.3:
    resolution: {integrity: sha512-1Jh//hEEwMhNYPDDLwXHa2ePWgWiFNNUadVmguAAw2IJ6sj9mNxV5tGXJNqlMkJAybF6Lgw1mISDxTePP/187g==}

  js-beautify@1.15.1:
    resolution: {integrity: sha512-ESjNzSlt/sWE8sciZH8kBF8BPlwXPwhR6pWKAw8bw4Bwj+iZcnKW6ONWUutJ7eObuBZQpiIb8S7OYspWrKt7rA==}
    engines: {node: '>=14'}
    hasBin: true

  js-cookie@3.0.5:
    resolution: {integrity: sha512-cEiJEAEoIbWfCZYKWhVwFuvPX1gETRYPw6LlaTKoxD3s2AkXzkCjnp6h0V77ozyqj0jakteJ4YqDJT830+lVGw==}
    engines: {node: '>=14'}

  js-tokens@4.0.0:
    resolution: {integrity: sha512-RdJUflcE3cUzKiMqQgsCu06FPu9UdIJO0beYbPhHN4k6apgJtifcoCtT9bcxOpYBtpD2kCM6Sbzg4CausW/PKQ==}

  js-tokens@9.0.0:
    resolution: {integrity: sha512-WriZw1luRMlmV3LGJaR6QOJjWwgLUTf89OwT2lUOyjX2dJGBwgmIkbcz+7WFZjrZM635JOIR517++e/67CP9dQ==}

  js-yaml@4.1.0:
    resolution: {integrity: sha512-wpxZs9NoxZaJESJGIZTyDEaYpl0FKSA+FB9aJiyemKhMwkxQg63h4T1KJgUGHpTqPDNRcmmYLugrRjJlBtWvRA==}
    hasBin: true

  jsdom@24.1.0:
    resolution: {integrity: sha512-6gpM7pRXCwIOKxX47cgOyvyQDN/Eh0f1MeKySBV2xGdKtqJBLj8P25eY3EVCWo2mglDDzozR2r2MW4T+JiNUZA==}
    engines: {node: '>=18'}
    peerDependencies:
      canvas: ^2.11.2
    peerDependenciesMeta:
      canvas:
        optional: true

  jsesc@0.5.0:
    resolution: {integrity: sha512-uZz5UnB7u4T9LvwmFqXii7pZSouaRPorGs5who1Ip7VO0wxanFvBL7GkM6dTHlgX+jhBApRetaWpnDabOeTcnA==}
    hasBin: true

  jsesc@2.5.2:
    resolution: {integrity: sha512-OYu7XEzjkCQ3C5Ps3QIZsQfNpqoJyZZA99wd9aWd05NCtC5pWOkShK2mkL6HXQR6/Cy2lbNdPlZBpuQHXE63gA==}
    engines: {node: '>=4'}
    hasBin: true

  jsesc@3.0.2:
    resolution: {integrity: sha512-xKqzzWXDttJuOcawBt4KnKHHIf5oQ/Cxax+0PWFG+DFDgHNAdi+TXECADI+RYiFUMmx8792xsMbbgXj4CwnP4g==}
    engines: {node: '>=6'}
    hasBin: true

  json-buffer@3.0.1:
    resolution: {integrity: sha512-4bV5BfR2mqfQTJm+V5tPPdf+ZpuhiIvTuAB5g8kcrXOZpTT/QwwVRWBywX1ozr6lEuPdbHxwaJlm9G6mI2sfSQ==}

  json-parse-even-better-errors@2.3.1:
    resolution: {integrity: sha512-xyFwyhro/JEof6Ghe2iz2NcXoj2sloNsWr/XsERDK/oiPCfaNhl5ONfp+jQdAZRQQ0IJWNzH9zIZF7li91kh2w==}

  json-schema-traverse@0.4.1:
    resolution: {integrity: sha512-xbbCH5dCYU5T8LcEhhuh7HJ88HXuW3qsI3Y0zOZFKfZEHcpWiHU/Jxzk629Brsab/mMiHQti9wMP+845RPe3Vg==}

  json-stable-stringify-without-jsonify@1.0.1:
    resolution: {integrity: sha512-Bdboy+l7tA3OGW6FjyFHWkP5LuByj1Tk33Ljyq0axyzdk9//JSi2u3fP1QSmd1KNwq6VOKYGlAu87CisVir6Pw==}

  json5@1.0.2:
    resolution: {integrity: sha512-g1MWMLBiz8FKi1e4w0UyVL3w+iJceWAFBAaBnnGKOpNa5f8TLktkbre1+s6oICydWAm+HRUGTmI+//xv2hvXYA==}
    hasBin: true

  json5@2.2.3:
    resolution: {integrity: sha512-XmOWe7eyHYH14cLdVPoyg+GOH3rYX++KpzrylJwSW98t3Nk+U8XOl8FWKOgwtzdb8lXGf6zYwDUzeHMWfxasyg==}
    engines: {node: '>=6'}
    hasBin: true

  jsx-ast-utils@3.3.5:
    resolution: {integrity: sha512-ZZow9HBI5O6EPgSJLUb8n2NKgmVWTwCvHGwFuJlMjvLFqlGG6pjirPhtdsseaLZjSibD8eegzmYpUZwoIlj2cQ==}
    engines: {node: '>=4.0'}

  keyv@4.5.4:
    resolution: {integrity: sha512-oxVHkHR/EJf2CNXnWxRLW6mg7JyCCUcG0DtEGmL2ctUo1PNTin1PUil+r/+4r5MpVgC/fn1kjsx7mjSujKqIpw==}

  language-subtag-registry@0.3.23:
    resolution: {integrity: sha512-0K65Lea881pHotoGEa5gDlMxt3pctLi2RplBb7Ezh4rRdLEOtgi7n4EwK9lamnUCkKBqaeKRVebTq6BAxSkpXQ==}

  language-tags@1.0.9:
    resolution: {integrity: sha512-MbjN408fEndfiQXbFQ1vnd+1NoLDsnQW41410oQBXiyXDMYH5z505juWa4KUE1LqxRC7DgOgZDbKLxHIwm27hA==}
    engines: {node: '>=0.10'}

  leac@0.6.0:
    resolution: {integrity: sha512-y+SqErxb8h7nE/fiEX07jsbuhrpO9lL8eca7/Y1nuWV2moNlXhyd59iDGcRf6moVyDMbmTNzL40SUyrFU/yDpg==}

  levn@0.4.1:
    resolution: {integrity: sha512-+bT2uH4E5LGE7h/n3evcS/sQlJXCpIp6ym8OWJ5eV6+67Dsql/LaaT7qJBAt2rzfoa/5QBGBhxDix1dMt2kQKQ==}
    engines: {node: '>= 0.8.0'}

  lilconfig@2.1.0:
    resolution: {integrity: sha512-utWOt/GHzuUxnLKxB6dk81RoOeoNeHgbrXiuGk4yyF5qlRz+iIVWu56E2fqGHFrXz0QNUhLB/8nKqvRH66JKGQ==}
    engines: {node: '>=10'}

  lilconfig@3.1.2:
    resolution: {integrity: sha512-eop+wDAvpItUys0FWkHIKeC9ybYrTGbU41U5K7+bttZZeohvnY7M9dZ5kB21GNWiFT2q1OoPTvncPCgSOVO5ow==}
    engines: {node: '>=14'}

  line-column@1.0.2:
    resolution: {integrity: sha512-Ktrjk5noGYlHsVnYWh62FLVs4hTb8A3e+vucNZMgPeAOITdshMSgv4cCZQeRDjm7+goqmo6+liZwTXo+U3sVww==}

  lines-and-columns@1.2.4:
    resolution: {integrity: sha512-7ylylesZQ/PV29jhEDl3Ufjo6ZX7gCqJr5F7PKrqc93v7fzSymt1BpwEU8nAUXs8qzzvqhbjhK5QZg6Mt/HkBg==}

  loader-runner@4.3.0:
    resolution: {integrity: sha512-3R/1M+yS3j5ou80Me59j7F9IMs4PXs3VqRrm0TU3AbKPxlmpoY1TNscJV/oGJXo8qCatFGTfDbY6W6ipGOYXfg==}
    engines: {node: '>=6.11.5'}

  local-pkg@0.5.0:
    resolution: {integrity: sha512-ok6z3qlYyCDS4ZEU27HaU6x/xZa9Whf8jD4ptH5UZTQYZVYeb9bnZ3ojVhiJNLiXK1Hfc0GNbLXcmZ5plLDDBg==}
    engines: {node: '>=14'}

  locate-path@5.0.0:
    resolution: {integrity: sha512-t7hw9pI+WvuwNJXwk5zVHpyhIqzg2qTlklJOf0mVxGSbe3Fp2VieZcduNYjaLDoy6p9uGpQEGWG87WpMKlNq8g==}
    engines: {node: '>=8'}

  locate-path@6.0.0:
    resolution: {integrity: sha512-iPZK6eYjbxRu3uB4/WZ3EsEIMJFMqAoopl3R+zuq0UjcAm/MO6KCweDgPfP3elTztoKP3KtnVHxTn2NHBSDVUw==}
    engines: {node: '>=10'}

  lodash.merge@4.6.2:
    resolution: {integrity: sha512-0KpjqXRVvrYyCsX1swR/XTK0va6VQkQM6MNo7PqW77ByjAhoARA8EfrP1N4+KlKj8YS0ZUCtRT/YUuhyYDujIQ==}

  lodash@4.17.21:
    resolution: {integrity: sha512-v2kDEe57lecTulaDIuNTPy3Ry4gLGJ6Z1O3vE1krgXZNrsQ+LFTGHVxVjcXPs17LhbZVGedAJv8XZ1tvj5FvSg==}

  log-symbols@4.1.0:
    resolution: {integrity: sha512-8XPvpAA8uyhfteu8pIvQxpJZ7SYYdpUivZpGy6sFsBuKRY/7rQGavedeB8aK+Zkyq6upMFVL/9AW6vOYzfRyLg==}
    engines: {node: '>=10'}

  loose-envify@1.4.0:
    resolution: {integrity: sha512-lyuxPGr/Wfhrlem2CL/UcnUc1zcqKAImBDzukY7Y5F/yQiNdko6+fRLevlw1HgMySw7f611UIY408EtxRSoK3Q==}
    hasBin: true

  loupe@2.3.7:
    resolution: {integrity: sha512-zSMINGVYkdpYSOBmLi0D1Uo7JU9nVdQKrHxC8eYlV+9YKK9WePqAlL7lSlorG/U2Fw1w0hTBmaa/jrQ3UbPHtA==}

  lru-cache@10.4.3:
    resolution: {integrity: sha512-JNAzZcXrCt42VGLuYz0zfAzDfAvJWW6AfYlDBQyDV5DClI2m5sAmK+OIO7s59XfsRsWHp02jAJrRadPRGTt6SQ==}

  lru-cache@5.1.1:
    resolution: {integrity: sha512-KpNARQA3Iwv+jTA0utUVVbrh+Jlrr1Fv0e56GGzAFOXN7dk/FviaDW8LHmK52DlcH4WP2n6gI8vN1aesBFgo9w==}

  lucide-react@0.400.0:
    resolution: {integrity: sha512-rpp7pFHh3Xd93KHixNgB0SqThMHpYNzsGUu69UaQbSZ75Q/J3m5t6EhKyMT3m4w2WOxmJ2mY0tD3vebnXqQryQ==}
    peerDependencies:
      react: ^16.5.1 || ^17.0.0 || ^18.0.0 || ^19.0.0

  lz-string@1.5.0:
    resolution: {integrity: sha512-h5bgJWpxJNswbU7qCrV0tIKQCaS3blPDrqKWx+QxzuzL1zGUzij9XCWLrSLsJPu5t+eWA/ycetzYAO5IOMcWAQ==}
    hasBin: true

  magic-string@0.30.10:
    resolution: {integrity: sha512-iIRwTIf0QKV3UAnYK4PU8uiEc4SRh5jX0mwpIwETPpHdhVM4f53RSwS/vXvN1JhGX+Cs7B8qIq3d6AH49O5fAQ==}

  magicast@0.3.4:
    resolution: {integrity: sha512-TyDF/Pn36bBji9rWKHlZe+PZb6Mx5V8IHCSxk7X4aljM4e/vyDvZZYwHewdVaqiA0nb3ghfHU/6AUpDxWoER2Q==}

  make-dir@4.0.0:
    resolution: {integrity: sha512-hXdUTZYIVOt1Ex//jAQi+wTZZpUpwBj/0QsOzqegb3rGMMeJiSEu5xLHnYfBrRV4RH2+OCSOO95Is/7x1WJ4bw==}
    engines: {node: '>=10'}

  marked@7.0.4:
    resolution: {integrity: sha512-t8eP0dXRJMtMvBojtkcsA7n48BkauktUKzfkPSCq85ZMTJ0v76Rke4DYz01omYpPTUh4p/f7HePgRo3ebG8+QQ==}
    engines: {node: '>= 16'}
    hasBin: true

  md-to-react-email@5.0.2:
    resolution: {integrity: sha512-x6kkpdzIzUhecda/yahltfEl53mH26QdWu4abUF9+S0Jgam8P//Ciro8cdhyMHnT5MQUJYrIbO6ORM2UxPiNNA==}
    peerDependencies:
      react: 18.x

  merge-stream@2.0.0:
    resolution: {integrity: sha512-abv/qOcuPfk3URPfDzmZU1LKmuw8kT+0nIHvKrKgFrwifol/doWcdA4ZqsWQ8ENrFKkd67Mfpo/LovbIUsbt3w==}

  merge2@1.4.1:
    resolution: {integrity: sha512-8q7VEgMJW4J8tcfVPy8g09NcQwZdbwFEqhe/WZkoIzjn/3TGDwtOCYtXGxA3O8tPzpczCCDgv+P2P5y00ZJOOg==}
    engines: {node: '>= 8'}

  micromatch@4.0.7:
    resolution: {integrity: sha512-LPP/3KorzCwBxfeUuZmaR6bG2kdeHSbe0P2tY3FLRU4vYrjYz5hI4QZwV0njUx3jeuKe67YukQ1LSPZBKDqO/Q==}
    engines: {node: '>=8.6'}

  mime-db@1.52.0:
    resolution: {integrity: sha512-sPU4uV7dYlvtWJxwwxHD0PuihVNiE7TyAbQ5SWxDCB9mUYvOgroQOwYQQOKPJ8CIbE+1ETVlOoK1UC2nU3gYvg==}
    engines: {node: '>= 0.6'}

  mime-types@2.1.35:
    resolution: {integrity: sha512-ZDY+bPm5zTTF+YpCrAU9nK0UgICYPT0QtT1NZWFv4s++TNkcgVaT0g6+4R2uI4MjQjzysHB1zxuWL50hzaeXiw==}
    engines: {node: '>= 0.6'}

  mimic-fn@2.1.0:
    resolution: {integrity: sha512-OqbOk5oEQeAZ8WXWydlu9HJjz9WVdEIvamMCcXmuqUYjTknH/sqsWvhQ3vgwKFRR1HpjvNBKQ37nbJgYzGqGcg==}
    engines: {node: '>=6'}

  mimic-fn@4.0.0:
    resolution: {integrity: sha512-vqiC06CuhBTUdZH+RYl8sFrL096vA45Ok5ISO6sE/Mr1jRbGH4Csnhi8f3wKVl7x8mO4Au7Ir9D3Oyv1VYMFJw==}
    engines: {node: '>=12'}

  min-indent@1.0.1:
    resolution: {integrity: sha512-I9jwMn07Sy/IwOj3zVkVik2JTvgpaykDZEigL6Rx6N9LbMywwUSMtxET+7lVoDLLd3O3IXwJwvuuns8UB/HeAg==}
    engines: {node: '>=4'}

  minimatch@3.1.2:
    resolution: {integrity: sha512-J7p63hRiAjw1NDEww1W7i37+ByIrOWO5XQQAzZ3VOcL0PNybwpfmV/N05zFAzwQ9USyEcX6t3UO+K5aqBQOIHw==}

  minimatch@9.0.1:
    resolution: {integrity: sha512-0jWhJpD/MdhPXwPuiRkCbfYfSKp2qnn2eOc279qI7f+osl/l+prKSrvhg157zSYvx/1nmgn2NqdT6k2Z7zSH9w==}
    engines: {node: '>=16 || 14 >=14.17'}

  minimatch@9.0.3:
    resolution: {integrity: sha512-RHiac9mvaRw0x3AYRgDC1CxAP7HTcNrrECeA8YYJeWnpo+2Q5CegtZjaotWTWxDG3UeGA1coE05iH1mPjT/2mg==}
    engines: {node: '>=16 || 14 >=14.17'}

  minimatch@9.0.5:
    resolution: {integrity: sha512-G6T0ZX48xgozx7587koeX9Ys2NYy6Gmv//P89sEte9V9whIapMNF4idKxnW2QtCcLiTWlb/wfCabAtAFWhhBow==}
    engines: {node: '>=16 || 14 >=14.17'}

  minimist@1.2.8:
    resolution: {integrity: sha512-2yyAR8qBkN3YuheJanUpWC5U3bb5osDywNB8RzDVlDwDHbocAJveqqj1u8+SVD7jkWT4yvsHCpWqqWqAxb0zCA==}

  minipass@7.1.2:
    resolution: {integrity: sha512-qOOzS1cBTWYF4BH8fVePDBOO9iptMnGUEZwNc/cMWnTV2nVLZ7VoNWEPHkYczZA0pdoA7dl6e7FL659nX9S2aw==}
    engines: {node: '>=16 || 14 >=14.17'}

  mlly@1.7.1:
    resolution: {integrity: sha512-rrVRZRELyQzrIUAVMHxP97kv+G786pHmOKzuFII8zDYahFBS7qnHh2AlYSl1GAHhaMPCz6/oHjVMcfFYgFYHgA==}

  mrmime@2.0.0:
    resolution: {integrity: sha512-eu38+hdgojoyq63s+yTpN4XMBdt5l8HhMhc4VKLO9KM5caLIBvUm4thi7fFaxyTmCKeNnXZ5pAlBwCUnhA09uw==}
    engines: {node: '>=10'}

  ms@2.1.2:
    resolution: {integrity: sha512-sGkPx+VjMtmA6MX27oA4FBFELFCZZ4S4XqeGOXCv68tT+jb3vk/RyaKWP0PTKyWtmLSM0b+adUTEvbs1PEaH2w==}

  ms@2.1.3:
    resolution: {integrity: sha512-6FlzubTLZG3J2a/NVCAleEhjzq5oxgHyaCU9yYXvcLsvoVaHJq/s5xXI6/XXP6tz7R9xAOtHnSO/tXtF3WRTlA==}

  mz@2.7.0:
    resolution: {integrity: sha512-z81GNO7nnYMEhrGh9LeymoE4+Yr0Wn5McHIZMK5cfQCl+NDX08sCZgUc9/6MHni9IWuFLm1Z3HTCXu2z9fN62Q==}

  nanoid@3.3.7:
    resolution: {integrity: sha512-eSRppjcPIatRIMC1U6UngP8XFcz8MQWGQdt1MTBQ7NaAmvXDfvNxbvWV3x2y6CdEUciCSsDHDQZbhYaB8QEo2g==}
    engines: {node: ^10 || ^12 || ^13.7 || ^14 || >=15.0.1}
    hasBin: true

  natural-compare@1.4.0:
    resolution: {integrity: sha512-OWND8ei3VtNC9h7V60qff3SVobHr996CTwgxubgyQYEpg290h9J0buyECNNJexkFm5sOajh5G116RYA1c8ZMSw==}

  negotiator@0.6.3:
    resolution: {integrity: sha512-+EUsqGPLsM+j/zdChZjsnX51g4XrHFOIXwfnCVPGlQk/k5giakcKsuxCObBRu6DSm9opw/O6slWbJdghQM4bBg==}
    engines: {node: '>= 0.6'}

  neo-async@2.6.2:
    resolution: {integrity: sha512-Yd3UES5mWCSqR+qNT93S3UoYUkqAZ9lLg8a7g9rimsWmYGK8cVToA4/sF3RrshdyV3sAGMXVUmpMYOw+dLpOuw==}

  next-auth@5.0.0-beta.19:
    resolution: {integrity: sha512-YHu1igcAxZPh8ZB7GIM93dqgY6gcAzq66FOhQFheAdOx1raxNcApt05nNyNCSB6NegSiyJ4XOPsaNow4pfDmsg==}
    peerDependencies:
      '@simplewebauthn/browser': ^9.0.1
      '@simplewebauthn/server': ^9.0.2
      next: ^14 || ^15.0.0-0
      nodemailer: ^6.6.5
      react: ^18.2.0 || ^19.0.0-0
    peerDependenciesMeta:
      '@simplewebauthn/browser':
        optional: true
      '@simplewebauthn/server':
        optional: true
      nodemailer:
        optional: true

  next@14.1.4:
    resolution: {integrity: sha512-1WTaXeSrUwlz/XcnhGTY7+8eiaFvdet5z9u3V2jb+Ek1vFo0VhHKSAIJvDWfQpttWjnyw14kBeq28TPq7bTeEQ==}
    engines: {node: '>=18.17.0'}
    hasBin: true
    peerDependencies:
      '@opentelemetry/api': ^1.1.0
      react: ^18.2.0
      react-dom: ^18.2.0
      sass: ^1.3.0
    peerDependenciesMeta:
      '@opentelemetry/api':
        optional: true
      sass:
        optional: true

  next@14.2.5:
    resolution: {integrity: sha512-0f8aRfBVL+mpzfBjYfQuLWh2WyAwtJXCRfkPF4UJ5qd2YwrHczsrSzXU4tRMV0OAxR8ZJZWPFn6uhSC56UTsLA==}
    engines: {node: '>=18.17.0'}
    hasBin: true
    peerDependencies:
      '@opentelemetry/api': ^1.1.0
      '@playwright/test': ^1.41.2
      react: ^18.2.0
      react-dom: ^18.2.0
      sass: ^1.3.0
    peerDependenciesMeta:
      '@opentelemetry/api':
        optional: true
      '@playwright/test':
        optional: true
      sass:
        optional: true

  node-releases@2.0.17:
    resolution: {integrity: sha512-Ww6ZlOiEQfPfXM45v17oabk77Z7mg5bOt7AjDyzy7RjK9OrLrLC8dyZQoAPEOtFX9SaNf1Tdvr5gRJWdTJj7GA==}

  nopt@7.2.1:
    resolution: {integrity: sha512-taM24ViiimT/XntxbPyJQzCG+p4EKOpgD3mxFwW38mGjVUrfERQOeY4EDHjdnptttfHuHQXFx+lTP08Q+mLa/w==}
    engines: {node: ^14.17.0 || ^16.13.0 || >=18.0.0}
    hasBin: true

  normalize-package-data@2.5.0:
    resolution: {integrity: sha512-/5CMN3T0R4XTj4DcGaexo+roZSdSFW/0AOOTROrjxzCG1wrWXEsGbRKevjlIL+ZDE4sZlJr5ED4YW0yqmkK+eA==}

  normalize-path@3.0.0:
    resolution: {integrity: sha512-6eZs5Ls3WtCisHWp9S2GUy8dqkpGi4BVSz3GaqiE6ezub0512ESztXUwUB6C6IKbQkY2Pnb/mD4WYojCRwcwLA==}
    engines: {node: '>=0.10.0'}

  normalize-range@0.1.2:
    resolution: {integrity: sha512-bdok/XvKII3nUpklnV6P2hxtMNrCboOjAcyBuQnWEhO665FwrSNRxU+AqpsyvO6LgGYPspN+lu5CLtw4jPRKNA==}
    engines: {node: '>=0.10.0'}

  npm-run-path@5.3.0:
    resolution: {integrity: sha512-ppwTtiJZq0O/ai0z7yfudtBpWIoxM8yE6nHi1X47eFR2EWORqfbu6CnPlNsjeN683eT0qG6H/Pyf9fCcvjnnnQ==}
    engines: {node: ^12.20.0 || ^14.13.1 || >=16.0.0}

  nwsapi@2.2.12:
    resolution: {integrity: sha512-qXDmcVlZV4XRtKFzddidpfVP4oMSGhga+xdMc25mv8kaLUHtgzCDhUxkrN8exkGdTlLNaXj7CV3GtON7zuGZ+w==}

  oauth4webapi@2.11.1:
    resolution: {integrity: sha512-aNzOnL98bL6izG97zgnZs1PFEyO4WDVRhz2Pd066NPak44w5ESLRCYmJIyey8avSBPOMtBjhF3ZDDm7bIb7UOg==}

  object-assign@4.1.1:
    resolution: {integrity: sha512-rJgTQnkUnH1sFw8yT6VSU3zD3sWmu6sZhIseY8VX+GRu3P6F7Fu+JNDoXfklElbLJSnc3FUQHVe4cU5hj+BcUg==}
    engines: {node: '>=0.10.0'}

  object-hash@3.0.0:
    resolution: {integrity: sha512-RSn9F68PjH9HqtltsSnqYC1XXoWe9Bju5+213R98cNGttag9q9yAOTzdbsqvIa7aNm5WffBZFpWYr2aWrklWAw==}
    engines: {node: '>= 6'}

  object-inspect@1.13.2:
    resolution: {integrity: sha512-IRZSRuzJiynemAXPYtPe5BoI/RESNYR7TYm50MC5Mqbd3Jmw5y790sErYw3V6SryFJD64b74qQQs9wn5Bg/k3g==}
    engines: {node: '>= 0.4'}

  object-is@1.1.6:
    resolution: {integrity: sha512-F8cZ+KfGlSGi09lJT7/Nd6KJZ9ygtvYC0/UYYLI9nmQKLMnydpB9yvbv9K1uSkEu7FU9vYPmVwLg328tX+ot3Q==}
    engines: {node: '>= 0.4'}

  object-keys@1.1.1:
    resolution: {integrity: sha512-NuAESUOUMrlIXOfHKzD6bpPu3tYt3xvjNdRIQ+FeT0lNb4K8WR70CaDxhuNguS2XG+GjkyMwOzsN5ZktImfhLA==}
    engines: {node: '>= 0.4'}

  object.assign@4.1.5:
    resolution: {integrity: sha512-byy+U7gp+FVwmyzKPYhW2h5l3crpmGsxl7X2s8y43IgxvG4g3QZ6CffDtsNQy1WsmZpQbO+ybo0AlW7TY6DcBQ==}
    engines: {node: '>= 0.4'}

  object.entries@1.1.8:
    resolution: {integrity: sha512-cmopxi8VwRIAw/fkijJohSfpef5PdN0pMQJN6VC/ZKvn0LIknWD8KtgY6KlQdEc4tIjcQ3HxSMmnvtzIscdaYQ==}
    engines: {node: '>= 0.4'}

  object.fromentries@2.0.8:
    resolution: {integrity: sha512-k6E21FzySsSK5a21KRADBd/NGneRegFO5pLHfdQLpRDETUNJueLXs3WCzyQ3tFRDYgbq3KHGXfTbi2bs8WQ6rQ==}
    engines: {node: '>= 0.4'}

  object.groupby@1.0.3:
    resolution: {integrity: sha512-+Lhy3TQTuzXI5hevh8sBGqbmurHbbIjAi0Z4S63nthVLmLxfbj4T54a4CfZrXIrt9iP4mVAPYMo/v99taj3wjQ==}
    engines: {node: '>= 0.4'}

  object.values@1.2.0:
    resolution: {integrity: sha512-yBYjY9QX2hnRmZHAjG/f13MzmBzxzYgQhFrke06TTyKY5zSTEqkOeukBzIdVA3j3ulu8Qa3MbVFShV7T2RmGtQ==}
    engines: {node: '>= 0.4'}

  once@1.4.0:
    resolution: {integrity: sha512-lNaJgI+2Q5URQBkccEKHTQOPaXdUxnZZElQTZY0MFUAuaEqe1E+Nyvgdz/aIyNi6Z9MzO5dv1H8n58/GELp3+w==}

  onetime@5.1.2:
    resolution: {integrity: sha512-kbpaSSGJTWdAY5KPVeMOKXSrPtr8C8C7wodJbcsd51jRnmD+GZu8Y0VoU6Dm5Z4vWr0Ig/1NKuWRKf7j5aaYSg==}
    engines: {node: '>=6'}

  onetime@6.0.0:
    resolution: {integrity: sha512-1FlR+gjXK7X+AsAHso35MnyN5KqGwJRi/31ft6x0M194ht7S+rWAvd7PHss9xSKMzE0asv1pyIHaJYq+BbacAQ==}
    engines: {node: '>=12'}

  optionator@0.9.4:
    resolution: {integrity: sha512-6IpQ7mKUxRcZNLIObR0hz7lxsapSSIYNZJwXPGeF0mTVqGKFIXj1DQcMoT22S3ROcLyY/rz0PWaWZ9ayWmad9g==}
    engines: {node: '>= 0.8.0'}

  ora@5.4.1:
    resolution: {integrity: sha512-5b6Y85tPxZZ7QytO+BQzysW31HJku27cRIlkbAXaNx+BdcVi+LlRFmVXzeF6a7JCwJpyw5c4b+YSVImQIrBpuQ==}
    engines: {node: '>=10'}

  p-limit@2.3.0:
    resolution: {integrity: sha512-//88mFWSJx8lxCzwdAABTJL2MyWB12+eIY7MDL2SqLmAkeKU9qxRvWuSyTjm3FUmpBEMuFfckAIqEaVGUDxb6w==}
    engines: {node: '>=6'}

  p-limit@3.1.0:
    resolution: {integrity: sha512-TYOanM3wGwNGsZN2cVTYPArw454xnXj5qmWF1bEoAc4+cU/ol7GVh7odevjp1FNHduHc3KZMcFduxU5Xc6uJRQ==}
    engines: {node: '>=10'}

  p-limit@5.0.0:
    resolution: {integrity: sha512-/Eaoq+QyLSiXQ4lyYV23f14mZRQcXnxfHrN0vCai+ak9G0pp9iEQukIIZq5NccEvwRB8PUnZT0KsOoDCINS1qQ==}
    engines: {node: '>=18'}

  p-locate@4.1.0:
    resolution: {integrity: sha512-R79ZZ/0wAxKGu3oYMlz8jy/kbhsNrS7SKZ7PxEHBgJ5+F2mtFW2fK2cOtBh1cHYkQsbzFV7I+EoRKe6Yt0oK7A==}
    engines: {node: '>=8'}

  p-locate@5.0.0:
    resolution: {integrity: sha512-LaNjtRWUBY++zB5nE/NwcaoMylSPk+S+ZHNB1TzdbMJMny6dynpAGt7X/tl/QYq3TIeE6nxHppbo2LGymrG5Pw==}
    engines: {node: '>=10'}

  p-try@2.2.0:
    resolution: {integrity: sha512-R4nPAVTAU0B9D35/Gk3uJf/7XYbQcyohSKdvAxIRSNghFl4e71hVoGnBNQz9cWaXxO2I10KTC+3jMdvvoKw6dQ==}
    engines: {node: '>=6'}

  package-json-from-dist@1.0.0:
    resolution: {integrity: sha512-dATvCeZN/8wQsGywez1mzHtTlP22H8OEfPrVMLNr4/eGa+ijtLn/6M5f0dY8UKNrC2O9UCU6SSoG3qRKnt7STw==}

  parent-module@1.0.1:
    resolution: {integrity: sha512-GQ2EWRpQV8/o+Aw8YqtfZZPfNRWZYkbidE9k5rpl/hC3vtHHBfGm2Ifi6qWV+coDGkrUKZAxE3Lot5kcsRlh+g==}
    engines: {node: '>=6'}

  parse-json@5.2.0:
    resolution: {integrity: sha512-ayCKvm/phCGxOkYRSCM82iDwct8/EonSEgCSxWxD7ve6jHggsFl4fZVQBPRNgQoKiuV/odhFrGzQXZwbifC8Rg==}
    engines: {node: '>=8'}

  parse5@7.1.2:
    resolution: {integrity: sha512-Czj1WaSVpaoj0wbhMzLmWD69anp2WH7FXMB9n1Sy8/ZFF9jolSQVMu1Ij5WIyGmcBmhk7EOndpO4mIpihVqAXw==}

  parseley@0.12.1:
    resolution: {integrity: sha512-e6qHKe3a9HWr0oMRVDTRhKce+bRO8VGQR3NyVwcjwrbhMmFCX9KszEV35+rn4AdilFAq9VPxP/Fe1wC9Qjd2lw==}

  path-exists@4.0.0:
    resolution: {integrity: sha512-ak9Qy5Q7jYb2Wwcey5Fpvg2KoAc/ZIhLSLOSBmRmygPsGwkVVt0fZa0qrtMz+m6tJTAHfZQ8FnmB4MG4LWy7/w==}
    engines: {node: '>=8'}

  path-is-absolute@1.0.1:
    resolution: {integrity: sha512-AVbw3UJ2e9bq64vSaS9Am0fje1Pa8pbGqTTsmXfaIiMpnr5DlDhfJOuLj9Sf95ZPVDAUerDfEk88MPmPe7UCQg==}
    engines: {node: '>=0.10.0'}

  path-key@3.1.1:
    resolution: {integrity: sha512-ojmeN0qd+y0jszEtoY48r0Peq5dwMEkIlCOu6Q5f41lfkswXuKtYrhgoTpLnyIcHm24Uhqx+5Tqm2InSwLhE6Q==}
    engines: {node: '>=8'}

  path-key@4.0.0:
    resolution: {integrity: sha512-haREypq7xkM7ErfgIyA0z+Bj4AGKlMSdlQE2jvJo6huWD1EdkKYV+G/T4nq0YEF2vgTT8kqMFKo1uHn950r4SQ==}
    engines: {node: '>=12'}

  path-parse@1.0.7:
    resolution: {integrity: sha512-LDJzPVEEEPR+y48z93A0Ed0yXb8pAByGWo/k5YYdYgpY2/2EsOsksJrq7lOHxryrVOn1ejG6oAp8ahvOIQD8sw==}

  path-scurry@1.11.1:
    resolution: {integrity: sha512-Xa4Nw17FS9ApQFJ9umLiJS4orGjm7ZzwUrwamcGQuHSzDyth9boKDaycYdDcZDuqYATXw4HFXgaqWTctW/v1HA==}
    engines: {node: '>=16 || 14 >=14.18'}

  path-type@4.0.0:
    resolution: {integrity: sha512-gDKb8aZMDeD/tZWs9P6+q0J9Mwkdl6xMV8TjnGP3qJVJ06bdMgkbBlLU8IdfOsIsFz2BW1rNVT3XuNEl8zPAvw==}
    engines: {node: '>=8'}

  pathe@1.1.2:
    resolution: {integrity: sha512-whLdWMYL2TwI08hn8/ZqAbrVemu0LNaNNJZX73O6qaIdCTfXutsLhMkjdENX0qhsQ9uIimo4/aQOmXkoon2nDQ==}

  pathval@1.1.1:
    resolution: {integrity: sha512-Dp6zGqpTdETdR63lehJYPeIOqpiNBNtc7BpWSLrOje7UaIsE5aY92r/AunQA7rsXvet3lrJ3JnZX29UPTKXyKQ==}

  peberminta@0.9.0:
    resolution: {integrity: sha512-XIxfHpEuSJbITd1H3EeQwpcZbTLHc+VVr8ANI9t5sit565tsI4/xK3KWTUFE2e6QiangUkh3B0jihzmGnNrRsQ==}

  picocolors@1.0.1:
    resolution: {integrity: sha512-anP1Z8qwhkbmu7MFP5iTt+wQKXgwzf7zTyGlcdzabySa9vd0Xt392U0rVmz9poOaBj0uHJKyyo9/upk0HrEQew==}

  picomatch@2.3.1:
    resolution: {integrity: sha512-JU3teHTNjmE2VCGFzuY8EXzCDVwEqB2a8fsIvwaStHhAWJEeVd1o1QD80CU6+ZdEXXSLbSsuLwJjkCBWqRQUVA==}
    engines: {node: '>=8.6'}

  pify@2.3.0:
    resolution: {integrity: sha512-udgsAY+fTnvv7kI7aaxbqwWNb0AHiB0qBO89PZKPkoTmGOgdbrHDKD+0B2X4uTfJ/FT1R09r9gTsjUjNJotuog==}
    engines: {node: '>=0.10.0'}

  pirates@4.0.6:
    resolution: {integrity: sha512-saLsH7WeYYPiD25LDuLRRY/i+6HaPYr6G1OUlN39otzkSTxKnubR9RTxS3/Kk50s1g2JTgFwWQDQyplC5/SHZg==}
    engines: {node: '>= 6'}

  pkg-types@1.1.3:
    resolution: {integrity: sha512-+JrgthZG6m3ckicaOB74TwQ+tBWsFl3qVQg7mN8ulwSOElJ7gBhKzj2VkCPnZ4NlF6kEquYU+RIYNVAvzd54UA==}

  pluralize@8.0.0:
    resolution: {integrity: sha512-Nc3IT5yHzflTfbjgqWcCPpo7DaKy4FnpB0l/zCAW0Tc7jxAiuqSxHasntB3D7887LSrA93kDJ9IXovxJYxyLCA==}
    engines: {node: '>=4'}

  possible-typed-array-names@1.0.0:
    resolution: {integrity: sha512-d7Uw+eZoloe0EHDIYoe+bQ5WXnGMOpmiZFTuMWCwpjzzkL2nTjcKiAk4hh8TjnGye2TwWOk3UXucZ+3rbmBa8Q==}
    engines: {node: '>= 0.4'}

  postcss-import@15.1.0:
    resolution: {integrity: sha512-hpr+J05B2FVYUAXHeK1YyI267J/dDDhMU6B6civm8hSY1jYJnBXxzKDKDswzJmtLHryrjhnDjqqp/49t8FALew==}
    engines: {node: '>=14.0.0'}
    peerDependencies:
      postcss: ^8.0.0

  postcss-js@4.0.1:
    resolution: {integrity: sha512-dDLF8pEO191hJMtlHFPRa8xsizHaM82MLfNkUHdUtVEV3tgTp5oj+8qbEqYM57SLfc74KSbw//4SeJma2LRVIw==}
    engines: {node: ^12 || ^14 || >= 16}
    peerDependencies:
      postcss: ^8.4.21

  postcss-load-config@4.0.2:
    resolution: {integrity: sha512-bSVhyJGL00wMVoPUzAVAnbEoWyqRxkjv64tUl427SKnPrENtq6hJwUojroMz2VB+Q1edmi4IfrAPpami5VVgMQ==}
    engines: {node: '>= 14'}
    peerDependencies:
      postcss: '>=8.0.9'
      ts-node: '>=9.0.0'
    peerDependenciesMeta:
      postcss:
        optional: true
      ts-node:
        optional: true

  postcss-nested@6.2.0:
    resolution: {integrity: sha512-HQbt28KulC5AJzG+cZtj9kvKB93CFCdLvog1WFLf1D+xmMvPGlBstkpTEZfK5+AN9hfJocyBFCNiqyS48bpgzQ==}
    engines: {node: '>=12.0'}
    peerDependencies:
      postcss: ^8.2.14

  postcss-selector-parser@6.1.1:
    resolution: {integrity: sha512-b4dlw/9V8A71rLIDsSwVmak9z2DuBUB7CA1/wSdelNEzqsjoSPeADTWNO09lpH49Diy3/JIZ2bSPB1dI3LJCHg==}
    engines: {node: '>=4'}

  postcss-value-parser@4.2.0:
    resolution: {integrity: sha512-1NNCs6uurfkVbeXG4S8JFT9t19m45ICnif8zWLd5oPSZ50QnwMfK+H3jv408d4jw/7Bttv5axS5IiHoLaVNHeQ==}

  postcss@8.0.0:
    resolution: {integrity: sha512-BriaW5AeZHfyuuKhK3Z6yRDKI6NR2TdRWyZcj3+Pk2nczQsMBqavggAzTledsbyexPthW3nFA6XfgCWjZqmVPA==}
    engines: {node: ^10 || ^12 || >=14}

  postcss@8.4.31:
    resolution: {integrity: sha512-PS08Iboia9mts/2ygV3eLpY5ghnUcfLV/EXTOW1E2qYxJKGGBUtNjN76FYHnMs36RmARn41bC0AZmn+rR0OVpQ==}
    engines: {node: ^10 || ^12 || >=14}

  postcss@8.4.38:
    resolution: {integrity: sha512-Wglpdk03BSfXkHoQa3b/oulrotAkwrlLDRSOb9D0bN86FdRyE9lppSp33aHNPgBa0JKCoB+drFLZkQoRRYae5A==}
    engines: {node: ^10 || ^12 || >=14}

  postcss@8.4.39:
    resolution: {integrity: sha512-0vzE+lAiG7hZl1/9I8yzKLx3aR9Xbof3fBHKunvMfOCYAtMhrsnccJY2iTURb9EZd5+pLuiNV9/c/GZJOHsgIw==}
    engines: {node: ^10 || ^12 || >=14}

  preact-render-to-string@5.2.3:
    resolution: {integrity: sha512-aPDxUn5o3GhWdtJtW0svRC2SS/l8D9MAgo2+AWml+BhDImb27ALf04Q2d+AHqUUOc6RdSXFIBVa2gxzgMKgtZA==}
    peerDependencies:
      preact: '>=10'

  preact@10.11.3:
    resolution: {integrity: sha512-eY93IVpod/zG3uMF22Unl8h9KkrcKIRs2EGar8hwLZZDU1lkjph303V9HZBwufh2s736U6VXuhD109LYqPoffg==}

  prelude-ls@1.2.1:
    resolution: {integrity: sha512-vkcDPrRZo1QZLbn5RLGPpg/WmIQ65qoWWhcGKf/b5eplkkarX0m9z8ppCat4mlOqUsWpyNuYgO3VRyrYHSzX5g==}
    engines: {node: '>= 0.8.0'}

  prettier-linter-helpers@1.0.0:
    resolution: {integrity: sha512-GbK2cP9nraSSUF9N2XwUwqfzlAFlMNYYl+ShE/V+H8a9uNl/oUqB1w2EL54Jh0OlyRSd8RfWYJ3coVS4TROP2w==}
    engines: {node: '>=6.0.0'}

  prettier-plugin-tailwindcss@0.6.5:
    resolution: {integrity: sha512-axfeOArc/RiGHjOIy9HytehlC0ZLeMaqY09mm8YCkMzznKiDkwFzOpBvtuhuv3xG5qB73+Mj7OCe2j/L1ryfuQ==}
    engines: {node: '>=14.21.3'}
    peerDependencies:
      '@ianvs/prettier-plugin-sort-imports': '*'
      '@prettier/plugin-pug': '*'
      '@shopify/prettier-plugin-liquid': '*'
      '@trivago/prettier-plugin-sort-imports': '*'
      '@zackad/prettier-plugin-twig-melody': '*'
      prettier: ^3.0
      prettier-plugin-astro: '*'
      prettier-plugin-css-order: '*'
      prettier-plugin-import-sort: '*'
      prettier-plugin-jsdoc: '*'
      prettier-plugin-marko: '*'
      prettier-plugin-organize-attributes: '*'
      prettier-plugin-organize-imports: '*'
      prettier-plugin-sort-imports: '*'
      prettier-plugin-style-order: '*'
      prettier-plugin-svelte: '*'
    peerDependenciesMeta:
      '@ianvs/prettier-plugin-sort-imports':
        optional: true
      '@prettier/plugin-pug':
        optional: true
      '@shopify/prettier-plugin-liquid':
        optional: true
      '@trivago/prettier-plugin-sort-imports':
        optional: true
      '@zackad/prettier-plugin-twig-melody':
        optional: true
      prettier-plugin-astro:
        optional: true
      prettier-plugin-css-order:
        optional: true
      prettier-plugin-import-sort:
        optional: true
      prettier-plugin-jsdoc:
        optional: true
      prettier-plugin-marko:
        optional: true
      prettier-plugin-organize-attributes:
        optional: true
      prettier-plugin-organize-imports:
        optional: true
      prettier-plugin-sort-imports:
        optional: true
      prettier-plugin-style-order:
        optional: true
      prettier-plugin-svelte:
        optional: true

  prettier@3.3.2:
    resolution: {integrity: sha512-rAVeHYMcv8ATV5d508CFdn+8/pHPpXeIid1DdrPwXnaAdH7cqjVbpJaT5eq4yRAFU/lsbwYwSF/n5iNrdJHPQA==}
    engines: {node: '>=14'}
    hasBin: true

  pretty-format@27.5.1:
    resolution: {integrity: sha512-Qb1gy5OrP5+zDf2Bvnzdl3jsTf1qXVMazbvCoKhtKqVs4/YK4ozX4gKQJJVyNe+cajNPn0KoC0MC3FUmaHWEmQ==}
    engines: {node: ^10.13.0 || ^12.13.0 || ^14.15.0 || >=15.0.0}

  pretty-format@29.7.0:
    resolution: {integrity: sha512-Pdlw/oPxN+aXdmM9R00JVC9WVFoCLTKJvDVLgmJ+qAffBMxsV85l/Lu7sNx4zSzPyoL2euImuEwHhOXdEgNFZQ==}
    engines: {node: ^14.15.0 || ^16.10.0 || >=18.0.0}

  pretty-format@3.8.0:
    resolution: {integrity: sha512-WuxUnVtlWL1OfZFQFuqvnvs6MiAGk9UNsBostyBOB0Is9wb5uRESevA6rnl/rkksXaGX3GzZhPup5d6Vp1nFew==}

  prism-react-renderer@2.1.0:
    resolution: {integrity: sha512-I5cvXHjA1PVGbGm1MsWCpvBCRrYyxEri0MC7/JbfIfYfcXAxHyO5PaUjs3A8H5GW6kJcLhTHxxMaOZZpRZD2iQ==}
    peerDependencies:
      react: '>=16.0.0'

  prismjs@1.29.0:
    resolution: {integrity: sha512-Kx/1w86q/epKcmte75LNrEoT+lX8pBpavuAbvJWRXar7Hz8jrtF+e3vY751p0R8H9HdArwaCTNDDzHg/ScJK1Q==}
    engines: {node: '>=6'}

  prop-types@15.8.1:
    resolution: {integrity: sha512-oj87CgZICdulUohogVAR7AjlC0327U4el4L6eAvOqCeudMDVU0NThNaV+b9Df4dXgSP1gXMTnPdhfe/2qDH5cg==}

  proto-list@1.2.4:
    resolution: {integrity: sha512-vtK/94akxsTMhe0/cbfpR+syPuszcuwhqVjJq26CuNDgFGj682oRBXOP5MJpv2r7JtE8MsiepGIqvvOTBwn2vA==}

  psl@1.9.0:
    resolution: {integrity: sha512-E/ZsdU4HLs/68gYzgGTkMicWTLPdAftJLfJFlLUAAKZGkStNU72sZjT66SnMDVOfOWY/YAoiD7Jxa9iHvngcag==}

  punycode@2.3.1:
    resolution: {integrity: sha512-vYt7UD1U9Wg6138shLtLOvdAu+8DsC/ilFtEVHcH+wydcSpNE20AfSOduf6MkRFahL5FY7X1oU7nKVZFtfq8Fg==}
    engines: {node: '>=6'}

  querystringify@2.2.0:
    resolution: {integrity: sha512-FIqgj2EUvTa7R50u0rGsyTftzjYmv/a3hO345bZNrqabNqjtgiDMgmo4mkUjd+nzU5oF3dClKqFIPUKybUyqoQ==}

  queue-microtask@1.2.3:
    resolution: {integrity: sha512-NuaNSa6flKT5JaSYQzJok04JzTL1CA6aGhv5rfLW3PgqA+M2ChpZQnAC8h8i4ZFkBS8X5RqkDBHA7r4hej3K9A==}

  randombytes@2.1.0:
    resolution: {integrity: sha512-vYl3iOX+4CKUWuxGi9Ukhie6fsqXqS9FE2Zaic4tNFD2N2QQaXOMFbuKK4QmDHC0JO6B1Zp41J0LpT0oR68amQ==}

  react-day-picker@8.10.1:
    resolution: {integrity: sha512-TMx7fNbhLk15eqcMt+7Z7S2KF7mfTId/XJDjKE8f+IUcFn0l08/kI4FiYTL/0yuOLmEcbR4Fwe3GJf/NiiMnPA==}
    peerDependencies:
      date-fns: ^2.28.0 || ^3.0.0
      react: ^16.8.0 || ^17.0.0 || ^18.0.0

  react-dom@18.0.0:
    resolution: {integrity: sha512-XqX7uzmFo0pUceWFCt7Gff6IyIMzFUn7QMZrbrQfGxtaxXZIcGQzoNpRLE3fQLnS4XzLLPMZX2T9TRcSrasicw==}
    peerDependencies:
      react: ^18.0.0

  react-dom@18.3.1:
    resolution: {integrity: sha512-5m4nQKp+rZRb09LNH59GM4BxTh9251/ylbKIbpe7TpGxfJ+9kv6BLkLBXIjjspbgbnIBNqlI23tRnTWT0snUIw==}
    peerDependencies:
      react: ^18.3.1

  react-email@2.1.5:
    resolution: {integrity: sha512-SjGt5XiqNwrC6FT0rAxERj0MC9binUOVZDzspAxcRHpxjZavvePAHvV29uROWNQ1Ha7ssg1sfy4dTQi7bjCXrg==}
    engines: {node: '>=18.0.0'}
    hasBin: true

  react-hook-form@7.52.1:
    resolution: {integrity: sha512-uNKIhaoICJ5KQALYZ4TOaOLElyM+xipord+Ha3crEFhTntdLvWZqVY49Wqd/0GiVCA/f9NjemLeiNPjG7Hpurg==}
    engines: {node: '>=12.22.0'}
    peerDependencies:
      react: ^16.8.0 || ^17 || ^18 || ^19

  react-is@16.13.1:
    resolution: {integrity: sha512-24e6ynE2H+OKt4kqsOvNd8kBpV65zoxbA4BVsEOB3ARVWQki/DHzaUoC5KuON/BiccDaCCTZBuOcfZs70kR8bQ==}

  react-is@17.0.2:
    resolution: {integrity: sha512-w2GsyukL62IJnlaff/nRegPQR94C/XXamvMWmSHRJ4y7Ts/4ocGRmTHvOs8PSE6pB3dWOrD/nueuU5sduBsQ4w==}

  react-is@18.3.1:
    resolution: {integrity: sha512-/LLMVyas0ljjAtoYiPqYiL8VWXzUUdThrmU5+n20DZv+a+ClRoevUzw5JxU+Ieh5/c87ytoTBV9G1FiKfNJdmg==}

  react-paginate@8.2.0:
    resolution: {integrity: sha512-sJCz1PW+9PNIjUSn919nlcRVuleN2YPoFBOvL+6TPgrH/3lwphqiSOgdrLafLdyLDxsgK+oSgviqacF4hxsDIw==}
    peerDependencies:
      react: ^16 || ^17 || ^18

  react-promise-suspense@0.3.4:
    resolution: {integrity: sha512-I42jl7L3Ze6kZaq+7zXWSunBa3b1on5yfvUW6Eo/3fFOj6dZ5Bqmcd264nJbTK/gn1HjjILAjSwnZbV4RpSaNQ==}

  react-refresh@0.14.2:
    resolution: {integrity: sha512-jCvmsr+1IUSMUyzOkRcvnVbX3ZYC6g9TDrDbFuFmRDq7PD4yaGbLKNQL6k2jnArV8hjYxh7hVhAZB6s9HDGpZA==}
    engines: {node: '>=0.10.0'}

  react-remove-scroll-bar@2.3.6:
    resolution: {integrity: sha512-DtSYaao4mBmX+HDo5YWYdBWQwYIQQshUV/dVxFxK+KM26Wjwp1gZ6rv6OC3oujI6Bfu6Xyg3TwK533AQutsn/g==}
    engines: {node: '>=10'}
    peerDependencies:
      '@types/react': ^16.8.0 || ^17.0.0 || ^18.0.0
      react: ^16.8.0 || ^17.0.0 || ^18.0.0
    peerDependenciesMeta:
      '@types/react':
        optional: true

  react-remove-scroll@2.5.7:
    resolution: {integrity: sha512-FnrTWO4L7/Bhhf3CYBNArEG/yROV0tKmTv7/3h9QCFvH6sndeFf1wPqOcbFVu5VAulS5dV1wGT3GZZ/1GawqiA==}
    engines: {node: '>=10'}
    peerDependencies:
      '@types/react': ^16.8.0 || ^17.0.0 || ^18.0.0
      react: ^16.8.0 || ^17.0.0 || ^18.0.0
    peerDependenciesMeta:
      '@types/react':
        optional: true

  react-smooth@4.0.1:
    resolution: {integrity: sha512-OE4hm7XqR0jNOq3Qmk9mFLyd6p2+j6bvbPJ7qlB7+oo0eNcL2l7WQzG6MBnT3EXY6xzkLMUBec3AfewJdA0J8w==}
    peerDependencies:
      react: ^16.8.0 || ^17.0.0 || ^18.0.0
      react-dom: ^16.8.0 || ^17.0.0 || ^18.0.0

  react-style-singleton@2.2.1:
    resolution: {integrity: sha512-ZWj0fHEMyWkHzKYUr2Bs/4zU6XLmq9HsgBURm7g5pAVfyn49DgUiNgY2d4lXRlYSiCif9YBGpQleewkcqddc7g==}
    engines: {node: '>=10'}
    peerDependencies:
      '@types/react': ^16.8.0 || ^17.0.0 || ^18.0.0
      react: ^16.8.0 || ^17.0.0 || ^18.0.0
    peerDependenciesMeta:
      '@types/react':
        optional: true

  react-transition-group@4.4.5:
    resolution: {integrity: sha512-pZcd1MCJoiKiBR2NRxeCRg13uCXbydPnmB4EOeRrY7480qNWO8IIgQG6zlDkm6uRMsURXPuKq0GWtiM59a5Q6g==}
    peerDependencies:
      react: '>=16.6.0'
      react-dom: '>=16.6.0'

  react@18.0.0:
    resolution: {integrity: sha512-x+VL6wbT4JRVPm7EGxXhZ8w8LTROaxPXOqhlGyVSrv0sB1jkyFGgXxJ8LVoPRLvPR6/CIZGFmfzqUa2NYeMr2A==}
    engines: {node: '>=0.10.0'}

  react@18.3.1:
    resolution: {integrity: sha512-wS+hAgJShR0KhEvPJArfuPVN1+Hz1t0Y6n5jLrGQbkb4urgPE/0Rve+1kMB1v/oWgHgm4WIcV+i7F2pTVj+2iQ==}
    engines: {node: '>=0.10.0'}

  read-cache@1.0.0:
    resolution: {integrity: sha512-Owdv/Ft7IjOgm/i0xvNDZ1LrRANRfew4b2prF3OWMQLxLfu3bS8FVhCsrSCMK4lR56Y9ya+AThoTpDCTxCmpRA==}

  read-pkg-up@7.0.1:
    resolution: {integrity: sha512-zK0TB7Xd6JpCLmlLmufqykGE+/TlOePD6qKClNW7hHDKFh/J7/7gCWGR7joEQEW1bKq3a3yUZSObOoWLFQ4ohg==}
    engines: {node: '>=8'}

  read-pkg@5.2.0:
    resolution: {integrity: sha512-Ug69mNOpfvKDAc2Q8DRpMjjzdtrnv9HcSMX+4VsZxD1aZ6ZzrIE7rlzXBtWTyhULSMKg076AW6WR5iZpD0JiOg==}
    engines: {node: '>=8'}

  readable-stream@3.6.2:
    resolution: {integrity: sha512-9u/sniCrY3D5WdsERHzHE4G2YCXqoG5FTHUiCC4SIbr6XcLZBY05ya9EKjYek9O5xOAwjGq+1JdGBAS7Q9ScoA==}
    engines: {node: '>= 6'}

  readdirp@3.6.0:
    resolution: {integrity: sha512-hOS089on8RduqdbhvQ5Z37A0ESjsqz6qnRcffsMU3495FuTdqSm+7bhJ29JvIOsBDEEnan5DPu9t3To9VRlMzA==}
    engines: {node: '>=8.10.0'}

  recharts-scale@0.4.5:
    resolution: {integrity: sha512-kivNFO+0OcUNu7jQquLXAxz1FIwZj8nrj+YkOKc5694NbjCvcT6aSZiIzNzd2Kul4o4rTto8QVR9lMNtxD4G1w==}

  recharts@2.12.7:
    resolution: {integrity: sha512-hlLJMhPQfv4/3NBSAyq3gzGg4h2v69RJh6KU7b3pXYNNAELs9kEoXOjbkxdXpALqKBoVmVptGfLpxdaVYqjmXQ==}
    engines: {node: '>=14'}
    peerDependencies:
      react: ^16.0.0 || ^17.0.0 || ^18.0.0
      react-dom: ^16.0.0 || ^17.0.0 || ^18.0.0

  redent@3.0.0:
    resolution: {integrity: sha512-6tDA8g98We0zd0GvVeMT9arEOnTw9qM03L9cJXaCjrip1OO764RDBLBfrB4cwzNGDj5OA5ioymC9GkizgWJDUg==}
    engines: {node: '>=8'}

  reflect.getprototypeof@1.0.6:
    resolution: {integrity: sha512-fmfw4XgoDke3kdI6h4xcUz1dG8uaiv5q9gcEwLS4Pnth2kxT+GZ7YehS1JTMGBQmtV7Y4GFGbs2re2NqhdozUg==}
    engines: {node: '>= 0.4'}

  regenerator-runtime@0.14.1:
    resolution: {integrity: sha512-dYnhHh0nJoMfnkZs6GmmhFknAGRrLznOu5nc9ML+EJxGvrx6H7teuevqVqCuPcPK//3eDrrjQhehXVx9cnkGdw==}

  regexp-tree@0.1.27:
    resolution: {integrity: sha512-iETxpjK6YoRWJG5o6hXLwvjYAoW+FEZn9os0PD/b6AP6xQwsa/Y7lCVgIixBbUPMfhu+i2LtdeAqVTgGlQarfA==}
    hasBin: true

  regexp.prototype.flags@1.5.2:
    resolution: {integrity: sha512-NcDiDkTLuPR+++OCKB0nWafEmhg/Da8aUPLPMQbK+bxKKCm1/S5he+AqYa4PlMCVBalb4/yxIRub6qkEx5yJbw==}
    engines: {node: '>= 0.4'}

  regjsparser@0.10.0:
    resolution: {integrity: sha512-qx+xQGZVsy55CH0a1hiVwHmqjLryfh7wQyF5HO07XJ9f7dQMY/gPQHhlyDkIzJKC+x2fUCpCcUODUUUFrm7SHA==}
    hasBin: true

  requires-port@1.0.0:
    resolution: {integrity: sha512-KigOCHcocU3XODJxsu8i/j8T9tzT4adHiecwORRQ0ZZFcp7ahwXuRU1m+yuO90C5ZUyGeGfocHDI14M3L3yDAQ==}

  resolve-from@4.0.0:
    resolution: {integrity: sha512-pb/MYmXstAkysRFx8piNI1tGFNQIFA3vkE3Gq4EuA1dF6gHp/+vgZqsCGJapvy8N3Q+4o7FwvquPJcnZ7RYy4g==}
    engines: {node: '>=4'}

  resolve-pkg-maps@1.0.0:
    resolution: {integrity: sha512-seS2Tj26TBVOC2NIc2rOe2y2ZO7efxITtLZcGSOnHHNOQ7CkiUBfw0Iw2ck6xkIhPwLhKNLS8BO+hEpngQlqzw==}

  resolve@1.22.8:
    resolution: {integrity: sha512-oKWePCxqpd6FlLvGV1VU0x7bkPmmCNolxzjMf4NczoDnQcIWrAF+cPtZn5i6n+RfD2d9i0tzpKnG6Yk168yIyw==}
    hasBin: true

  resolve@2.0.0-next.5:
    resolution: {integrity: sha512-U7WjGVG9sH8tvjW5SmGbQuui75FiyjAX72HX15DwBBwF9dNiQZRQAg9nnPhYy+TUnE0+VcrttuvNI8oSxZcocA==}
    hasBin: true

  restore-cursor@3.1.0:
    resolution: {integrity: sha512-l+sSefzHpj5qimhFSE5a8nufZYAM3sBSVMAPtYkmC+4EH2anSGaEMXSD0izRQbu9nfyQ9y5JrVmp7E8oZrUjvA==}
    engines: {node: '>=8'}

  reusify@1.0.4:
    resolution: {integrity: sha512-U9nH88a3fc/ekCF1l0/UP1IosiuIjyTh7hBvXVMHYgVcfGvt897Xguj2UOLDeI5BG2m7/uwyaLVT6fbtCwTyzw==}
    engines: {iojs: '>=1.0.0', node: '>=0.10.0'}

  rimraf@3.0.2:
    resolution: {integrity: sha512-JZkJMZkAGFFPP2YqXZXPbMlMBgsxzE8ILs4lMIX/2o0L9UBw9O/Y3o6wFw/i9YLapcUJWwqbi3kdxIPdC62TIA==}
    deprecated: Rimraf versions prior to v4 are no longer supported
    hasBin: true

  rollup@4.19.0:
    resolution: {integrity: sha512-5r7EYSQIowHsK4eTZ0Y81qpZuJz+MUuYeqmmYmRMl1nwhdmbiYqt5jwzf6u7wyOzJgYqtCRMtVRKOtHANBz7rA==}
    engines: {node: '>=18.0.0', npm: '>=8.0.0'}
    hasBin: true

  rrweb-cssom@0.6.0:
    resolution: {integrity: sha512-APM0Gt1KoXBz0iIkkdB/kfvGOwC4UuJFeG/c+yV7wSc7q96cG/kJ0HiYCnzivD9SB53cLV1MlHFNfOuPaadYSw==}

  rrweb-cssom@0.7.1:
    resolution: {integrity: sha512-TrEMa7JGdVm0UThDJSx7ddw5nVm3UJS9o9CCIZ72B1vSyEZoziDqBYP3XIoi/12lKrJR8rE3jeFHMok2F/Mnsg==}

  run-parallel@1.2.0:
    resolution: {integrity: sha512-5l4VyZR86LZ/lDxZTR6jqL8AFE2S0IFLMP26AbjsLVADxHdhB/c0GUsH+y39UfCi3dzz8OlQuPmnaJOMoDHQBA==}

  safe-array-concat@1.1.2:
    resolution: {integrity: sha512-vj6RsCsWBCf19jIeHEfkRMw8DPiBb+DMXklQ/1SGDHOMlHdPUkZXFQ2YdplS23zESTijAcurb1aSgJA3AgMu1Q==}
    engines: {node: '>=0.4'}

  safe-buffer@5.2.1:
    resolution: {integrity: sha512-rp3So07KcdmmKbGvgaNxQSJr7bGVSVk5S9Eq1F+ppbRo70+YeaDxkw5Dd8NPN+GD6bjnYm2VuPuCXmpuYvmCXQ==}

  safe-regex-test@1.0.3:
    resolution: {integrity: sha512-CdASjNJPvRa7roO6Ra/gLYBTzYzzPyyBXxIMdGW3USQLyjWEls2RgW5UBTXaQVp+OrpeCK3bLem8smtmheoRuw==}
    engines: {node: '>= 0.4'}

  safer-buffer@2.1.2:
    resolution: {integrity: sha512-YZo3K82SD7Riyi0E1EQPojLz7kpepnSQI9IyPbHHg1XXXevb5dJI7tpyN2ADxGcQbHG7vcyRHk0cbwqcQriUtg==}

  saxes@6.0.0:
    resolution: {integrity: sha512-xAg7SOnEhrm5zI3puOOKyy1OMcMlIJZYNJY7xLBwSze0UjhPLnWfj2GF2EpT0jmzaJKIWKHLsaSSajf35bcYnA==}
    engines: {node: '>=v12.22.7'}

  scheduler@0.21.0:
    resolution: {integrity: sha512-1r87x5fz9MXqswA2ERLo0EbOAU74DpIUO090gIasYTqlVoJeMcl+Z1Rg7WHz+qtPujhS/hGIt9kxZOYBV3faRQ==}

  scheduler@0.23.2:
    resolution: {integrity: sha512-UOShsPwz7NrMUqhR6t0hWjFduvOzbtv7toDH1/hIrfRNIDBnnBWd0CwJTGvTpngVlmwGCdP9/Zl/tVrDqcuYzQ==}

  schema-utils@3.3.0:
    resolution: {integrity: sha512-pN/yOAvcC+5rQ5nERGuwrjLlYvLTbCibnZ1I7B1LaiAz9BRBlE9GMgE/eqV30P7aJQUf7Ddimy/RsbYO/GrVGg==}
    engines: {node: '>= 10.13.0'}

  selderee@0.11.0:
    resolution: {integrity: sha512-5TF+l7p4+OsnP8BCCvSyZiSPc4x4//p5uPwK8TCnVPJYRmU2aYKMpOXvw8zM5a5JvuuCGN1jmsMwuU2W02ukfA==}

  semver@5.7.2:
    resolution: {integrity: sha512-cBznnQ9KjJqU67B52RMC65CMarK2600WFnbkcaiwWq3xy/5haFJlshgnpjovMVJ+Hff49d8GEn0b87C5pDQ10g==}
    hasBin: true

  semver@6.3.1:
    resolution: {integrity: sha512-BR7VvDCVHO+q2xBEWskxS6DJE1qRnb7DxzUrogb71CWoSficBxYsiAGd+Kl0mmq/MprG9yArRkyrQxTO6XjMzA==}
    hasBin: true

  semver@7.6.3:
    resolution: {integrity: sha512-oVekP1cKtI+CTDvHWYFUcMtsK/00wmAEfyqKfNdARm8u1wNVhSgaX7A8d4UuIlUI5e84iEwOhs7ZPYRmzU9U6A==}
    engines: {node: '>=10'}
    hasBin: true

  serialize-javascript@6.0.2:
    resolution: {integrity: sha512-Saa1xPByTTq2gdeFZYLLo+RFE35NHZkAbqZeWNd3BpzppeVisAqpDjcp8dyf6uIvEqJRd46jemmyA4iFIeVk8g==}

  set-function-length@1.2.2:
    resolution: {integrity: sha512-pgRc4hJ4/sNjWCSS9AmnS40x3bNMDTknHgL5UaMBTMyJnU90EgWh1Rz+MC9eFu4BuN/UwZjKQuY/1v3rM7HMfg==}
    engines: {node: '>= 0.4'}

  set-function-name@2.0.2:
    resolution: {integrity: sha512-7PGFlmtwsEADb0WYyvCMa1t+yke6daIG4Wirafur5kcf+MhUnPms1UeR0CKQdTZD81yESwMHbtn+TR+dMviakQ==}
    engines: {node: '>= 0.4'}

  shebang-command@2.0.0:
    resolution: {integrity: sha512-kHxr2zZpYtdmrN1qDjrrX/Z1rR1kG8Dx+gkpK1G4eXmvXswmcE1hTWBWYUzlraYw1/yZp6YuDY77YtvbN0dmDA==}
    engines: {node: '>=8'}

  shebang-regex@3.0.0:
    resolution: {integrity: sha512-7++dFhtcx3353uBaq8DDR4NuxBetBzC7ZQOhmTQInHEd6bSrXdiEyzCvG07Z44UYdLShWUyXt5M/yhz8ekcb1A==}
    engines: {node: '>=8'}

  side-channel@1.0.6:
    resolution: {integrity: sha512-fDW/EZ6Q9RiO8eFG8Hj+7u/oW+XrPTIChwCOM2+th2A6OblDtYYIpve9m+KvI9Z4C9qSEXlaGR6bTEYHReuglA==}
    engines: {node: '>= 0.4'}

  siginfo@2.0.0:
    resolution: {integrity: sha512-ybx0WO1/8bSBLEWXZvEd7gMW3Sn3JFlW3TvX1nREbDLRNQNaeNN8WK0meBwPdAaOI7TtRRRJn/Es1zhrrCHu7g==}

  signal-exit@3.0.7:
    resolution: {integrity: sha512-wnD2ZE+l+SPC/uoS0vXeE9L1+0wuaMqKlfz9AMUo38JsyLSBWSFcHR1Rri62LZc12vLr1gb3jl7iwQhgwpAbGQ==}

  signal-exit@4.1.0:
    resolution: {integrity: sha512-bzyZ1e88w9O1iNJbKnOlvYTrWPDl46O1bG0D3XInv+9tkPrxrN8jUUTiFlDkkmKWgn1M6CfIA13SuGqOa9Korw==}
    engines: {node: '>=14'}

  sirv@2.0.4:
    resolution: {integrity: sha512-94Bdh3cC2PKrbgSOUqTiGPWVZeSiXfKOVZNJniWoqrWrRkB1CJzBU3NEbiTsPcYy1lDsANA/THzS+9WBiy5nfQ==}
    engines: {node: '>= 10'}

  slash@3.0.0:
    resolution: {integrity: sha512-g9Q1haeby36OSStwb4ntCGGGaKsaVSjQ68fBxoQcutl5fS1vuY18H3wSt3jFyFtrkx+Kz0V1G85A4MyAdDMi2Q==}
    engines: {node: '>=8'}

  socket.io-adapter@2.5.5:
    resolution: {integrity: sha512-eLDQas5dzPgOWCk9GuuJC2lBqItuhKI4uxGgo9aIV7MYbk2h9Q6uULEh8WBzThoI7l+qU9Ast9fVUmkqPP9wYg==}

  socket.io-client@4.7.3:
    resolution: {integrity: sha512-nU+ywttCyBitXIl9Xe0RSEfek4LneYkJxCeNnKCuhwoH4jGXO1ipIUw/VA/+Vvv2G1MTym11fzFC0SxkrcfXDw==}
    engines: {node: '>=10.0.0'}

  socket.io-parser@4.2.4:
    resolution: {integrity: sha512-/GbIKmo8ioc+NIWIhwdecY0ge+qVBSMdgxGygevmdHj24bsfgtCmcUUcQ5ZzcylGFHsN3k4HB4Cgkl96KVnuew==}
    engines: {node: '>=10.0.0'}

  socket.io@4.7.3:
    resolution: {integrity: sha512-SE+UIQXBQE+GPG2oszWMlsEmWtHVqw/h1VrYJGK5/MC7CH5p58N448HwIrtREcvR4jfdOJAY4ieQfxMr55qbbw==}
    engines: {node: '>=10.2.0'}

  sonner@1.3.1:
    resolution: {integrity: sha512-+rOAO56b2eI3q5BtgljERSn2umRk63KFIvgb2ohbZ5X+Eb5u+a/7/0ZgswYqgBMg8dyl7n6OXd9KasA8QF9ToA==}
    peerDependencies:
      react: ^18.0.0
      react-dom: ^18.0.0

  source-map-js@1.0.2:
    resolution: {integrity: sha512-R0XvVJ9WusLiqTCEiGCmICCMplcCkIwwR11mOSD9CR5u+IXYdiseeEuXCVAjS54zqwkLcPNnmU4OeJ6tUrWhDw==}
    engines: {node: '>=0.10.0'}

  source-map-js@1.2.0:
    resolution: {integrity: sha512-itJW8lvSA0TXEphiRoawsCksnlf8SyvmFzIhltqAHluXd88pkCd+cXJVHTDwdCr0IzwptSm035IHQktUu1QUMg==}
    engines: {node: '>=0.10.0'}

  source-map-support@0.5.21:
    resolution: {integrity: sha512-uBHU3L3czsIyYXKX88fdrGovxdSCoTGDRZ6SYXtSRxLZUzHg5P/66Ht6uoUlHu9EZod+inXhKo3qQgwXUT/y1w==}

  source-map@0.6.1:
    resolution: {integrity: sha512-UjgapumWlbMhkBgzT7Ykc5YXUT46F0iKu8SGXq0bcwP5dz/h0Plj6enJqjz1Zbq2l5WaqYnrVbwWOWMyF3F47g==}
    engines: {node: '>=0.10.0'}

  spdx-correct@3.2.0:
    resolution: {integrity: sha512-kN9dJbvnySHULIluDHy32WHRUu3Og7B9sbY7tsFLctQkIqnMh3hErYgdMjTYuqmcXX+lK5T1lnUt3G7zNswmZA==}

  spdx-exceptions@2.5.0:
    resolution: {integrity: sha512-PiU42r+xO4UbUS1buo3LPJkjlO7430Xn5SVAhdpzzsPHsjbYVflnnFdATgabnLude+Cqu25p6N+g2lw/PFsa4w==}

  spdx-expression-parse@3.0.1:
    resolution: {integrity: sha512-cbqHunsQWnJNE6KhVSMsMeH5H/L9EpymbzqTQ3uLwNCLZ1Q481oWaofqH7nO6V07xlXwY6PhQdQ2IedWx/ZK4Q==}

  spdx-license-ids@3.0.18:
    resolution: {integrity: sha512-xxRs31BqRYHwiMzudOrpSiHtZ8i/GeionCBDSilhYRj+9gIcI8wCZTlXZKu9vZIVqViP3dcp9qE5G6AlIaD+TQ==}

  stackback@0.0.2:
    resolution: {integrity: sha512-1XMJE5fQo1jGH6Y/7ebnwPOBEkIEnT4QF32d5R1+VXdXveM0IBMJt8zfaxX1P3QhVwrYe+576+jkANtSS2mBbw==}

  stacktrace-parser@0.1.10:
    resolution: {integrity: sha512-KJP1OCML99+8fhOHxwwzyWrlUuVX5GQ0ZpJTd1DFXhdkrvg1szxfHhawXUZ3g9TkXORQd4/WG68jMlQZ2p8wlg==}
    engines: {node: '>=6'}

  std-env@3.7.0:
    resolution: {integrity: sha512-JPbdCEQLj1w5GilpiHAx3qJvFndqybBysA3qUOnznweH4QbNYUsW/ea8QzSrnh0vNsezMMw5bcVool8lM0gwzg==}

  stop-iteration-iterator@1.0.0:
    resolution: {integrity: sha512-iCGQj+0l0HOdZ2AEeBADlsRC+vsnDsZsbdSiH1yNSjcfKM7fdpCMfqAL/dwF5BLiw/XhRft/Wax6zQbhq2BcjQ==}
    engines: {node: '>= 0.4'}

  streamsearch@1.1.0:
    resolution: {integrity: sha512-Mcc5wHehp9aXz1ax6bZUyY5afg9u2rv5cqQI3mRrYkGC8rW2hM02jWuwjtL++LS5qinSyhj2QfLyNsuc+VsExg==}
    engines: {node: '>=10.0.0'}

  string-width@4.2.3:
    resolution: {integrity: sha512-wKyQRQpjJ0sIp62ErSZdGsjMJWsap5oRNihHhu6G7JVO/9jIB6UyevL+tXuOqrng8j/cxKTWyWUwvSTriiZz/g==}
    engines: {node: '>=8'}

  string-width@5.1.2:
    resolution: {integrity: sha512-HnLOCR3vjcY8beoNLtcjZ5/nxn2afmME6lhrDrebokqMap+XbeW8n9TXpPDOqdGK5qcI3oT0GKTW6wC7EMiVqA==}
    engines: {node: '>=12'}

  string.prototype.includes@2.0.0:
    resolution: {integrity: sha512-E34CkBgyeqNDcrbU76cDjL5JLcVrtSdYq0MEh/B10r17pRP4ciHLwTgnuLV8Ay6cgEMLkcBkFCKyFZ43YldYzg==}

  string.prototype.matchall@4.0.11:
    resolution: {integrity: sha512-NUdh0aDavY2og7IbBPenWqR9exH+E26Sv8e0/eTe1tltDGZL+GtBkDAnnyBtmekfK6/Dq3MkcGtzXFEd1LQrtg==}
    engines: {node: '>= 0.4'}

  string.prototype.repeat@1.0.0:
    resolution: {integrity: sha512-0u/TldDbKD8bFCQ/4f5+mNRrXwZ8hg2w7ZR8wa16e8z9XpePWl3eGEcUD0OXpEH/VJH/2G3gjUtR3ZOiBe2S/w==}

  string.prototype.trim@1.2.9:
    resolution: {integrity: sha512-klHuCNxiMZ8MlsOihJhJEBJAiMVqU3Z2nEXWfWnIqjN0gEFS9J9+IxKozWWtQGcgoa1WUZzLjKPTr4ZHNFTFxw==}
    engines: {node: '>= 0.4'}

  string.prototype.trimend@1.0.8:
    resolution: {integrity: sha512-p73uL5VCHCO2BZZ6krwwQE3kCzM7NKmis8S//xEC6fQonchbum4eP6kR4DLEjQFO3Wnj3Fuo8NM0kOSjVdHjZQ==}

  string.prototype.trimstart@1.0.8:
    resolution: {integrity: sha512-UXSH262CSZY1tfu3G3Secr6uGLCFVPMhIqHjlgCUtCCcgihYc/xKs9djMTMUOb2j1mVSeU8EU6NWc/iQKU6Gfg==}
    engines: {node: '>= 0.4'}

  string_decoder@1.3.0:
    resolution: {integrity: sha512-hkRX8U1WjJFd8LsDJ2yQ/wWWxaopEsABU1XfkM8A+j0+85JAGppt16cr1Whg6KIbb4okU6Mql6BOj+uup/wKeA==}

  strip-ansi@6.0.1:
    resolution: {integrity: sha512-Y38VPSHcqkFrCpFnQ9vuSXmquuv5oXOKpGeT6aGrr3o3Gc9AlVa6JBfUSOCnbxGGZF+/0ooI7KrPuUSztUdU5A==}
    engines: {node: '>=8'}

  strip-ansi@7.1.0:
    resolution: {integrity: sha512-iq6eVVI64nQQTRYq2KtEg2d2uU7LElhTJwsH4YzIHZshxlgZms/wIc4VoDQTlG/IvVIrBKG06CrZnp0qv7hkcQ==}
    engines: {node: '>=12'}

  strip-bom@3.0.0:
    resolution: {integrity: sha512-vavAMRXOgBVNF6nyEEmL3DBK19iRpDcoIwW+swQ+CbGiu7lju6t+JklA1MHweoWtadgt4ISVUsXLyDq34ddcwA==}
    engines: {node: '>=4'}

  strip-final-newline@3.0.0:
    resolution: {integrity: sha512-dOESqjYr96iWYylGObzd39EuNTa5VJxyvVAEm5Jnh7KGo75V43Hk1odPQkNDyXNmUR6k+gEiDVXnjB8HJ3crXw==}
    engines: {node: '>=12'}

  strip-indent@3.0.0:
    resolution: {integrity: sha512-laJTa3Jb+VQpaC6DseHhF7dXVqHTfJPCRDaEbid/drOhgitgYku/letMUqOXFoWV0zIIUbjpdH2t+tYj4bQMRQ==}
    engines: {node: '>=8'}

  strip-json-comments@3.1.1:
    resolution: {integrity: sha512-6fPc+R4ihwqP6N/aIv2f1gMH8lOVtWQHoqC4yK6oSDVVocumAsfCqjkXnqiYMhmMwS/mEHLp7Vehlt3ql6lEig==}
    engines: {node: '>=8'}

  strip-literal@2.1.0:
    resolution: {integrity: sha512-Op+UycaUt/8FbN/Z2TWPBLge3jWrP3xj10f3fnYxf052bKuS3EKs1ZQcVGjnEMdsNVAM+plXRdmjrZ/KgG3Skw==}

  styled-jsx@5.1.1:
    resolution: {integrity: sha512-pW7uC1l4mBZ8ugbiZrcIsiIvVx1UmTfw7UkC3Um2tmfUq9Bhk8IiyEIPl6F8agHgjzku6j0xQEZbfA5uSgSaCw==}
    engines: {node: '>= 12.0.0'}
    peerDependencies:
      '@babel/core': '*'
      babel-plugin-macros: '*'
      react: '>= 16.8.0 || 17.x.x || ^18.0.0-0'
    peerDependenciesMeta:
      '@babel/core':
        optional: true
      babel-plugin-macros:
        optional: true

  sucrase@3.35.0:
    resolution: {integrity: sha512-8EbVDiu9iN/nESwxeSxDKe0dunta1GOlHufmSSXxMD2z2/tMZpDMpvXQGsc+ajGo8y2uYUmixaSRUc/QPoQ0GA==}
    engines: {node: '>=16 || 14 >=14.17'}
    hasBin: true

  supports-color@5.5.0:
    resolution: {integrity: sha512-QjVjwdXIt408MIiAqCX4oUKsgU2EqAGzs2Ppkm4aQYbjm+ZEWEcW4SfFNTr4uMNZma0ey4f5lgLrkB0aX0QMow==}
    engines: {node: '>=4'}

  supports-color@7.2.0:
    resolution: {integrity: sha512-qpCAvRl9stuOHveKsn7HncJRvv501qIacKzQlO/+Lwxc9+0q2wLyv4Dfvt80/DPn2pqOBsJdDiogXGR9+OvwRw==}
    engines: {node: '>=8'}

  supports-color@8.1.1:
    resolution: {integrity: sha512-MpUEN2OodtUzxvKQl72cUF7RQ5EiHsGvSsVG0ia9c5RbWGL2CI4C7EpPS8UTBIplnlzZiNuV56w+FuNxy3ty2Q==}
    engines: {node: '>=10'}

  supports-preserve-symlinks-flag@1.0.0:
    resolution: {integrity: sha512-ot0WnXS9fgdkgIcePe6RHNk1WA8+muPa6cSjeR3V8K27q9BB1rTE3R1p7Hv0z1ZyAc8s6Vvv8DIyWf681MAt0w==}
    engines: {node: '>= 0.4'}

  swiper@11.1.5:
    resolution: {integrity: sha512-JJQWFXdxiMGC2j6ZGTYat5Z7NN9JORJBgHp0/joX9uPod+cRj0wr5H5VnWSNIz9JeAamQvYKaG7aFrGHIF9OEg==}
    engines: {node: '>= 4.7.0'}

  symbol-tree@3.2.4:
    resolution: {integrity: sha512-9QNk5KwDF+Bvz+PyObkmSYjI5ksVUYtjW7AU22r2NKcfLJcXp96hkDWU3+XndOsUb+AQ9QhfzfCT2O+CNWT5Tw==}

  synckit@0.8.8:
    resolution: {integrity: sha512-HwOKAP7Wc5aRGYdKH+dw0PRRpbO841v2DENBtjnR5HFWoiNByAl7vrx3p0G/rCyYXQsrxqtX48TImFtPcIHSpQ==}
    engines: {node: ^14.18.0 || >=16.0.0}

  tailwind-merge@2.2.0:
    resolution: {integrity: sha512-SqqhhaL0T06SW59+JVNfAqKdqLs0497esifRrZ7jOaefP3o64fdFNDMrAQWZFMxTLJPiHVjRLUywT8uFz1xNWQ==}

  tailwind-merge@2.3.0:
    resolution: {integrity: sha512-vkYrLpIP+lgR0tQCG6AP7zZXCTLc1Lnv/CCRT3BqJ9CZ3ui2++GPaGb1x/ILsINIMSYqqvrpqjUFsMNLlW99EA==}

  tailwindcss-animate@1.0.7:
    resolution: {integrity: sha512-bl6mpH3T7I3UFxuvDEXLxy/VuFxBk5bbzplh7tXI68mwMokNYd1t9qPBHlnyTwfa4JGC4zP516I1hYYtQ/vspA==}
    peerDependencies:
      tailwindcss: '>=3.0.0 || insiders'

  tailwindcss@3.4.0:
    resolution: {integrity: sha512-VigzymniH77knD1dryXbyxR+ePHihHociZbXnLZHUyzf2MMs2ZVqlUrZ3FvpXP8pno9JzmILt1sZPD19M3IxtA==}
    engines: {node: '>=14.0.0'}
    hasBin: true

  tailwindcss@3.4.1:
    resolution: {integrity: sha512-qAYmXRfk3ENzuPBakNK0SRrUDipP8NQnEY6772uDhflcQz5EhRdD7JNZxyrFHVQNCwULPBn6FNPp9brpO7ctcA==}
    engines: {node: '>=14.0.0'}
    hasBin: true

  tapable@2.2.1:
    resolution: {integrity: sha512-GNzQvQTOIP6RyTfE2Qxb8ZVlNmw0n88vp1szwWRimP02mnTsx3Wtn5qRdqY9w2XduFNUgvOwhNnQsjwCp+kqaQ==}
    engines: {node: '>=6'}

  terser-webpack-plugin@5.3.10:
    resolution: {integrity: sha512-BKFPWlPDndPs+NGGCr1U59t0XScL5317Y0UReNrHaw9/FwhPENlq6bfgs+4yPfyP51vqC1bQ4rp1EfXW5ZSH9w==}
    engines: {node: '>= 10.13.0'}
    peerDependencies:
      '@swc/core': '*'
      esbuild: '*'
      uglify-js: '*'
      webpack: ^5.1.0
    peerDependenciesMeta:
      '@swc/core':
        optional: true
      esbuild:
        optional: true
      uglify-js:
        optional: true

  terser@5.31.3:
    resolution: {integrity: sha512-pAfYn3NIZLyZpa83ZKigvj6Rn9c/vd5KfYGX7cN1mnzqgDcxWvrU5ZtAfIKhEXz9nRecw4z3LXkjaq96/qZqAA==}
    engines: {node: '>=10'}
    hasBin: true

  test-exclude@6.0.0:
    resolution: {integrity: sha512-cAGWPIyOHU6zlmg88jwm7VRyXnMN7iV68OGAbYDk/Mh/xC/pzVPlQtY6ngoIH/5/tciuhGfvESU8GrHrcxD56w==}
    engines: {node: '>=8'}

  text-table@0.2.0:
    resolution: {integrity: sha512-N+8UisAXDGk8PFXP4HAzVR9nbfmVJ3zYLAWiTIoqC5v5isinhr+r5uaO8+7r3BMfuNIufIsA7RdpVgacC2cSpw==}

  thenify-all@1.6.0:
    resolution: {integrity: sha512-RNxQH/qI8/t3thXJDwcstUO4zeqo64+Uy/+sNVRBx4Xn2OX+OZ9oP+iJnNFqplFra2ZUVeKCSa2oVWi3T4uVmA==}
    engines: {node: '>=0.8'}

  thenify@3.3.1:
    resolution: {integrity: sha512-RVZSIV5IG10Hk3enotrhvz0T9em6cyHBLkH/YAZuKqd8hRkKhSfCGIcP2KUY0EPxndzANBmNllzWPwak+bheSw==}

  tiny-invariant@1.3.3:
    resolution: {integrity: sha512-+FbBPE1o9QAYvviau/qC5SE3caw21q3xkvWKBtja5vgqOWIHHJ3ioaq1VPfn/Szqctz2bU/oYeKd9/z5BL+PVg==}

  tinybench@2.8.0:
    resolution: {integrity: sha512-1/eK7zUnIklz4JUUlL+658n58XO2hHLQfSk1Zf2LKieUjxidN16eKFEoDEfjHc3ohofSSqK3X5yO6VGb6iW8Lw==}

  tinypool@0.8.4:
    resolution: {integrity: sha512-i11VH5gS6IFeLY3gMBQ00/MmLncVP7JLXOw1vlgkytLmJK7QnEr7NXf0LBdxfmNPAeyetukOk0bOYrJrFGjYJQ==}
    engines: {node: '>=14.0.0'}

  tinyspy@2.2.1:
    resolution: {integrity: sha512-KYad6Vy5VDWV4GH3fjpseMQ/XU2BhIYP7Vzd0LG44qRWm/Yt2WCOTicFdvmgo6gWaqooMQCawTtILVQJupKu7A==}
    engines: {node: '>=14.0.0'}

  to-fast-properties@2.0.0:
    resolution: {integrity: sha512-/OaKK0xYrs3DmxRYqL/yDc+FxFUVYhDlXMhRmv3z915w2HF1tnN1omB354j8VUGO/hbRzyD6Y3sA7v7GS/ceog==}
    engines: {node: '>=4'}

  to-regex-range@5.0.1:
    resolution: {integrity: sha512-65P7iz6X5yEr1cwcgvQxbbIw7Uk3gOy5dIdtZ4rDveLqhrdJP+Li/Hx6tyK0NEb+2GCyneCMJiGqrADCSNk8sQ==}
    engines: {node: '>=8.0'}

  totalist@3.0.1:
    resolution: {integrity: sha512-sf4i37nQ2LBx4m3wB74y+ubopq6W/dIzXg0FDGjsYnZHVa1Da8FH853wlL2gtUhg+xJXjfk3kUZS3BRoQeoQBQ==}
    engines: {node: '>=6'}

  tough-cookie@4.1.4:
    resolution: {integrity: sha512-Loo5UUvLD9ScZ6jh8beX1T6sO1w2/MpCRpEP7V280GKMVUQ0Jzar2U3UJPsrdbziLEMMhu3Ujnq//rhiFuIeag==}
    engines: {node: '>=6'}

  tr46@5.0.0:
    resolution: {integrity: sha512-tk2G5R2KRwBd+ZN0zaEXpmzdKyOYksXwywulIX95MBODjSzMIuQnQ3m8JxgbhnL1LeVo7lqQKsYa1O3Htl7K5g==}
    engines: {node: '>=18'}

  ts-api-utils@1.3.0:
    resolution: {integrity: sha512-UQMIo7pb8WRomKR1/+MFVLTroIvDVtMX3K6OUir8ynLyzB8Jeriont2bTAtmNPa1ekAgN7YPDyf6V+ygrdU+eQ==}
    engines: {node: '>=16'}
    peerDependencies:
      typescript: '>=4.2.0'

  ts-interface-checker@0.1.13:
    resolution: {integrity: sha512-Y/arvbn+rrz3JCKl9C4kVNfTfSm2/mEp5FSz5EsZSANGPSlQrpRI5M4PKF+mJnE52jOO90PnPSc3Ur3bTQw0gA==}

  tsconfig-paths@3.15.0:
    resolution: {integrity: sha512-2Ac2RgzDe/cn48GvOe3M+o82pEFewD3UPbyoUHHdKasHwJKjds4fLXWf/Ux5kATBKN20oaFGu+jbElp1pos0mg==}

  tslib@1.14.1:
    resolution: {integrity: sha512-Xni35NKzjgMrwevysHTCArtLDpPvye8zV/0E4EyYn43P7/7qvQwPh9BGkHewbMulVntbigmcT7rdX3BNo9wRJg==}

  tslib@2.6.3:
    resolution: {integrity: sha512-xNvxJEOUiWPGhUuUdQgAJPKOOJfGnIyKySOc09XkKsgdUV/3E2zvwZYdejjmRgPCgcym1juLH3226yA7sEFJKQ==}

  tsutils@3.21.0:
    resolution: {integrity: sha512-mHKK3iUXL+3UF6xL5k0PEhKRUBKPBCv/+RkEOpjRWxxx27KKRBmmA60A9pgOUvMi8GKhRMPEmjBRPzs2W7O1OA==}
    engines: {node: '>= 6'}
    peerDependencies:
      typescript: '>=2.8.0 || >= 3.2.0-dev || >= 3.3.0-dev || >= 3.4.0-dev || >= 3.5.0-dev || >= 3.6.0-dev || >= 3.6.0-beta || >= 3.7.0-dev || >= 3.7.0-beta'

  type-check@0.4.0:
    resolution: {integrity: sha512-XleUoc9uwGXqjWwXaUTZAmzMcFZ5858QA2vvx1Ur5xIcixXIP+8LnFDgRplU30us6teqdlskFfu+ae4K79Ooew==}
    engines: {node: '>= 0.8.0'}

  type-detect@4.0.8:
    resolution: {integrity: sha512-0fr/mIH1dlO+x7TlcMy+bIDqKPsw/70tVyeHW787goQjhmqaZe10uwLujubK9q9Lg6Fiho1KUKDYz0Z7k7g5/g==}
    engines: {node: '>=4'}

  type-fest@0.20.2:
    resolution: {integrity: sha512-Ne+eE4r0/iWnpAxD852z3A+N0Bt5RN//NjJwRd2VFHEmrywxf5vsZlh4R6lixl6B+wz/8d+maTSAkN1FIkI3LQ==}
    engines: {node: '>=10'}

  type-fest@0.6.0:
    resolution: {integrity: sha512-q+MB8nYR1KDLrgr4G5yemftpMC7/QLqVndBmEEdqzmNj5dcFOO4Oo8qlwZE3ULT3+Zim1F8Kq4cBnikNhlCMlg==}
    engines: {node: '>=8'}

  type-fest@0.7.1:
    resolution: {integrity: sha512-Ne2YiiGN8bmrmJJEuTWTLJR32nh/JdL1+PSicowtNb0WFpn59GK8/lfD61bVtzguz7b3PBt74nxpv/Pw5po5Rg==}
    engines: {node: '>=8'}

  type-fest@0.8.1:
    resolution: {integrity: sha512-4dbzIzqvjtgiM5rw1k5rEHtBANKmdudhGyBEajN01fEyhaAIhsoKNy6y7+IN93IfpFtwY9iqi7kD+xwKhQsNJA==}
    engines: {node: '>=8'}

  typed-array-buffer@1.0.2:
    resolution: {integrity: sha512-gEymJYKZtKXzzBzM4jqa9w6Q1Jjm7x2d+sh19AdsD4wqnMPDYyvwpsIc2Q/835kHuo3BEQ7CjelGhfTsoBb2MQ==}
    engines: {node: '>= 0.4'}

  typed-array-byte-length@1.0.1:
    resolution: {integrity: sha512-3iMJ9q0ao7WE9tWcaYKIptkNBuOIcZCCT0d4MRvuuH88fEoEH62IuQe0OtraD3ebQEoTRk8XCBoknUNc1Y67pw==}
    engines: {node: '>= 0.4'}

  typed-array-byte-offset@1.0.2:
    resolution: {integrity: sha512-Ous0vodHa56FviZucS2E63zkgtgrACj7omjwd/8lTEMEPFFyjfixMZ1ZXenpgCFBBt4EC1J2XsyVS2gkG0eTFA==}
    engines: {node: '>= 0.4'}

  typed-array-length@1.0.6:
    resolution: {integrity: sha512-/OxDN6OtAk5KBpGb28T+HZc2M+ADtvRxXrKKbUwtsLgdoxgX13hyy7ek6bFRl5+aBs2yZzB0c4CnQfAtVypW/g==}
    engines: {node: '>= 0.4'}

  typescript@5.0.2:
    resolution: {integrity: sha512-wVORMBGO/FAs/++blGNeAVdbNKtIh1rbBL2EyQ1+J9lClJ93KiiKe8PmFIVdXhHcyv44SL9oglmfeSsndo0jRw==}
    engines: {node: '>=12.20'}
    hasBin: true

  typescript@5.1.6:
    resolution: {integrity: sha512-zaWCozRZ6DLEWAWFrVDz1H6FVXzUSfTy5FUMWsQlU8Ym5JP9eO4xkTIROFCQvhQf61z6O/G6ugw3SgAnvvm+HA==}
    engines: {node: '>=14.17'}
    hasBin: true

  ufo@1.5.4:
    resolution: {integrity: sha512-UsUk3byDzKd04EyoZ7U4DOlxQaD14JUKQl6/P7wiX4FNvUfm3XL246n9W5AmqwW5RSFJ27NAuM0iLscAOYUiGQ==}

  unbox-primitive@1.0.2:
    resolution: {integrity: sha512-61pPlCD9h51VoreyJ0BReideM3MDKMKnh6+V9L08331ipq6Q8OFXZYiqP6n/tbHx4s5I9uRhcye6BrbkizkBDw==}

  undici-types@5.26.5:
    resolution: {integrity: sha512-JlCMO+ehdEIKqlFxk6IfVoAUVmgz7cU7zD/h9XZ0qzeosSHmUJVOzSQvvYSYWXkFXC+IfLKSIffhv0sVZup6pA==}

  universalify@0.2.0:
    resolution: {integrity: sha512-CJ1QgKmNg3CwvAv/kOFmtnEN05f0D/cn9QntgNOQlQF9dgvVTHj3t+8JPdjqawCHk7V/KA+fbUqzZ9XWhcqPUg==}
    engines: {node: '>= 4.0.0'}

  update-browserslist-db@1.1.0:
    resolution: {integrity: sha512-EdRAaAyk2cUE1wOf2DkEhzxqOQvFOoRJFNS6NeyJ01Gp2beMRpBAINjM2iDXE3KCuKhwnvHIQCJm6ThL2Z+HzQ==}
    hasBin: true
    peerDependencies:
      browserslist: '>= 4.21.0'

  uri-js@4.4.1:
    resolution: {integrity: sha512-7rKUyy33Q1yc98pQ1DAmLtwX109F7TIfWlW1Ydo8Wl1ii1SeHieeh0HHfPeL2fMXK6z0s8ecKs9frCuLJvndBg==}

  url-parse@1.5.10:
    resolution: {integrity: sha512-WypcfiRhfeUP9vvF0j6rw0J3hrWrw6iZv3+22h6iRMJ/8z1Tj6XfLP4DsUix5MhMPnXpiHDoKyoZ/bdCkwBCiQ==}

  use-callback-ref@1.3.2:
    resolution: {integrity: sha512-elOQwe6Q8gqZgDA8mrh44qRTQqpIHDcZ3hXTLjBe1i4ph8XpNJnO+aQf3NaG+lriLopI4HMx9VjQLfPQ6vhnoA==}
    engines: {node: '>=10'}
    peerDependencies:
      '@types/react': ^16.8.0 || ^17.0.0 || ^18.0.0
      react: ^16.8.0 || ^17.0.0 || ^18.0.0
    peerDependenciesMeta:
      '@types/react':
        optional: true

  use-sidecar@1.1.2:
    resolution: {integrity: sha512-epTbsLuzZ7lPClpz2TyryBfztm7m+28DlEv2ZCQ3MDr5ssiwyOwGH/e5F9CkfWjJ1t4clvI58yF822/GUkjjhw==}
    engines: {node: '>=10'}
    peerDependencies:
      '@types/react': ^16.9.0 || ^17.0.0 || ^18.0.0
      react: ^16.8.0 || ^17.0.0 || ^18.0.0
    peerDependenciesMeta:
      '@types/react':
        optional: true

  use-sync-external-store@1.2.0:
    resolution: {integrity: sha512-eEgnFxGQ1Ife9bzYs6VLi8/4X6CObHMw9Qr9tPY43iKwsPw8xE8+EFsf/2cFZ5S3esXgpWgtSCtLNS41F+sKPA==}
    peerDependencies:
      react: ^16.8.0 || ^17.0.0 || ^18.0.0

  util-deprecate@1.0.2:
    resolution: {integrity: sha512-EPD5q1uXyFxJpCrLnCc1nHnq3gOa6DZBocAIiI2TaSCA7VCJ1UJDMagCzIkXNsUYfD1daK//LTEQ8xiIbrHtcw==}

  validate-npm-package-license@3.0.4:
    resolution: {integrity: sha512-DpKm2Ui/xN7/HQKCtpZxoRWBhZ9Z0kqtygG8XCgNQ8ZlDnxuQmWhj566j8fN4Cu3/JmbhsDo7fcAJq4s9h27Ew==}

  vary@1.1.2:
    resolution: {integrity: sha512-BNGbWLfd0eUPabhkXUVm0j8uuvREyTh5ovRa/dyow/BqAbZJyC+5fU+IzQOzmAKzYqYRAISoRhdQr3eIZ/PXqg==}
    engines: {node: '>= 0.8'}

  victory-vendor@36.9.2:
    resolution: {integrity: sha512-PnpQQMuxlwYdocC8fIJqVXvkeViHYzotI+NJrCuav0ZYFoq912ZHBk3mCeuj+5/VpodOjPe1z0Fk2ihgzlXqjQ==}

  vite-node@1.6.0:
    resolution: {integrity: sha512-de6HJgzC+TFzOu0NTC4RAIsyf/DY/ibWDYQUcuEA84EMHhcefTUGkjFHKKEJhQN4A+6I0u++kr3l36ZF2d7XRw==}
    engines: {node: ^18.0.0 || >=20.0.0}
    hasBin: true

  vite@5.3.4:
    resolution: {integrity: sha512-Cw+7zL3ZG9/NZBB8C+8QbQZmR54GwqIz+WMI4b3JgdYJvX+ny9AjJXqkGQlDXSXRP9rP0B4tbciRMOVEKulVOA==}
    engines: {node: ^18.0.0 || >=20.0.0}
    hasBin: true
    peerDependencies:
      '@types/node': ^18.0.0 || >=20.0.0
      less: '*'
      lightningcss: ^1.21.0
      sass: '*'
      stylus: '*'
      sugarss: '*'
      terser: ^5.4.0
    peerDependenciesMeta:
      '@types/node':
        optional: true
      less:
        optional: true
      lightningcss:
        optional: true
      sass:
        optional: true
      stylus:
        optional: true
      sugarss:
        optional: true
      terser:
        optional: true

  vitest@1.6.0:
    resolution: {integrity: sha512-H5r/dN06swuFnzNFhq/dnz37bPXnq8xB2xB5JOVk8K09rUtoeNN+LHWkoQ0A/i3hvbUKKcCei9KpbxqHMLhLLA==}
    engines: {node: ^18.0.0 || >=20.0.0}
    hasBin: true
    peerDependencies:
      '@edge-runtime/vm': '*'
      '@types/node': ^18.0.0 || >=20.0.0
      '@vitest/browser': 1.6.0
      '@vitest/ui': 1.6.0
      happy-dom: '*'
      jsdom: '*'
    peerDependenciesMeta:
      '@edge-runtime/vm':
        optional: true
      '@types/node':
        optional: true
      '@vitest/browser':
        optional: true
      '@vitest/ui':
        optional: true
      happy-dom:
        optional: true
      jsdom:
        optional: true

  w3c-xmlserializer@5.0.0:
    resolution: {integrity: sha512-o8qghlI8NZHU1lLPrpi2+Uq7abh4GGPpYANlalzWxyWteJOCsr/P+oPBA49TOLu5FTZO4d3F9MnWJfiMo4BkmA==}
    engines: {node: '>=18'}

  watchpack@2.4.1:
    resolution: {integrity: sha512-8wrBCMtVhqcXP2Sup1ctSkga6uc2Bx0IIvKyT7yTFier5AXHooSI+QyQQAtTb7+E0IUCCKyTFmXqdqgum2XWGg==}
    engines: {node: '>=10.13.0'}

  wcwidth@1.0.1:
    resolution: {integrity: sha512-XHPEwS0q6TaxcvG85+8EYkbiCux2XtWG2mkc47Ng2A77BQu9+DqIOJldST4HgPkuea7dvKSj5VgX3P1d4rW8Tg==}

  webidl-conversions@7.0.0:
    resolution: {integrity: sha512-VwddBukDzu71offAQR975unBIGqfKZpM+8ZX6ySk8nYhVoo5CYaZyzt3YBvYtRtO+aoGlqxPg/B87NGVZ/fu6g==}
    engines: {node: '>=12'}

  webpack-sources@3.2.3:
    resolution: {integrity: sha512-/DyMEOrDgLKKIG0fmvtz+4dUX/3Ghozwgm6iPp8KRhvn+eQf9+Q7GWxVNMk3+uCPWfdXYC4ExGBckIXdFEfH1w==}
    engines: {node: '>=10.13.0'}

  webpack@5.93.0:
    resolution: {integrity: sha512-Y0m5oEY1LRuwly578VqluorkXbvXKh7U3rLoQCEO04M97ScRr44afGVkI0FQFsXzysk5OgFAxjZAb9rsGQVihA==}
    engines: {node: '>=10.13.0'}
    hasBin: true
    peerDependencies:
      webpack-cli: '*'
    peerDependenciesMeta:
      webpack-cli:
        optional: true

  whatwg-encoding@3.1.1:
    resolution: {integrity: sha512-6qN4hJdMwfYBtE3YBTTHhoeuUrDBPZmbQaxWAqSALV/MeEnR5z1xd8UKud2RAkFoPkmB+hli1TZSnyi84xz1vQ==}
    engines: {node: '>=18'}

  whatwg-mimetype@4.0.0:
    resolution: {integrity: sha512-QaKxh0eNIi2mE9p2vEdzfagOKHCcj1pJ56EEHGQOVxp8r9/iszLUUV7v89x9O1p/T+NlTM5W7jW6+cz4Fq1YVg==}
    engines: {node: '>=18'}

  whatwg-url@14.0.0:
    resolution: {integrity: sha512-1lfMEm2IEr7RIV+f4lUNPOqfFL+pO+Xw3fJSqmjX9AbXcXcYOkCe1P6+9VBZB6n94af16NfZf+sSk0JCBZC9aw==}
    engines: {node: '>=18'}

  which-boxed-primitive@1.0.2:
    resolution: {integrity: sha512-bwZdv0AKLpplFY2KZRX6TvyuN7ojjr7lwkg6ml0roIy9YeuSr7JS372qlNW18UQYzgYK9ziGcerWqZOmEn9VNg==}

  which-builtin-type@1.1.3:
    resolution: {integrity: sha512-YmjsSMDBYsM1CaFiayOVT06+KJeXf0o5M/CAd4o1lTadFAtacTUM49zoYxr/oroopFDfhvN6iEcBxUyc3gvKmw==}
    engines: {node: '>= 0.4'}

  which-collection@1.0.2:
    resolution: {integrity: sha512-K4jVyjnBdgvc86Y6BkaLZEN933SwYOuBFkdmBu9ZfkcAbdVbpITnDmjvZ/aQjRXQrv5EPkTnD1s39GiiqbngCw==}
    engines: {node: '>= 0.4'}

  which-typed-array@1.1.15:
    resolution: {integrity: sha512-oV0jmFtUky6CXfkqehVvBP/LSWJ2sy4vWMioiENyJLePrBO/yKyV9OyJySfAKosh+RYkIl5zJCNZ8/4JncrpdA==}
    engines: {node: '>= 0.4'}

  which@2.0.2:
    resolution: {integrity: sha512-BLI3Tl1TW3Pvl70l3yq3Y64i+awpwXqsGBYWkkqMtnbXgrMD+yj7rhW0kuEDxzJaYXGjEW5ogapKNMEKNMjibA==}
    engines: {node: '>= 8'}
    hasBin: true

  why-is-node-running@2.3.0:
    resolution: {integrity: sha512-hUrmaWBdVDcxvYqnyh09zunKzROWjbZTiNy8dBEjkS7ehEDQibXJ7XvlmtbwuTclUiIyN+CyXQD4Vmko8fNm8w==}
    engines: {node: '>=8'}
    hasBin: true

  word-wrap@1.2.5:
    resolution: {integrity: sha512-BN22B5eaMMI9UMtjrGd5g5eCYPpCPDUy0FJXbYsaT5zYxjFOckS53SQDE3pWkVoWpHXVb3BrYcEN4Twa55B5cA==}
    engines: {node: '>=0.10.0'}

  wrap-ansi@7.0.0:
    resolution: {integrity: sha512-YVGIj2kamLSTxw6NsZjoBxfSwsn0ycdesmc4p+Q21c5zPuZ1pl+NfxVdxPtdHvmNVOQ6XSYG4AUtyt/Fi7D16Q==}
    engines: {node: '>=10'}

  wrap-ansi@8.1.0:
    resolution: {integrity: sha512-si7QWI6zUMq56bESFvagtmzMdGOtoxfR+Sez11Mobfc7tm+VkUckk9bW2UeffTGVUbOksxmSw0AA2gs8g71NCQ==}
    engines: {node: '>=12'}

  wrappy@1.0.2:
    resolution: {integrity: sha512-l4Sp/DRseor9wL6EvV2+TuQn63dMkPjZ/sp9XkghTEbV9KlPS1xUsZ3u7/IQO4wxtcFB4bgpQPRcR3QCvezPcQ==}

  ws@8.17.1:
    resolution: {integrity: sha512-6XQFvXTkbfUOZOKKILFG1PDK2NDQs4azKQl26T0YS5CxqWLgXajbPZ+h4gZekJyRqFU8pvnbAbbs/3TgRPy+GQ==}
    engines: {node: '>=10.0.0'}
    peerDependencies:
      bufferutil: ^4.0.1
      utf-8-validate: '>=5.0.2'
    peerDependenciesMeta:
      bufferutil:
        optional: true
      utf-8-validate:
        optional: true

  ws@8.18.0:
    resolution: {integrity: sha512-8VbfWfHLbbwu3+N6OKsOMpBdT4kXPDDB9cJk2bJ6mh9ucxdlnNvH1e+roYkKmN9Nxw2yjz7VzeO9oOz2zJ04Pw==}
    engines: {node: '>=10.0.0'}
    peerDependencies:
      bufferutil: ^4.0.1
      utf-8-validate: '>=5.0.2'
    peerDependenciesMeta:
      bufferutil:
        optional: true
      utf-8-validate:
        optional: true

  xml-name-validator@5.0.0:
    resolution: {integrity: sha512-EvGK8EJ3DhaHfbRlETOWAS5pO9MZITeauHKJyb8wyajUfQUenkIg2MvLDTZ4T/TgIcm3HU0TFBgWWboAZ30UHg==}
    engines: {node: '>=18'}

  xmlchars@2.2.0:
    resolution: {integrity: sha512-JZnDKK8B0RCDw84FNdDAIpZK+JuJw+s7Lz8nksI7SIuU3UXJJslUthsi+uWBUYOwPFwW7W7PRLRfUKpxjtjFCw==}

  xmlhttprequest-ssl@2.0.0:
    resolution: {integrity: sha512-QKxVRxiRACQcVuQEYFsI1hhkrMlrXHPegbbd1yn9UHOmRxY+si12nQYzri3vbzt8VdTTRviqcKxcyllFas5z2A==}
    engines: {node: '>=0.4.0'}

  yallist@3.1.1:
    resolution: {integrity: sha512-a4UGQaWPH59mOXUYnAG2ewncQS4i4F43Tv3JoAM+s2VDAmS9NsK8GpDMLrCHPksFT7h3K6TOoUNn2pb7RoXx4g==}

  yaml@2.4.5:
    resolution: {integrity: sha512-aBx2bnqDzVOyNKfsysjA2ms5ZlnjSAW2eG3/L5G/CSujfjLJTJsEw1bGw8kCf04KodQWk1pxlGnZ56CRxiawmg==}
    engines: {node: '>= 14'}
    hasBin: true

  yocto-queue@0.1.0:
    resolution: {integrity: sha512-rVksvsnNCdJ/ohGc6xgPwyN8eheCxsiLM8mxuE/t/mOVqJewPuO1miLpTHQiRgTKCLexL4MeAFVagts7HmNZ2Q==}
    engines: {node: '>=10'}

  yocto-queue@1.1.1:
    resolution: {integrity: sha512-b4JR1PFR10y1mKjhHY9LaGo6tmrgjit7hxVIeAmyMw3jegXR4dhYqLaQF5zMXZxY7tLpMyJeLjr1C4rLmkVe8g==}
    engines: {node: '>=12.20'}

  zod@3.23.8:
    resolution: {integrity: sha512-XBx9AXhXktjUqnepgTiE5flcKIYWi/rme0Eaj+5Y0lftuGBq+jyRu/md4WnuxqgP1ubdpNCsYEYPxrzVHD8d6g==}

  zustand@4.5.4:
    resolution: {integrity: sha512-/BPMyLKJPtFEvVL0E9E9BTUM63MNyhPGlvxk1XjrfWTUlV+BR8jufjsovHzrtR6YNcBEcL7cMHovL1n9xHawEg==}
    engines: {node: '>=12.7.0'}
    peerDependencies:
      '@types/react': '>=16.8'
      immer: '>=9.0.6'
      react: '>=16.8'
    peerDependenciesMeta:
      '@types/react':
        optional: true
      immer:
        optional: true
      react:
        optional: true

snapshots:

  '@adobe/css-tools@4.4.0': {}

  '@alloc/quick-lru@5.2.0': {}

  '@ampproject/remapping@2.3.0':
    dependencies:
      '@jridgewell/gen-mapping': 0.3.5
      '@jridgewell/trace-mapping': 0.3.25

  '@auth/core@0.32.0':
    dependencies:
      '@panva/hkdf': 1.2.1
      '@types/cookie': 0.6.0
      cookie: 0.6.0
      jose: 5.6.3
      oauth4webapi: 2.11.1
      preact: 10.11.3
      preact-render-to-string: 5.2.3(preact@10.11.3)

  '@babel/code-frame@7.24.7':
    dependencies:
      '@babel/highlight': 7.24.7
      picocolors: 1.0.1

  '@babel/compat-data@7.24.9': {}

  '@babel/core@7.24.5':
    dependencies:
      '@ampproject/remapping': 2.3.0
      '@babel/code-frame': 7.24.7
      '@babel/generator': 7.24.10
      '@babel/helper-compilation-targets': 7.24.8
      '@babel/helper-module-transforms': 7.24.9(@babel/core@7.24.5)
      '@babel/helpers': 7.24.8
      '@babel/parser': 7.24.7
      '@babel/template': 7.24.7
      '@babel/traverse': 7.24.8
      '@babel/types': 7.24.9
      convert-source-map: 2.0.0
      debug: 4.3.5
      gensync: 1.0.0-beta.2
      json5: 2.2.3
      semver: 6.3.1
    transitivePeerDependencies:
      - supports-color

  '@babel/core@7.24.9':
    dependencies:
      '@ampproject/remapping': 2.3.0
      '@babel/code-frame': 7.24.7
      '@babel/generator': 7.24.10
      '@babel/helper-compilation-targets': 7.24.8
      '@babel/helper-module-transforms': 7.24.9(@babel/core@7.24.9)
      '@babel/helpers': 7.24.8
      '@babel/parser': 7.24.8
      '@babel/template': 7.24.7
      '@babel/traverse': 7.24.8
      '@babel/types': 7.24.9
      convert-source-map: 2.0.0
      debug: 4.3.5
      gensync: 1.0.0-beta.2
      json5: 2.2.3
      semver: 6.3.1
    transitivePeerDependencies:
      - supports-color

  '@babel/generator@7.24.10':
    dependencies:
      '@babel/types': 7.24.9
      '@jridgewell/gen-mapping': 0.3.5
      '@jridgewell/trace-mapping': 0.3.25
      jsesc: 2.5.2

  '@babel/helper-compilation-targets@7.24.8':
    dependencies:
      '@babel/compat-data': 7.24.9
      '@babel/helper-validator-option': 7.24.8
      browserslist: 4.23.2
      lru-cache: 5.1.1
      semver: 6.3.1

  '@babel/helper-environment-visitor@7.24.7':
    dependencies:
      '@babel/types': 7.24.9

  '@babel/helper-function-name@7.24.7':
    dependencies:
      '@babel/template': 7.24.7
      '@babel/types': 7.24.9

  '@babel/helper-hoist-variables@7.24.7':
    dependencies:
      '@babel/types': 7.24.9

  '@babel/helper-module-imports@7.24.7':
    dependencies:
      '@babel/traverse': 7.24.8
      '@babel/types': 7.24.9
    transitivePeerDependencies:
      - supports-color

  '@babel/helper-module-transforms@7.24.9(@babel/core@7.24.5)':
    dependencies:
      '@babel/core': 7.24.5
      '@babel/helper-environment-visitor': 7.24.7
      '@babel/helper-module-imports': 7.24.7
      '@babel/helper-simple-access': 7.24.7
      '@babel/helper-split-export-declaration': 7.24.7
      '@babel/helper-validator-identifier': 7.24.7
    transitivePeerDependencies:
      - supports-color

  '@babel/helper-module-transforms@7.24.9(@babel/core@7.24.9)':
    dependencies:
      '@babel/core': 7.24.9
      '@babel/helper-environment-visitor': 7.24.7
      '@babel/helper-module-imports': 7.24.7
      '@babel/helper-simple-access': 7.24.7
      '@babel/helper-split-export-declaration': 7.24.7
      '@babel/helper-validator-identifier': 7.24.7
    transitivePeerDependencies:
      - supports-color

  '@babel/helper-plugin-utils@7.24.8': {}

  '@babel/helper-simple-access@7.24.7':
    dependencies:
      '@babel/traverse': 7.24.8
      '@babel/types': 7.24.9
    transitivePeerDependencies:
      - supports-color

  '@babel/helper-split-export-declaration@7.24.7':
    dependencies:
      '@babel/types': 7.24.9

  '@babel/helper-string-parser@7.24.7': {}

  '@babel/helper-string-parser@7.24.8': {}

  '@babel/helper-validator-identifier@7.24.7': {}

  '@babel/helper-validator-option@7.24.8': {}

  '@babel/helpers@7.24.8':
    dependencies:
      '@babel/template': 7.24.7
      '@babel/types': 7.24.9

  '@babel/highlight@7.24.7':
    dependencies:
      '@babel/helper-validator-identifier': 7.24.7
      chalk: 2.4.2
      js-tokens: 4.0.0
      picocolors: 1.0.1

  '@babel/parser@7.24.5':
    dependencies:
      '@babel/types': 7.24.9

  '@babel/parser@7.24.7':
    dependencies:
      '@babel/types': 7.24.7

  '@babel/parser@7.24.8':
    dependencies:
      '@babel/types': 7.24.9

  '@babel/plugin-transform-react-jsx-self@7.24.7(@babel/core@7.24.9)':
    dependencies:
      '@babel/core': 7.24.9
      '@babel/helper-plugin-utils': 7.24.8

  '@babel/plugin-transform-react-jsx-source@7.24.7(@babel/core@7.24.9)':
    dependencies:
      '@babel/core': 7.24.9
      '@babel/helper-plugin-utils': 7.24.8

  '@babel/runtime@7.24.8':
    dependencies:
      regenerator-runtime: 0.14.1

  '@babel/template@7.24.7':
    dependencies:
      '@babel/code-frame': 7.24.7
      '@babel/parser': 7.24.8
      '@babel/types': 7.24.9

  '@babel/traverse@7.24.8':
    dependencies:
      '@babel/code-frame': 7.24.7
      '@babel/generator': 7.24.10
      '@babel/helper-environment-visitor': 7.24.7
      '@babel/helper-function-name': 7.24.7
      '@babel/helper-hoist-variables': 7.24.7
      '@babel/helper-split-export-declaration': 7.24.7
      '@babel/parser': 7.24.8
      '@babel/types': 7.24.9
      debug: 4.3.5
      globals: 11.12.0
    transitivePeerDependencies:
      - supports-color

  '@babel/types@7.24.7':
    dependencies:
      '@babel/helper-string-parser': 7.24.7
      '@babel/helper-validator-identifier': 7.24.7
      to-fast-properties: 2.0.0

  '@babel/types@7.24.9':
    dependencies:
      '@babel/helper-string-parser': 7.24.8
      '@babel/helper-validator-identifier': 7.24.7
      to-fast-properties: 2.0.0

  '@bcoe/v8-coverage@0.2.3': {}

  '@emotion/is-prop-valid@0.8.8':
    dependencies:
      '@emotion/memoize': 0.7.4
    optional: true

  '@emotion/memoize@0.7.4':
    optional: true

  '@esbuild/aix-ppc64@0.19.11':
    optional: true

  '@esbuild/aix-ppc64@0.21.5':
    optional: true

  '@esbuild/android-arm64@0.19.11':
    optional: true

  '@esbuild/android-arm64@0.21.5':
    optional: true

  '@esbuild/android-arm@0.19.11':
    optional: true

  '@esbuild/android-arm@0.21.5':
    optional: true

  '@esbuild/android-x64@0.19.11':
    optional: true

  '@esbuild/android-x64@0.21.5':
    optional: true

  '@esbuild/darwin-arm64@0.19.11':
    optional: true

  '@esbuild/darwin-arm64@0.21.5':
    optional: true

  '@esbuild/darwin-x64@0.19.11':
    optional: true

  '@esbuild/darwin-x64@0.21.5':
    optional: true

  '@esbuild/freebsd-arm64@0.19.11':
    optional: true

  '@esbuild/freebsd-arm64@0.21.5':
    optional: true

  '@esbuild/freebsd-x64@0.19.11':
    optional: true

  '@esbuild/freebsd-x64@0.21.5':
    optional: true

  '@esbuild/linux-arm64@0.19.11':
    optional: true

  '@esbuild/linux-arm64@0.21.5':
    optional: true

  '@esbuild/linux-arm@0.19.11':
    optional: true

  '@esbuild/linux-arm@0.21.5':
    optional: true

  '@esbuild/linux-ia32@0.19.11':
    optional: true

  '@esbuild/linux-ia32@0.21.5':
    optional: true

  '@esbuild/linux-loong64@0.19.11':
    optional: true

  '@esbuild/linux-loong64@0.21.5':
    optional: true

  '@esbuild/linux-mips64el@0.19.11':
    optional: true

  '@esbuild/linux-mips64el@0.21.5':
    optional: true

  '@esbuild/linux-ppc64@0.19.11':
    optional: true

  '@esbuild/linux-ppc64@0.21.5':
    optional: true

  '@esbuild/linux-riscv64@0.19.11':
    optional: true

  '@esbuild/linux-riscv64@0.21.5':
    optional: true

  '@esbuild/linux-s390x@0.19.11':
    optional: true

  '@esbuild/linux-s390x@0.21.5':
    optional: true

  '@esbuild/linux-x64@0.19.11':
    optional: true

  '@esbuild/linux-x64@0.21.5':
    optional: true

  '@esbuild/netbsd-x64@0.19.11':
    optional: true

  '@esbuild/netbsd-x64@0.21.5':
    optional: true

  '@esbuild/openbsd-x64@0.19.11':
    optional: true

  '@esbuild/openbsd-x64@0.21.5':
    optional: true

  '@esbuild/sunos-x64@0.19.11':
    optional: true

  '@esbuild/sunos-x64@0.21.5':
    optional: true

  '@esbuild/win32-arm64@0.19.11':
    optional: true

  '@esbuild/win32-arm64@0.21.5':
    optional: true

  '@esbuild/win32-ia32@0.19.11':
    optional: true

  '@esbuild/win32-ia32@0.21.5':
    optional: true

  '@esbuild/win32-x64@0.19.11':
    optional: true

  '@esbuild/win32-x64@0.21.5':
    optional: true

  '@eslint-community/eslint-utils@4.4.0(eslint@8.57.0)':
    dependencies:
      eslint: 8.57.0
      eslint-visitor-keys: 3.4.3

  '@eslint-community/regexpp@4.11.0': {}

  '@eslint/eslintrc@2.1.4':
    dependencies:
      ajv: 6.12.6
      debug: 4.3.5
      espree: 9.6.1
      globals: 13.24.0
      ignore: 5.3.1
      import-fresh: 3.3.0
      js-yaml: 4.1.0
      minimatch: 3.1.2
      strip-json-comments: 3.1.1
    transitivePeerDependencies:
      - supports-color

  '@eslint/eslintrc@3.1.0':
    dependencies:
      ajv: 6.12.6
      debug: 4.3.5
      espree: 10.1.0
      globals: 14.0.0
      ignore: 5.3.1
      import-fresh: 3.3.0
      js-yaml: 4.1.0
      minimatch: 3.1.2
      strip-json-comments: 3.1.1
    transitivePeerDependencies:
      - supports-color

  '@eslint/js@8.57.0': {}

  '@floating-ui/core@1.6.4':
    dependencies:
      '@floating-ui/utils': 0.2.4

  '@floating-ui/dom@1.6.7':
    dependencies:
      '@floating-ui/core': 1.6.4
      '@floating-ui/utils': 0.2.4

  '@floating-ui/react-dom@2.1.1(react-dom@18.0.0(react@18.0.0))(react@18.0.0)':
    dependencies:
      '@floating-ui/dom': 1.6.7
      react: 18.0.0
      react-dom: 18.0.0(react@18.0.0)

  '@floating-ui/react-dom@2.1.1(react-dom@18.3.1(react@18.3.1))(react@18.3.1)':
    dependencies:
      '@floating-ui/dom': 1.6.7
      react: 18.3.1
      react-dom: 18.3.1(react@18.3.1)

  '@floating-ui/utils@0.2.4': {}

  '@hookform/resolvers@3.9.0(react-hook-form@7.52.1(react@18.0.0))':
    dependencies:
      react-hook-form: 7.52.1(react@18.0.0)

  '@humanwhocodes/config-array@0.11.14':
    dependencies:
      '@humanwhocodes/object-schema': 2.0.3
      debug: 4.3.5
      minimatch: 3.1.2
    transitivePeerDependencies:
      - supports-color

  '@humanwhocodes/module-importer@1.0.1': {}

  '@humanwhocodes/object-schema@2.0.3': {}

  '@ianvs/prettier-plugin-sort-imports@4.3.0(prettier@3.3.2)':
    dependencies:
      '@babel/core': 7.24.9
      '@babel/generator': 7.24.10
      '@babel/parser': 7.24.8
      '@babel/traverse': 7.24.8
      '@babel/types': 7.24.9
      prettier: 3.3.2
      semver: 7.6.3
    transitivePeerDependencies:
      - supports-color

  '@isaacs/cliui@8.0.2':
    dependencies:
      string-width: 5.1.2
      string-width-cjs: string-width@4.2.3
      strip-ansi: 7.1.0
      strip-ansi-cjs: strip-ansi@6.0.1
      wrap-ansi: 8.1.0
      wrap-ansi-cjs: wrap-ansi@7.0.0

  '@istanbuljs/schema@0.1.3': {}

  '@jest/schemas@29.6.3':
    dependencies:
      '@sinclair/typebox': 0.27.8

  '@jridgewell/gen-mapping@0.3.5':
    dependencies:
      '@jridgewell/set-array': 1.2.1
      '@jridgewell/sourcemap-codec': 1.5.0
      '@jridgewell/trace-mapping': 0.3.25

  '@jridgewell/resolve-uri@3.1.2': {}

  '@jridgewell/set-array@1.2.1': {}

  '@jridgewell/source-map@0.3.6':
    dependencies:
      '@jridgewell/gen-mapping': 0.3.5
      '@jridgewell/trace-mapping': 0.3.25

  '@jridgewell/sourcemap-codec@1.5.0': {}

  '@jridgewell/trace-mapping@0.3.25':
    dependencies:
      '@jridgewell/resolve-uri': 3.1.2
      '@jridgewell/sourcemap-codec': 1.5.0

  '@mertasan/tailwindcss-variables@2.7.0(autoprefixer@10.4.14(postcss@8.4.39))(postcss@8.4.39)':
    dependencies:
      autoprefixer: 10.4.14(postcss@8.4.39)
      lodash: 4.17.21
      postcss: 8.4.39

  '@next/env@14.1.4': {}

  '@next/env@14.2.5': {}

  '@next/eslint-plugin-next@14.2.4':
    dependencies:
      glob: 10.3.10

  '@next/swc-darwin-arm64@14.1.4':
    optional: true

  '@next/swc-darwin-arm64@14.2.5':
    optional: true

  '@next/swc-darwin-x64@14.1.4':
    optional: true

  '@next/swc-darwin-x64@14.2.5':
    optional: true

  '@next/swc-linux-arm64-gnu@14.1.4':
    optional: true

  '@next/swc-linux-arm64-gnu@14.2.5':
    optional: true

  '@next/swc-linux-arm64-musl@14.1.4':
    optional: true

  '@next/swc-linux-arm64-musl@14.2.5':
    optional: true

  '@next/swc-linux-x64-gnu@14.1.4':
    optional: true

  '@next/swc-linux-x64-gnu@14.2.5':
    optional: true

  '@next/swc-linux-x64-musl@14.1.4':
    optional: true

  '@next/swc-linux-x64-musl@14.2.5':
    optional: true

  '@next/swc-win32-arm64-msvc@14.1.4':
    optional: true

  '@next/swc-win32-arm64-msvc@14.2.5':
    optional: true

  '@next/swc-win32-ia32-msvc@14.1.4':
    optional: true

  '@next/swc-win32-ia32-msvc@14.2.5':
    optional: true

  '@next/swc-win32-x64-msvc@14.1.4':
    optional: true

  '@next/swc-win32-x64-msvc@14.2.5':
    optional: true

  '@nodelib/fs.scandir@2.1.5':
    dependencies:
      '@nodelib/fs.stat': 2.0.5
      run-parallel: 1.2.0

  '@nodelib/fs.stat@2.0.5': {}

  '@nodelib/fs.walk@1.2.8':
    dependencies:
      '@nodelib/fs.scandir': 2.1.5
      fastq: 1.17.1

  '@one-ini/wasm@0.1.1': {}

  '@panva/hkdf@1.2.1': {}

  '@pkgjs/parseargs@0.11.0':
    optional: true

  '@pkgr/core@0.1.1': {}

  '@polka/url@1.0.0-next.25': {}

  '@radix-ui/colors@1.0.1': {}

  '@radix-ui/number@1.1.0': {}

  '@radix-ui/primitive@1.1.0': {}

  '@radix-ui/react-accordion@1.2.0(@types/react-dom@18.0.0)(@types/react@18.0.0)(react-dom@18.0.0(react@18.0.0))(react@18.0.0)':
    dependencies:
      '@radix-ui/primitive': 1.1.0
      '@radix-ui/react-collapsible': 1.1.0(@types/react-dom@18.0.0)(@types/react@18.0.0)(react-dom@18.0.0(react@18.0.0))(react@18.0.0)
      '@radix-ui/react-collection': 1.1.0(@types/react-dom@18.0.0)(@types/react@18.0.0)(react-dom@18.0.0(react@18.0.0))(react@18.0.0)
      '@radix-ui/react-compose-refs': 1.1.0(@types/react@18.0.0)(react@18.0.0)
      '@radix-ui/react-context': 1.1.0(@types/react@18.0.0)(react@18.0.0)
      '@radix-ui/react-direction': 1.1.0(@types/react@18.0.0)(react@18.0.0)
      '@radix-ui/react-id': 1.1.0(@types/react@18.0.0)(react@18.0.0)
      '@radix-ui/react-primitive': 2.0.0(@types/react-dom@18.0.0)(@types/react@18.0.0)(react-dom@18.0.0(react@18.0.0))(react@18.0.0)
      '@radix-ui/react-use-controllable-state': 1.1.0(@types/react@18.0.0)(react@18.0.0)
      react: 18.0.0
      react-dom: 18.0.0(react@18.0.0)
    optionalDependencies:
      '@types/react': 18.0.0
      '@types/react-dom': 18.0.0

  '@radix-ui/react-arrow@1.1.0(@types/react-dom@18.0.0)(@types/react@18.0.0)(react-dom@18.0.0(react@18.0.0))(react@18.0.0)':
    dependencies:
      '@radix-ui/react-primitive': 2.0.0(@types/react-dom@18.0.0)(@types/react@18.0.0)(react-dom@18.0.0(react@18.0.0))(react@18.0.0)
      react: 18.0.0
      react-dom: 18.0.0(react@18.0.0)
    optionalDependencies:
      '@types/react': 18.0.0
      '@types/react-dom': 18.0.0

  '@radix-ui/react-alert-dialog@1.1.1(@types/react-dom@18.3.0)(@types/react@18.3.3)(react-dom@18.3.1(react@18.3.1))(react@18.3.1)':
    dependencies:
      '@radix-ui/primitive': 1.1.0
      '@radix-ui/react-compose-refs': 1.1.0(@types/react@18.3.3)(react@18.3.1)
      '@radix-ui/react-context': 1.1.0(@types/react@18.3.3)(react@18.3.1)
      '@radix-ui/react-dialog': 1.1.1(@types/react-dom@18.3.0)(@types/react@18.3.3)(react-dom@18.3.1(react@18.3.1))(react@18.3.1)
      '@radix-ui/react-primitive': 2.0.0(@types/react-dom@18.3.0)(@types/react@18.3.3)(react-dom@18.3.1(react@18.3.1))(react@18.3.1)
      '@radix-ui/react-slot': 1.1.0(@types/react@18.3.3)(react@18.3.1)
      react: 18.3.1
      react-dom: 18.3.1(react@18.3.1)
    optionalDependencies:
      '@types/react': 18.3.3
      '@types/react-dom': 18.3.0

  '@radix-ui/react-arrow@1.1.0(@types/react-dom@18.3.0)(@types/react@18.2.47)(react-dom@18.3.1(react@18.3.1))(react@18.3.1)':
    dependencies:
      '@radix-ui/react-primitive': 2.0.0(@types/react-dom@18.3.0)(@types/react@18.2.47)(react-dom@18.3.1(react@18.3.1))(react@18.3.1)
      react: 18.3.1
      react-dom: 18.3.1(react@18.3.1)
    optionalDependencies:
      '@types/react': 18.2.47
      '@types/react-dom': 18.3.0

  '@radix-ui/react-avatar@1.1.0(@types/react-dom@18.0.0)(@types/react@18.0.0)(react-dom@18.0.0(react@18.0.0))(react@18.0.0)':
    dependencies:
      '@radix-ui/react-context': 1.1.0(@types/react@18.0.0)(react@18.0.0)
      '@radix-ui/react-primitive': 2.0.0(@types/react-dom@18.0.0)(@types/react@18.0.0)(react-dom@18.0.0(react@18.0.0))(react@18.0.0)
      '@radix-ui/react-use-callback-ref': 1.1.0(@types/react@18.0.0)(react@18.0.0)
      '@radix-ui/react-use-layout-effect': 1.1.0(@types/react@18.0.0)(react@18.0.0)
      react: 18.0.0
      react-dom: 18.0.0(react@18.0.0)
    optionalDependencies:
      '@types/react': 18.0.0
      '@types/react-dom': 18.0.0

  '@radix-ui/react-collapsible@1.1.0(@types/react-dom@18.0.0)(@types/react@18.0.0)(react-dom@18.0.0(react@18.0.0))(react@18.0.0)':
    dependencies:
      '@radix-ui/primitive': 1.1.0
      '@radix-ui/react-compose-refs': 1.1.0(@types/react@18.0.0)(react@18.0.0)
      '@radix-ui/react-context': 1.1.0(@types/react@18.0.0)(react@18.0.0)
      '@radix-ui/react-id': 1.1.0(@types/react@18.0.0)(react@18.0.0)
      '@radix-ui/react-presence': 1.1.0(@types/react-dom@18.0.0)(@types/react@18.0.0)(react-dom@18.0.0(react@18.0.0))(react@18.0.0)
      '@radix-ui/react-primitive': 2.0.0(@types/react-dom@18.0.0)(@types/react@18.0.0)(react-dom@18.0.0(react@18.0.0))(react@18.0.0)
      '@radix-ui/react-use-controllable-state': 1.1.0(@types/react@18.0.0)(react@18.0.0)
      '@radix-ui/react-use-layout-effect': 1.1.0(@types/react@18.0.0)(react@18.0.0)
      react: 18.0.0
      react-dom: 18.0.0(react@18.0.0)
    optionalDependencies:
      '@types/react': 18.0.0
      '@types/react-dom': 18.0.0

  '@radix-ui/react-collapsible@1.1.0(@types/react-dom@18.3.0)(@types/react@18.2.47)(react-dom@18.3.1(react@18.3.1))(react@18.3.1)':
    dependencies:
      '@radix-ui/primitive': 1.1.0
      '@radix-ui/react-compose-refs': 1.1.0(@types/react@18.2.47)(react@18.3.1)
      '@radix-ui/react-context': 1.1.0(@types/react@18.2.47)(react@18.3.1)
      '@radix-ui/react-id': 1.1.0(@types/react@18.2.47)(react@18.3.1)
      '@radix-ui/react-presence': 1.1.0(@types/react-dom@18.3.0)(@types/react@18.2.47)(react-dom@18.3.1(react@18.3.1))(react@18.3.1)
      '@radix-ui/react-primitive': 2.0.0(@types/react-dom@18.3.0)(@types/react@18.2.47)(react-dom@18.3.1(react@18.3.1))(react@18.3.1)
      '@radix-ui/react-use-controllable-state': 1.1.0(@types/react@18.2.47)(react@18.3.1)
      '@radix-ui/react-use-layout-effect': 1.1.0(@types/react@18.2.47)(react@18.3.1)
      react: 18.3.1
      react-dom: 18.3.1(react@18.3.1)
    optionalDependencies:
      '@types/react': 18.2.47
      '@types/react-dom': 18.3.0

  '@radix-ui/react-collection@1.1.0(@types/react-dom@18.0.0)(@types/react@18.0.0)(react-dom@18.0.0(react@18.0.0))(react@18.0.0)':
    dependencies:
      '@radix-ui/react-compose-refs': 1.1.0(@types/react@18.0.0)(react@18.0.0)
      '@radix-ui/react-context': 1.1.0(@types/react@18.0.0)(react@18.0.0)
      '@radix-ui/react-primitive': 2.0.0(@types/react-dom@18.0.0)(@types/react@18.0.0)(react-dom@18.0.0(react@18.0.0))(react@18.0.0)
      '@radix-ui/react-slot': 1.1.0(@types/react@18.0.0)(react@18.0.0)
      react: 18.0.0
      react-dom: 18.0.0(react@18.0.0)
    optionalDependencies:
      '@types/react': 18.0.0
      '@types/react-dom': 18.0.0

  '@radix-ui/react-collection@1.1.0(@types/react-dom@18.3.0)(@types/react@18.2.47)(react-dom@18.3.1(react@18.3.1))(react@18.3.1)':
    dependencies:
      '@radix-ui/react-compose-refs': 1.1.0(@types/react@18.2.47)(react@18.3.1)
      '@radix-ui/react-context': 1.1.0(@types/react@18.2.47)(react@18.3.1)
      '@radix-ui/react-primitive': 2.0.0(@types/react-dom@18.3.0)(@types/react@18.2.47)(react-dom@18.3.1(react@18.3.1))(react@18.3.1)
      '@radix-ui/react-slot': 1.1.0(@types/react@18.2.47)(react@18.3.1)
      react: 18.3.1
      react-dom: 18.3.1(react@18.3.1)
    optionalDependencies:
      '@types/react': 18.2.47
      '@types/react-dom': 18.3.0

  '@radix-ui/react-compose-refs@1.0.1(@types/react@18.0.0)(react@18.0.0)':
    dependencies:
      '@babel/runtime': 7.24.8
      react: 18.0.0
    optionalDependencies:
      '@types/react': 18.0.0

  '@radix-ui/react-compose-refs@1.1.0(@types/react@18.0.0)(react@18.0.0)':
    dependencies:
      react: 18.0.0
    optionalDependencies:
      '@types/react': 18.0.0

  '@radix-ui/react-compose-refs@1.1.0(@types/react@18.2.47)(react@18.3.1)':
    dependencies:
      react: 18.3.1
    optionalDependencies:
      '@types/react': 18.2.47

  '@radix-ui/react-context@1.1.0(@types/react@18.0.0)(react@18.0.0)':
    dependencies:
      react: 18.0.0
    optionalDependencies:
      '@types/react': 18.0.0

  '@radix-ui/react-context@1.1.0(@types/react@18.2.47)(react@18.3.1)':
    dependencies:
      react: 18.3.1
    optionalDependencies:
      '@types/react': 18.2.47

  '@radix-ui/react-dialog@1.1.1(@types/react-dom@18.0.0)(@types/react@18.0.0)(react-dom@18.0.0(react@18.0.0))(react@18.0.0)':
    dependencies:
      '@radix-ui/primitive': 1.1.0
      '@radix-ui/react-compose-refs': 1.1.0(@types/react@18.0.0)(react@18.0.0)
      '@radix-ui/react-context': 1.1.0(@types/react@18.0.0)(react@18.0.0)
      '@radix-ui/react-dismissable-layer': 1.1.0(@types/react-dom@18.0.0)(@types/react@18.0.0)(react-dom@18.0.0(react@18.0.0))(react@18.0.0)
      '@radix-ui/react-focus-guards': 1.1.0(@types/react@18.0.0)(react@18.0.0)
      '@radix-ui/react-focus-scope': 1.1.0(@types/react-dom@18.0.0)(@types/react@18.0.0)(react-dom@18.0.0(react@18.0.0))(react@18.0.0)
      '@radix-ui/react-id': 1.1.0(@types/react@18.0.0)(react@18.0.0)
      '@radix-ui/react-portal': 1.1.1(@types/react-dom@18.0.0)(@types/react@18.0.0)(react-dom@18.0.0(react@18.0.0))(react@18.0.0)
      '@radix-ui/react-presence': 1.1.0(@types/react-dom@18.0.0)(@types/react@18.0.0)(react-dom@18.0.0(react@18.0.0))(react@18.0.0)
      '@radix-ui/react-primitive': 2.0.0(@types/react-dom@18.0.0)(@types/react@18.0.0)(react-dom@18.0.0(react@18.0.0))(react@18.0.0)
      '@radix-ui/react-slot': 1.1.0(@types/react@18.0.0)(react@18.0.0)
      '@radix-ui/react-use-controllable-state': 1.1.0(@types/react@18.0.0)(react@18.0.0)
      aria-hidden: 1.2.4
      react: 18.0.0
      react-dom: 18.0.0(react@18.0.0)
      react-remove-scroll: 2.5.7(@types/react@18.0.0)(react@18.0.0)
    optionalDependencies:
      '@types/react': 18.0.0
      '@types/react-dom': 18.0.0

  '@radix-ui/react-direction@1.1.0(@types/react@18.0.0)(react@18.0.0)':
    dependencies:
      react: 18.0.0
    optionalDependencies:
      '@types/react': 18.0.0

  '@radix-ui/react-direction@1.1.0(@types/react@18.2.47)(react@18.3.1)':
    dependencies:
      react: 18.3.1
    optionalDependencies:
      '@types/react': 18.2.47

  '@radix-ui/react-dismissable-layer@1.1.0(@types/react-dom@18.0.0)(@types/react@18.0.0)(react-dom@18.0.0(react@18.0.0))(react@18.0.0)':
    dependencies:
      '@radix-ui/primitive': 1.1.0
      '@radix-ui/react-compose-refs': 1.1.0(@types/react@18.0.0)(react@18.0.0)
      '@radix-ui/react-primitive': 2.0.0(@types/react-dom@18.0.0)(@types/react@18.0.0)(react-dom@18.0.0(react@18.0.0))(react@18.0.0)
      '@radix-ui/react-use-callback-ref': 1.1.0(@types/react@18.0.0)(react@18.0.0)
      '@radix-ui/react-use-escape-keydown': 1.1.0(@types/react@18.0.0)(react@18.0.0)
      react: 18.0.0
      react-dom: 18.0.0(react@18.0.0)
    optionalDependencies:
      '@types/react': 18.0.0
      '@types/react-dom': 18.0.0

  '@radix-ui/react-dismissable-layer@1.1.0(@types/react-dom@18.3.0)(@types/react@18.2.47)(react-dom@18.3.1(react@18.3.1))(react@18.3.1)':
    dependencies:
      '@radix-ui/primitive': 1.1.0
      '@radix-ui/react-compose-refs': 1.1.0(@types/react@18.2.47)(react@18.3.1)
      '@radix-ui/react-primitive': 2.0.0(@types/react-dom@18.3.0)(@types/react@18.2.47)(react-dom@18.3.1(react@18.3.1))(react@18.3.1)
      '@radix-ui/react-use-callback-ref': 1.1.0(@types/react@18.2.47)(react@18.3.1)
      '@radix-ui/react-use-escape-keydown': 1.1.0(@types/react@18.2.47)(react@18.3.1)
      react: 18.3.1
      react-dom: 18.3.1(react@18.3.1)
    optionalDependencies:
      '@types/react': 18.2.47
      '@types/react-dom': 18.3.0

  '@radix-ui/react-dropdown-menu@2.1.1(@types/react-dom@18.0.0)(@types/react@18.0.0)(react-dom@18.0.0(react@18.0.0))(react@18.0.0)':
    dependencies:
      '@radix-ui/primitive': 1.1.0
      '@radix-ui/react-compose-refs': 1.1.0(@types/react@18.0.0)(react@18.0.0)
      '@radix-ui/react-context': 1.1.0(@types/react@18.0.0)(react@18.0.0)
      '@radix-ui/react-id': 1.1.0(@types/react@18.0.0)(react@18.0.0)
      '@radix-ui/react-menu': 2.1.1(@types/react-dom@18.0.0)(@types/react@18.0.0)(react-dom@18.0.0(react@18.0.0))(react@18.0.0)
      '@radix-ui/react-primitive': 2.0.0(@types/react-dom@18.0.0)(@types/react@18.0.0)(react-dom@18.0.0(react@18.0.0))(react@18.0.0)
      '@radix-ui/react-use-controllable-state': 1.1.0(@types/react@18.0.0)(react@18.0.0)
      react: 18.0.0
      react-dom: 18.0.0(react@18.0.0)
    optionalDependencies:
      '@types/react': 18.0.0
      '@types/react-dom': 18.0.0

  '@radix-ui/react-focus-guards@1.1.0(@types/react@18.0.0)(react@18.0.0)':
    dependencies:
      react: 18.0.0
    optionalDependencies:
      '@types/react': 18.0.0

  '@radix-ui/react-focus-guards@1.1.0(@types/react@18.2.47)(react@18.3.1)':
    dependencies:
      react: 18.3.1
    optionalDependencies:
      '@types/react': 18.2.47

  '@radix-ui/react-focus-scope@1.1.0(@types/react-dom@18.0.0)(@types/react@18.0.0)(react-dom@18.0.0(react@18.0.0))(react@18.0.0)':
    dependencies:
      '@radix-ui/react-compose-refs': 1.1.0(@types/react@18.0.0)(react@18.0.0)
      '@radix-ui/react-primitive': 2.0.0(@types/react-dom@18.0.0)(@types/react@18.0.0)(react-dom@18.0.0(react@18.0.0))(react@18.0.0)
      '@radix-ui/react-use-callback-ref': 1.1.0(@types/react@18.0.0)(react@18.0.0)
      react: 18.0.0
      react-dom: 18.0.0(react@18.0.0)
    optionalDependencies:
      '@types/react': 18.0.0
      '@types/react-dom': 18.0.0

  '@radix-ui/react-focus-scope@1.1.0(@types/react-dom@18.3.0)(@types/react@18.2.47)(react-dom@18.3.1(react@18.3.1))(react@18.3.1)':
    dependencies:
      '@radix-ui/react-compose-refs': 1.1.0(@types/react@18.2.47)(react@18.3.1)
      '@radix-ui/react-primitive': 2.0.0(@types/react-dom@18.3.0)(@types/react@18.2.47)(react-dom@18.3.1(react@18.3.1))(react@18.3.1)
      '@radix-ui/react-use-callback-ref': 1.1.0(@types/react@18.2.47)(react@18.3.1)
      react: 18.3.1
      react-dom: 18.3.1(react@18.3.1)
    optionalDependencies:
      '@types/react': 18.2.47
      '@types/react-dom': 18.3.0

  '@radix-ui/react-id@1.1.0(@types/react@18.0.0)(react@18.0.0)':
    dependencies:
      '@radix-ui/react-use-layout-effect': 1.1.0(@types/react@18.0.0)(react@18.0.0)
      react: 18.0.0
    optionalDependencies:
      '@types/react': 18.0.0

  '@radix-ui/react-id@1.1.0(@types/react@18.2.47)(react@18.3.1)':
    dependencies:
      '@radix-ui/react-use-layout-effect': 1.1.0(@types/react@18.2.47)(react@18.3.1)
      react: 18.3.1
    optionalDependencies:
      '@types/react': 18.2.47

  '@radix-ui/react-label@2.1.0(@types/react-dom@18.0.0)(@types/react@18.0.0)(react-dom@18.0.0(react@18.0.0))(react@18.0.0)':
    dependencies:
      '@radix-ui/react-primitive': 2.0.0(@types/react-dom@18.0.0)(@types/react@18.0.0)(react-dom@18.0.0(react@18.0.0))(react@18.0.0)
      react: 18.0.0
      react-dom: 18.0.0(react@18.0.0)
    optionalDependencies:
      '@types/react': 18.0.0
      '@types/react-dom': 18.0.0

  '@radix-ui/react-menu@2.1.1(@types/react-dom@18.0.0)(@types/react@18.0.0)(react-dom@18.0.0(react@18.0.0))(react@18.0.0)':
    dependencies:
      '@radix-ui/primitive': 1.1.0
      '@radix-ui/react-collection': 1.1.0(@types/react-dom@18.0.0)(@types/react@18.0.0)(react-dom@18.0.0(react@18.0.0))(react@18.0.0)
      '@radix-ui/react-compose-refs': 1.1.0(@types/react@18.0.0)(react@18.0.0)
      '@radix-ui/react-context': 1.1.0(@types/react@18.0.0)(react@18.0.0)
      '@radix-ui/react-direction': 1.1.0(@types/react@18.0.0)(react@18.0.0)
      '@radix-ui/react-dismissable-layer': 1.1.0(@types/react-dom@18.0.0)(@types/react@18.0.0)(react-dom@18.0.0(react@18.0.0))(react@18.0.0)
      '@radix-ui/react-focus-guards': 1.1.0(@types/react@18.0.0)(react@18.0.0)
      '@radix-ui/react-focus-scope': 1.1.0(@types/react-dom@18.0.0)(@types/react@18.0.0)(react-dom@18.0.0(react@18.0.0))(react@18.0.0)
      '@radix-ui/react-id': 1.1.0(@types/react@18.0.0)(react@18.0.0)
      '@radix-ui/react-popper': 1.2.0(@types/react-dom@18.0.0)(@types/react@18.0.0)(react-dom@18.0.0(react@18.0.0))(react@18.0.0)
      '@radix-ui/react-portal': 1.1.1(@types/react-dom@18.0.0)(@types/react@18.0.0)(react-dom@18.0.0(react@18.0.0))(react@18.0.0)
      '@radix-ui/react-presence': 1.1.0(@types/react-dom@18.0.0)(@types/react@18.0.0)(react-dom@18.0.0(react@18.0.0))(react@18.0.0)
      '@radix-ui/react-primitive': 2.0.0(@types/react-dom@18.0.0)(@types/react@18.0.0)(react-dom@18.0.0(react@18.0.0))(react@18.0.0)
      '@radix-ui/react-roving-focus': 1.1.0(@types/react-dom@18.0.0)(@types/react@18.0.0)(react-dom@18.0.0(react@18.0.0))(react@18.0.0)
      '@radix-ui/react-slot': 1.1.0(@types/react@18.0.0)(react@18.0.0)
      '@radix-ui/react-use-callback-ref': 1.1.0(@types/react@18.0.0)(react@18.0.0)
      aria-hidden: 1.2.4
      react: 18.0.0
      react-dom: 18.0.0(react@18.0.0)
      react-remove-scroll: 2.5.7(@types/react@18.0.0)(react@18.0.0)
    optionalDependencies:
      '@types/react': 18.0.0
      '@types/react-dom': 18.0.0

  '@radix-ui/react-popover@1.1.1(@types/react-dom@18.0.0)(@types/react@18.0.0)(react-dom@18.0.0(react@18.0.0))(react@18.0.0)':
    dependencies:
      '@radix-ui/primitive': 1.1.0
      '@radix-ui/react-compose-refs': 1.1.0(@types/react@18.0.0)(react@18.0.0)
      '@radix-ui/react-context': 1.1.0(@types/react@18.0.0)(react@18.0.0)
      '@radix-ui/react-dismissable-layer': 1.1.0(@types/react-dom@18.0.0)(@types/react@18.0.0)(react-dom@18.0.0(react@18.0.0))(react@18.0.0)
      '@radix-ui/react-focus-guards': 1.1.0(@types/react@18.0.0)(react@18.0.0)
      '@radix-ui/react-focus-scope': 1.1.0(@types/react-dom@18.0.0)(@types/react@18.0.0)(react-dom@18.0.0(react@18.0.0))(react@18.0.0)
      '@radix-ui/react-id': 1.1.0(@types/react@18.0.0)(react@18.0.0)
      '@radix-ui/react-popper': 1.2.0(@types/react-dom@18.0.0)(@types/react@18.0.0)(react-dom@18.0.0(react@18.0.0))(react@18.0.0)
      '@radix-ui/react-portal': 1.1.1(@types/react-dom@18.0.0)(@types/react@18.0.0)(react-dom@18.0.0(react@18.0.0))(react@18.0.0)
      '@radix-ui/react-presence': 1.1.0(@types/react-dom@18.0.0)(@types/react@18.0.0)(react-dom@18.0.0(react@18.0.0))(react@18.0.0)
      '@radix-ui/react-primitive': 2.0.0(@types/react-dom@18.0.0)(@types/react@18.0.0)(react-dom@18.0.0(react@18.0.0))(react@18.0.0)
      '@radix-ui/react-slot': 1.1.0(@types/react@18.0.0)(react@18.0.0)
      '@radix-ui/react-use-controllable-state': 1.1.0(@types/react@18.0.0)(react@18.0.0)
      aria-hidden: 1.2.4
      react: 18.0.0
      react-dom: 18.0.0(react@18.0.0)
      react-remove-scroll: 2.5.7(@types/react@18.0.0)(react@18.0.0)
    optionalDependencies:
      '@types/react': 18.0.0
      '@types/react-dom': 18.0.0

  '@radix-ui/react-popover@1.1.1(@types/react-dom@18.3.0)(@types/react@18.2.47)(react-dom@18.3.1(react@18.3.1))(react@18.3.1)':
    dependencies:
      '@radix-ui/primitive': 1.1.0
      '@radix-ui/react-compose-refs': 1.1.0(@types/react@18.2.47)(react@18.3.1)
      '@radix-ui/react-context': 1.1.0(@types/react@18.2.47)(react@18.3.1)
      '@radix-ui/react-dismissable-layer': 1.1.0(@types/react-dom@18.3.0)(@types/react@18.2.47)(react-dom@18.3.1(react@18.3.1))(react@18.3.1)
      '@radix-ui/react-focus-guards': 1.1.0(@types/react@18.2.47)(react@18.3.1)
      '@radix-ui/react-focus-scope': 1.1.0(@types/react-dom@18.3.0)(@types/react@18.2.47)(react-dom@18.3.1(react@18.3.1))(react@18.3.1)
      '@radix-ui/react-id': 1.1.0(@types/react@18.2.47)(react@18.3.1)
      '@radix-ui/react-popper': 1.2.0(@types/react-dom@18.3.0)(@types/react@18.2.47)(react-dom@18.3.1(react@18.3.1))(react@18.3.1)
      '@radix-ui/react-portal': 1.1.1(@types/react-dom@18.3.0)(@types/react@18.2.47)(react-dom@18.3.1(react@18.3.1))(react@18.3.1)
      '@radix-ui/react-presence': 1.1.0(@types/react-dom@18.3.0)(@types/react@18.2.47)(react-dom@18.3.1(react@18.3.1))(react@18.3.1)
      '@radix-ui/react-primitive': 2.0.0(@types/react-dom@18.3.0)(@types/react@18.2.47)(react-dom@18.3.1(react@18.3.1))(react@18.3.1)
      '@radix-ui/react-slot': 1.1.0(@types/react@18.2.47)(react@18.3.1)
      '@radix-ui/react-use-controllable-state': 1.1.0(@types/react@18.2.47)(react@18.3.1)
      aria-hidden: 1.2.4
      react: 18.3.1
      react-dom: 18.3.1(react@18.3.1)
      react-remove-scroll: 2.5.7(@types/react@18.2.47)(react@18.3.1)
    optionalDependencies:
      '@types/react': 18.2.47
      '@types/react-dom': 18.3.0

  '@radix-ui/react-popper@1.2.0(@types/react-dom@18.0.0)(@types/react@18.0.0)(react-dom@18.0.0(react@18.0.0))(react@18.0.0)':
    dependencies:
      '@floating-ui/react-dom': 2.1.1(react-dom@18.0.0(react@18.0.0))(react@18.0.0)
      '@radix-ui/react-arrow': 1.1.0(@types/react-dom@18.0.0)(@types/react@18.0.0)(react-dom@18.0.0(react@18.0.0))(react@18.0.0)
      '@radix-ui/react-compose-refs': 1.1.0(@types/react@18.0.0)(react@18.0.0)
      '@radix-ui/react-context': 1.1.0(@types/react@18.0.0)(react@18.0.0)
      '@radix-ui/react-primitive': 2.0.0(@types/react-dom@18.0.0)(@types/react@18.0.0)(react-dom@18.0.0(react@18.0.0))(react@18.0.0)
      '@radix-ui/react-use-callback-ref': 1.1.0(@types/react@18.0.0)(react@18.0.0)
      '@radix-ui/react-use-layout-effect': 1.1.0(@types/react@18.0.0)(react@18.0.0)
      '@radix-ui/react-use-rect': 1.1.0(@types/react@18.0.0)(react@18.0.0)
      '@radix-ui/react-use-size': 1.1.0(@types/react@18.0.0)(react@18.0.0)
      '@radix-ui/rect': 1.1.0
      react: 18.0.0
      react-dom: 18.0.0(react@18.0.0)
    optionalDependencies:
      '@types/react': 18.0.0
      '@types/react-dom': 18.0.0

  '@radix-ui/react-popper@1.2.0(@types/react-dom@18.3.0)(@types/react@18.2.47)(react-dom@18.3.1(react@18.3.1))(react@18.3.1)':
    dependencies:
      '@floating-ui/react-dom': 2.1.1(react-dom@18.3.1(react@18.3.1))(react@18.3.1)
      '@radix-ui/react-arrow': 1.1.0(@types/react-dom@18.3.0)(@types/react@18.2.47)(react-dom@18.3.1(react@18.3.1))(react@18.3.1)
      '@radix-ui/react-compose-refs': 1.1.0(@types/react@18.2.47)(react@18.3.1)
      '@radix-ui/react-context': 1.1.0(@types/react@18.2.47)(react@18.3.1)
      '@radix-ui/react-primitive': 2.0.0(@types/react-dom@18.3.0)(@types/react@18.2.47)(react-dom@18.3.1(react@18.3.1))(react@18.3.1)
      '@radix-ui/react-use-callback-ref': 1.1.0(@types/react@18.2.47)(react@18.3.1)
      '@radix-ui/react-use-layout-effect': 1.1.0(@types/react@18.2.47)(react@18.3.1)
      '@radix-ui/react-use-rect': 1.1.0(@types/react@18.2.47)(react@18.3.1)
      '@radix-ui/react-use-size': 1.1.0(@types/react@18.2.47)(react@18.3.1)
      '@radix-ui/rect': 1.1.0
      react: 18.3.1
      react-dom: 18.3.1(react@18.3.1)
    optionalDependencies:
      '@types/react': 18.2.47
      '@types/react-dom': 18.3.0

  '@radix-ui/react-portal@1.1.1(@types/react-dom@18.0.0)(@types/react@18.0.0)(react-dom@18.0.0(react@18.0.0))(react@18.0.0)':
    dependencies:
      '@radix-ui/react-primitive': 2.0.0(@types/react-dom@18.0.0)(@types/react@18.0.0)(react-dom@18.0.0(react@18.0.0))(react@18.0.0)
      '@radix-ui/react-use-layout-effect': 1.1.0(@types/react@18.0.0)(react@18.0.0)
      react: 18.0.0
      react-dom: 18.0.0(react@18.0.0)
    optionalDependencies:
      '@types/react': 18.0.0
      '@types/react-dom': 18.0.0

  '@radix-ui/react-portal@1.1.1(@types/react-dom@18.3.0)(@types/react@18.2.47)(react-dom@18.3.1(react@18.3.1))(react@18.3.1)':
    dependencies:
      '@radix-ui/react-primitive': 2.0.0(@types/react-dom@18.3.0)(@types/react@18.2.47)(react-dom@18.3.1(react@18.3.1))(react@18.3.1)
      '@radix-ui/react-use-layout-effect': 1.1.0(@types/react@18.2.47)(react@18.3.1)
      react: 18.3.1
      react-dom: 18.3.1(react@18.3.1)
    optionalDependencies:
      '@types/react': 18.2.47
      '@types/react-dom': 18.3.0

  '@radix-ui/react-presence@1.1.0(@types/react-dom@18.0.0)(@types/react@18.0.0)(react-dom@18.0.0(react@18.0.0))(react@18.0.0)':
    dependencies:
      '@radix-ui/react-compose-refs': 1.1.0(@types/react@18.0.0)(react@18.0.0)
      '@radix-ui/react-use-layout-effect': 1.1.0(@types/react@18.0.0)(react@18.0.0)
      react: 18.0.0
      react-dom: 18.0.0(react@18.0.0)
    optionalDependencies:
      '@types/react': 18.0.0
      '@types/react-dom': 18.0.0

  '@radix-ui/react-presence@1.1.0(@types/react-dom@18.3.0)(@types/react@18.2.47)(react-dom@18.3.1(react@18.3.1))(react@18.3.1)':
    dependencies:
      '@radix-ui/react-compose-refs': 1.1.0(@types/react@18.2.47)(react@18.3.1)
      '@radix-ui/react-use-layout-effect': 1.1.0(@types/react@18.2.47)(react@18.3.1)
      react: 18.3.1
      react-dom: 18.3.1(react@18.3.1)
    optionalDependencies:
      '@types/react': 18.2.47
      '@types/react-dom': 18.3.0

  '@radix-ui/react-primitive@2.0.0(@types/react-dom@18.0.0)(@types/react@18.0.0)(react-dom@18.0.0(react@18.0.0))(react@18.0.0)':
    dependencies:
      '@radix-ui/react-slot': 1.1.0(@types/react@18.0.0)(react@18.0.0)
      react: 18.0.0
      react-dom: 18.0.0(react@18.0.0)
    optionalDependencies:
      '@types/react': 18.0.0
      '@types/react-dom': 18.0.0

  '@radix-ui/react-primitive@2.0.0(@types/react-dom@18.3.0)(@types/react@18.2.47)(react-dom@18.3.1(react@18.3.1))(react@18.3.1)':
    dependencies:
      '@radix-ui/react-slot': 1.1.0(@types/react@18.2.47)(react@18.3.1)
      react: 18.3.1
      react-dom: 18.3.1(react@18.3.1)
    optionalDependencies:
      '@types/react': 18.2.47
      '@types/react-dom': 18.3.0

  '@radix-ui/react-roving-focus@1.1.0(@types/react-dom@18.0.0)(@types/react@18.0.0)(react-dom@18.0.0(react@18.0.0))(react@18.0.0)':
    dependencies:
      '@radix-ui/primitive': 1.1.0
      '@radix-ui/react-collection': 1.1.0(@types/react-dom@18.0.0)(@types/react@18.0.0)(react-dom@18.0.0(react@18.0.0))(react@18.0.0)
      '@radix-ui/react-compose-refs': 1.1.0(@types/react@18.0.0)(react@18.0.0)
      '@radix-ui/react-context': 1.1.0(@types/react@18.0.0)(react@18.0.0)
      '@radix-ui/react-direction': 1.1.0(@types/react@18.0.0)(react@18.0.0)
      '@radix-ui/react-id': 1.1.0(@types/react@18.0.0)(react@18.0.0)
      '@radix-ui/react-primitive': 2.0.0(@types/react-dom@18.0.0)(@types/react@18.0.0)(react-dom@18.0.0(react@18.0.0))(react@18.0.0)
      '@radix-ui/react-use-callback-ref': 1.1.0(@types/react@18.0.0)(react@18.0.0)
      '@radix-ui/react-use-controllable-state': 1.1.0(@types/react@18.0.0)(react@18.0.0)
      react: 18.0.0
      react-dom: 18.0.0(react@18.0.0)
    optionalDependencies:
      '@types/react': 18.0.0
      '@types/react-dom': 18.0.0

  '@radix-ui/react-roving-focus@1.1.0(@types/react-dom@18.3.0)(@types/react@18.2.47)(react-dom@18.3.1(react@18.3.1))(react@18.3.1)':
    dependencies:
      '@radix-ui/primitive': 1.1.0
      '@radix-ui/react-collection': 1.1.0(@types/react-dom@18.3.0)(@types/react@18.2.47)(react-dom@18.3.1(react@18.3.1))(react@18.3.1)
      '@radix-ui/react-compose-refs': 1.1.0(@types/react@18.2.47)(react@18.3.1)
      '@radix-ui/react-context': 1.1.0(@types/react@18.2.47)(react@18.3.1)
      '@radix-ui/react-direction': 1.1.0(@types/react@18.2.47)(react@18.3.1)
      '@radix-ui/react-id': 1.1.0(@types/react@18.2.47)(react@18.3.1)
      '@radix-ui/react-primitive': 2.0.0(@types/react-dom@18.3.0)(@types/react@18.2.47)(react-dom@18.3.1(react@18.3.1))(react@18.3.1)
      '@radix-ui/react-use-callback-ref': 1.1.0(@types/react@18.2.47)(react@18.3.1)
      '@radix-ui/react-use-controllable-state': 1.1.0(@types/react@18.2.47)(react@18.3.1)
      react: 18.3.1
      react-dom: 18.3.1(react@18.3.1)
    optionalDependencies:
      '@types/react': 18.2.47
      '@types/react-dom': 18.3.0

  '@radix-ui/react-select@2.1.1(@types/react-dom@18.0.0)(@types/react@18.0.0)(react-dom@18.0.0(react@18.0.0))(react@18.0.0)':
    dependencies:
      '@radix-ui/number': 1.1.0
      '@radix-ui/primitive': 1.1.0
      '@radix-ui/react-collection': 1.1.0(@types/react-dom@18.0.0)(@types/react@18.0.0)(react-dom@18.0.0(react@18.0.0))(react@18.0.0)
      '@radix-ui/react-compose-refs': 1.1.0(@types/react@18.0.0)(react@18.0.0)
      '@radix-ui/react-context': 1.1.0(@types/react@18.0.0)(react@18.0.0)
      '@radix-ui/react-direction': 1.1.0(@types/react@18.0.0)(react@18.0.0)
      '@radix-ui/react-dismissable-layer': 1.1.0(@types/react-dom@18.0.0)(@types/react@18.0.0)(react-dom@18.0.0(react@18.0.0))(react@18.0.0)
      '@radix-ui/react-focus-guards': 1.1.0(@types/react@18.0.0)(react@18.0.0)
      '@radix-ui/react-focus-scope': 1.1.0(@types/react-dom@18.0.0)(@types/react@18.0.0)(react-dom@18.0.0(react@18.0.0))(react@18.0.0)
      '@radix-ui/react-id': 1.1.0(@types/react@18.0.0)(react@18.0.0)
      '@radix-ui/react-popper': 1.2.0(@types/react-dom@18.0.0)(@types/react@18.0.0)(react-dom@18.0.0(react@18.0.0))(react@18.0.0)
      '@radix-ui/react-portal': 1.1.1(@types/react-dom@18.0.0)(@types/react@18.0.0)(react-dom@18.0.0(react@18.0.0))(react@18.0.0)
      '@radix-ui/react-primitive': 2.0.0(@types/react-dom@18.0.0)(@types/react@18.0.0)(react-dom@18.0.0(react@18.0.0))(react@18.0.0)
      '@radix-ui/react-slot': 1.1.0(@types/react@18.0.0)(react@18.0.0)
      '@radix-ui/react-use-callback-ref': 1.1.0(@types/react@18.0.0)(react@18.0.0)
      '@radix-ui/react-use-controllable-state': 1.1.0(@types/react@18.0.0)(react@18.0.0)
      '@radix-ui/react-use-layout-effect': 1.1.0(@types/react@18.0.0)(react@18.0.0)
      '@radix-ui/react-use-previous': 1.1.0(@types/react@18.0.0)(react@18.0.0)
      '@radix-ui/react-visually-hidden': 1.1.0(@types/react-dom@18.0.0)(@types/react@18.0.0)(react-dom@18.0.0(react@18.0.0))(react@18.0.0)
      aria-hidden: 1.2.4
      react: 18.0.0
      react-dom: 18.0.0(react@18.0.0)
      react-remove-scroll: 2.5.7(@types/react@18.0.0)(react@18.0.0)
    optionalDependencies:
      '@types/react': 18.0.0
      '@types/react-dom': 18.0.0

  '@radix-ui/react-separator@1.1.0(@types/react-dom@18.0.0)(@types/react@18.0.0)(react-dom@18.0.0(react@18.0.0))(react@18.0.0)':
    dependencies:
      '@radix-ui/react-primitive': 2.0.0(@types/react-dom@18.0.0)(@types/react@18.0.0)(react-dom@18.0.0(react@18.0.0))(react@18.0.0)
      react: 18.0.0
      react-dom: 18.0.0(react@18.0.0)
    optionalDependencies:
      '@types/react': 18.0.0
      '@types/react-dom': 18.0.0

  '@radix-ui/react-slot@1.0.2(@types/react@18.0.0)(react@18.0.0)':
    dependencies:
      '@babel/runtime': 7.24.8
      '@radix-ui/react-compose-refs': 1.0.1(@types/react@18.0.0)(react@18.0.0)
      react: 18.0.0
    optionalDependencies:
      '@types/react': 18.0.0

  '@radix-ui/react-slot@1.1.0(@types/react@18.0.0)(react@18.0.0)':
    dependencies:
      '@radix-ui/react-compose-refs': 1.1.0(@types/react@18.0.0)(react@18.0.0)
      react: 18.0.0
    optionalDependencies:
      '@types/react': 18.0.0

  '@radix-ui/react-slot@1.1.0(@types/react@18.2.47)(react@18.3.1)':
    dependencies:
      '@radix-ui/react-compose-refs': 1.1.0(@types/react@18.2.47)(react@18.3.1)
      react: 18.3.1
    optionalDependencies:
      '@types/react': 18.2.47

  '@radix-ui/react-switch@1.1.0(@types/react-dom@18.0.0)(@types/react@18.0.0)(react-dom@18.0.0(react@18.0.0))(react@18.0.0)':
    dependencies:
      '@radix-ui/primitive': 1.1.0
      '@radix-ui/react-compose-refs': 1.1.0(@types/react@18.0.0)(react@18.0.0)
      '@radix-ui/react-context': 1.1.0(@types/react@18.0.0)(react@18.0.0)
      '@radix-ui/react-primitive': 2.0.0(@types/react-dom@18.0.0)(@types/react@18.0.0)(react-dom@18.0.0(react@18.0.0))(react@18.0.0)
      '@radix-ui/react-use-controllable-state': 1.1.0(@types/react@18.0.0)(react@18.0.0)
      '@radix-ui/react-use-previous': 1.1.0(@types/react@18.0.0)(react@18.0.0)
      '@radix-ui/react-use-size': 1.1.0(@types/react@18.0.0)(react@18.0.0)
      react: 18.0.0
      react-dom: 18.0.0(react@18.0.0)
    optionalDependencies:
      '@types/react': 18.0.0
      '@types/react-dom': 18.0.0

  '@radix-ui/react-tabs@1.1.0(@types/react-dom@18.0.0)(@types/react@18.0.0)(react-dom@18.0.0(react@18.0.0))(react@18.0.0)':
    dependencies:
      '@radix-ui/primitive': 1.1.0
      '@radix-ui/react-context': 1.1.0(@types/react@18.0.0)(react@18.0.0)
      '@radix-ui/react-direction': 1.1.0(@types/react@18.0.0)(react@18.0.0)
      '@radix-ui/react-id': 1.1.0(@types/react@18.0.0)(react@18.0.0)
      '@radix-ui/react-presence': 1.1.0(@types/react-dom@18.0.0)(@types/react@18.0.0)(react-dom@18.0.0(react@18.0.0))(react@18.0.0)
      '@radix-ui/react-primitive': 2.0.0(@types/react-dom@18.0.0)(@types/react@18.0.0)(react-dom@18.0.0(react@18.0.0))(react@18.0.0)
      '@radix-ui/react-roving-focus': 1.1.0(@types/react-dom@18.0.0)(@types/react@18.0.0)(react-dom@18.0.0(react@18.0.0))(react@18.0.0)
      '@radix-ui/react-use-controllable-state': 1.1.0(@types/react@18.0.0)(react@18.0.0)
      react: 18.0.0
      react-dom: 18.0.0(react@18.0.0)
    optionalDependencies:
      '@types/react': 18.0.0
      '@types/react-dom': 18.0.0

  '@radix-ui/react-toast@1.2.1(@types/react-dom@18.0.0)(@types/react@18.0.0)(react-dom@18.0.0(react@18.0.0))(react@18.0.0)':
    dependencies:
      '@radix-ui/primitive': 1.1.0
      '@radix-ui/react-collection': 1.1.0(@types/react-dom@18.0.0)(@types/react@18.0.0)(react-dom@18.0.0(react@18.0.0))(react@18.0.0)
      '@radix-ui/react-compose-refs': 1.1.0(@types/react@18.0.0)(react@18.0.0)
      '@radix-ui/react-context': 1.1.0(@types/react@18.0.0)(react@18.0.0)
      '@radix-ui/react-dismissable-layer': 1.1.0(@types/react-dom@18.0.0)(@types/react@18.0.0)(react-dom@18.0.0(react@18.0.0))(react@18.0.0)
      '@radix-ui/react-portal': 1.1.1(@types/react-dom@18.0.0)(@types/react@18.0.0)(react-dom@18.0.0(react@18.0.0))(react@18.0.0)
      '@radix-ui/react-presence': 1.1.0(@types/react-dom@18.0.0)(@types/react@18.0.0)(react-dom@18.0.0(react@18.0.0))(react@18.0.0)
      '@radix-ui/react-primitive': 2.0.0(@types/react-dom@18.0.0)(@types/react@18.0.0)(react-dom@18.0.0(react@18.0.0))(react@18.0.0)
      '@radix-ui/react-use-callback-ref': 1.1.0(@types/react@18.0.0)(react@18.0.0)
      '@radix-ui/react-use-controllable-state': 1.1.0(@types/react@18.0.0)(react@18.0.0)
      '@radix-ui/react-use-layout-effect': 1.1.0(@types/react@18.0.0)(react@18.0.0)
      '@radix-ui/react-visually-hidden': 1.1.0(@types/react-dom@18.0.0)(@types/react@18.0.0)(react-dom@18.0.0(react@18.0.0))(react@18.0.0)
      react: 18.0.0
      react-dom: 18.0.0(react@18.0.0)
    optionalDependencies:
      '@types/react': 18.0.0
      '@types/react-dom': 18.0.0

  '@radix-ui/react-toggle-group@1.1.0(@types/react-dom@18.0.0)(@types/react@18.0.0)(react-dom@18.0.0(react@18.0.0))(react@18.0.0)':
    dependencies:
      '@radix-ui/primitive': 1.1.0
      '@radix-ui/react-context': 1.1.0(@types/react@18.0.0)(react@18.0.0)
      '@radix-ui/react-direction': 1.1.0(@types/react@18.0.0)(react@18.0.0)
      '@radix-ui/react-primitive': 2.0.0(@types/react-dom@18.0.0)(@types/react@18.0.0)(react-dom@18.0.0(react@18.0.0))(react@18.0.0)
      '@radix-ui/react-roving-focus': 1.1.0(@types/react-dom@18.0.0)(@types/react@18.0.0)(react-dom@18.0.0(react@18.0.0))(react@18.0.0)
      '@radix-ui/react-toggle': 1.1.0(@types/react-dom@18.0.0)(@types/react@18.0.0)(react-dom@18.0.0(react@18.0.0))(react@18.0.0)
      '@radix-ui/react-use-controllable-state': 1.1.0(@types/react@18.0.0)(react@18.0.0)
      react: 18.0.0
      react-dom: 18.0.0(react@18.0.0)
    optionalDependencies:
      '@types/react': 18.0.0
      '@types/react-dom': 18.0.0

  '@radix-ui/react-toggle-group@1.1.0(@types/react-dom@18.3.0)(@types/react@18.2.47)(react-dom@18.3.1(react@18.3.1))(react@18.3.1)':
    dependencies:
      '@radix-ui/primitive': 1.1.0
      '@radix-ui/react-context': 1.1.0(@types/react@18.2.47)(react@18.3.1)
      '@radix-ui/react-direction': 1.1.0(@types/react@18.2.47)(react@18.3.1)
      '@radix-ui/react-primitive': 2.0.0(@types/react-dom@18.3.0)(@types/react@18.2.47)(react-dom@18.3.1(react@18.3.1))(react@18.3.1)
      '@radix-ui/react-roving-focus': 1.1.0(@types/react-dom@18.3.0)(@types/react@18.2.47)(react-dom@18.3.1(react@18.3.1))(react@18.3.1)
      '@radix-ui/react-toggle': 1.1.0(@types/react-dom@18.3.0)(@types/react@18.2.47)(react-dom@18.3.1(react@18.3.1))(react@18.3.1)
      '@radix-ui/react-use-controllable-state': 1.1.0(@types/react@18.2.47)(react@18.3.1)
      react: 18.3.1
      react-dom: 18.3.1(react@18.3.1)
    optionalDependencies:
      '@types/react': 18.2.47
      '@types/react-dom': 18.3.0

  '@radix-ui/react-toggle@1.1.0(@types/react-dom@18.0.0)(@types/react@18.0.0)(react-dom@18.0.0(react@18.0.0))(react@18.0.0)':
    dependencies:
      '@radix-ui/primitive': 1.1.0
      '@radix-ui/react-primitive': 2.0.0(@types/react-dom@18.0.0)(@types/react@18.0.0)(react-dom@18.0.0(react@18.0.0))(react@18.0.0)
      '@radix-ui/react-use-controllable-state': 1.1.0(@types/react@18.0.0)(react@18.0.0)
      react: 18.0.0
      react-dom: 18.0.0(react@18.0.0)
    optionalDependencies:
      '@types/react': 18.0.0
      '@types/react-dom': 18.0.0

  '@radix-ui/react-toggle@1.1.0(@types/react-dom@18.3.0)(@types/react@18.2.47)(react-dom@18.3.1(react@18.3.1))(react@18.3.1)':
    dependencies:
      '@radix-ui/primitive': 1.1.0
      '@radix-ui/react-primitive': 2.0.0(@types/react-dom@18.3.0)(@types/react@18.2.47)(react-dom@18.3.1(react@18.3.1))(react@18.3.1)
      '@radix-ui/react-use-controllable-state': 1.1.0(@types/react@18.2.47)(react@18.3.1)
      react: 18.3.1
      react-dom: 18.3.1(react@18.3.1)
    optionalDependencies:
      '@types/react': 18.2.47
      '@types/react-dom': 18.3.0

  '@radix-ui/react-toolbar@1.1.0(@types/react-dom@18.0.0)(@types/react@18.0.0)(react-dom@18.0.0(react@18.0.0))(react@18.0.0)':
    dependencies:
      '@radix-ui/primitive': 1.1.0
      '@radix-ui/react-context': 1.1.0(@types/react@18.0.0)(react@18.0.0)
      '@radix-ui/react-direction': 1.1.0(@types/react@18.0.0)(react@18.0.0)
      '@radix-ui/react-primitive': 2.0.0(@types/react-dom@18.0.0)(@types/react@18.0.0)(react-dom@18.0.0(react@18.0.0))(react@18.0.0)
      '@radix-ui/react-roving-focus': 1.1.0(@types/react-dom@18.0.0)(@types/react@18.0.0)(react-dom@18.0.0(react@18.0.0))(react@18.0.0)
      '@radix-ui/react-separator': 1.1.0(@types/react-dom@18.0.0)(@types/react@18.0.0)(react-dom@18.0.0(react@18.0.0))(react@18.0.0)
      '@radix-ui/react-toggle-group': 1.1.0(@types/react-dom@18.0.0)(@types/react@18.0.0)(react-dom@18.0.0(react@18.0.0))(react@18.0.0)
      react: 18.0.0
      react-dom: 18.0.0(react@18.0.0)
    optionalDependencies:
      '@types/react': 18.0.0
      '@types/react-dom': 18.0.0

  '@radix-ui/react-tooltip@1.1.1(@types/react-dom@18.3.0)(@types/react@18.2.47)(react-dom@18.3.1(react@18.3.1))(react@18.3.1)':
    dependencies:
      '@radix-ui/primitive': 1.1.0
      '@radix-ui/react-compose-refs': 1.1.0(@types/react@18.2.47)(react@18.3.1)
      '@radix-ui/react-context': 1.1.0(@types/react@18.2.47)(react@18.3.1)
      '@radix-ui/react-dismissable-layer': 1.1.0(@types/react-dom@18.3.0)(@types/react@18.2.47)(react-dom@18.3.1(react@18.3.1))(react@18.3.1)
      '@radix-ui/react-id': 1.1.0(@types/react@18.2.47)(react@18.3.1)
      '@radix-ui/react-popper': 1.2.0(@types/react-dom@18.3.0)(@types/react@18.2.47)(react-dom@18.3.1(react@18.3.1))(react@18.3.1)
      '@radix-ui/react-portal': 1.1.1(@types/react-dom@18.3.0)(@types/react@18.2.47)(react-dom@18.3.1(react@18.3.1))(react@18.3.1)
      '@radix-ui/react-presence': 1.1.0(@types/react-dom@18.3.0)(@types/react@18.2.47)(react-dom@18.3.1(react@18.3.1))(react@18.3.1)
      '@radix-ui/react-primitive': 2.0.0(@types/react-dom@18.3.0)(@types/react@18.2.47)(react-dom@18.3.1(react@18.3.1))(react@18.3.1)
      '@radix-ui/react-slot': 1.1.0(@types/react@18.2.47)(react@18.3.1)
      '@radix-ui/react-use-controllable-state': 1.1.0(@types/react@18.2.47)(react@18.3.1)
      '@radix-ui/react-visually-hidden': 1.1.0(@types/react-dom@18.3.0)(@types/react@18.2.47)(react-dom@18.3.1(react@18.3.1))(react@18.3.1)
      react: 18.3.1
      react-dom: 18.3.1(react@18.3.1)
    optionalDependencies:
      '@types/react': 18.2.47
      '@types/react-dom': 18.3.0

  '@radix-ui/react-tooltip@1.1.2(@types/react-dom@18.0.0)(@types/react@18.0.0)(react-dom@18.0.0(react@18.0.0))(react@18.0.0)':
    dependencies:
      '@radix-ui/primitive': 1.1.0
      '@radix-ui/react-compose-refs': 1.1.0(@types/react@18.0.0)(react@18.0.0)
      '@radix-ui/react-context': 1.1.0(@types/react@18.0.0)(react@18.0.0)
      '@radix-ui/react-dismissable-layer': 1.1.0(@types/react-dom@18.0.0)(@types/react@18.0.0)(react-dom@18.0.0(react@18.0.0))(react@18.0.0)
      '@radix-ui/react-id': 1.1.0(@types/react@18.0.0)(react@18.0.0)
      '@radix-ui/react-popper': 1.2.0(@types/react-dom@18.0.0)(@types/react@18.0.0)(react-dom@18.0.0(react@18.0.0))(react@18.0.0)
      '@radix-ui/react-portal': 1.1.1(@types/react-dom@18.0.0)(@types/react@18.0.0)(react-dom@18.0.0(react@18.0.0))(react@18.0.0)
      '@radix-ui/react-presence': 1.1.0(@types/react-dom@18.0.0)(@types/react@18.0.0)(react-dom@18.0.0(react@18.0.0))(react@18.0.0)
      '@radix-ui/react-primitive': 2.0.0(@types/react-dom@18.0.0)(@types/react@18.0.0)(react-dom@18.0.0(react@18.0.0))(react@18.0.0)
      '@radix-ui/react-slot': 1.1.0(@types/react@18.0.0)(react@18.0.0)
      '@radix-ui/react-use-controllable-state': 1.1.0(@types/react@18.0.0)(react@18.0.0)
      '@radix-ui/react-visually-hidden': 1.1.0(@types/react-dom@18.0.0)(@types/react@18.0.0)(react-dom@18.0.0(react@18.0.0))(react@18.0.0)
      react: 18.0.0
      react-dom: 18.0.0(react@18.0.0)
    optionalDependencies:
      '@types/react': 18.0.0
      '@types/react-dom': 18.0.0

  '@radix-ui/react-use-callback-ref@1.1.0(@types/react@18.0.0)(react@18.0.0)':
    dependencies:
      react: 18.0.0
    optionalDependencies:
      '@types/react': 18.0.0

  '@radix-ui/react-use-callback-ref@1.1.0(@types/react@18.2.47)(react@18.3.1)':
    dependencies:
      react: 18.3.1
    optionalDependencies:
      '@types/react': 18.2.47

  '@radix-ui/react-use-controllable-state@1.1.0(@types/react@18.0.0)(react@18.0.0)':
    dependencies:
      '@radix-ui/react-use-callback-ref': 1.1.0(@types/react@18.0.0)(react@18.0.0)
      react: 18.0.0
    optionalDependencies:
      '@types/react': 18.0.0

  '@radix-ui/react-use-controllable-state@1.1.0(@types/react@18.2.47)(react@18.3.1)':
    dependencies:
      '@radix-ui/react-use-callback-ref': 1.1.0(@types/react@18.2.47)(react@18.3.1)
      react: 18.3.1
    optionalDependencies:
      '@types/react': 18.2.47

  '@radix-ui/react-use-escape-keydown@1.1.0(@types/react@18.0.0)(react@18.0.0)':
    dependencies:
      '@radix-ui/react-use-callback-ref': 1.1.0(@types/react@18.0.0)(react@18.0.0)
      react: 18.0.0
    optionalDependencies:
      '@types/react': 18.0.0

  '@radix-ui/react-use-escape-keydown@1.1.0(@types/react@18.2.47)(react@18.3.1)':
    dependencies:
      '@radix-ui/react-use-callback-ref': 1.1.0(@types/react@18.2.47)(react@18.3.1)
      react: 18.3.1
    optionalDependencies:
      '@types/react': 18.2.47

  '@radix-ui/react-use-layout-effect@1.1.0(@types/react@18.0.0)(react@18.0.0)':
    dependencies:
      react: 18.0.0
    optionalDependencies:
      '@types/react': 18.0.0

  '@radix-ui/react-use-layout-effect@1.1.0(@types/react@18.2.47)(react@18.3.1)':
    dependencies:
      react: 18.3.1
    optionalDependencies:
      '@types/react': 18.2.47

  '@radix-ui/react-use-previous@1.1.0(@types/react@18.0.0)(react@18.0.0)':
    dependencies:
      react: 18.0.0
    optionalDependencies:
      '@types/react': 18.0.0

  '@radix-ui/react-use-rect@1.1.0(@types/react@18.0.0)(react@18.0.0)':
    dependencies:
      '@radix-ui/rect': 1.1.0
      react: 18.0.0
    optionalDependencies:
      '@types/react': 18.0.0

  '@radix-ui/react-use-rect@1.1.0(@types/react@18.2.47)(react@18.3.1)':
    dependencies:
      '@radix-ui/rect': 1.1.0
      react: 18.3.1
    optionalDependencies:
      '@types/react': 18.2.47

  '@radix-ui/react-use-size@1.1.0(@types/react@18.0.0)(react@18.0.0)':
    dependencies:
      '@radix-ui/react-use-layout-effect': 1.1.0(@types/react@18.0.0)(react@18.0.0)
      react: 18.0.0
    optionalDependencies:
      '@types/react': 18.0.0

  '@radix-ui/react-use-size@1.1.0(@types/react@18.2.47)(react@18.3.1)':
    dependencies:
      '@radix-ui/react-use-layout-effect': 1.1.0(@types/react@18.2.47)(react@18.3.1)
      react: 18.3.1
    optionalDependencies:
      '@types/react': 18.2.47

  '@radix-ui/react-visually-hidden@1.1.0(@types/react-dom@18.0.0)(@types/react@18.0.0)(react-dom@18.0.0(react@18.0.0))(react@18.0.0)':
    dependencies:
      '@radix-ui/react-primitive': 2.0.0(@types/react-dom@18.0.0)(@types/react@18.0.0)(react-dom@18.0.0(react@18.0.0))(react@18.0.0)
      react: 18.0.0
      react-dom: 18.0.0(react@18.0.0)
    optionalDependencies:
      '@types/react': 18.0.0
      '@types/react-dom': 18.0.0

  '@radix-ui/react-visually-hidden@1.1.0(@types/react-dom@18.3.0)(@types/react@18.2.47)(react-dom@18.3.1(react@18.3.1))(react@18.3.1)':
    dependencies:
      '@radix-ui/react-primitive': 2.0.0(@types/react-dom@18.3.0)(@types/react@18.2.47)(react-dom@18.3.1(react@18.3.1))(react@18.3.1)
      react: 18.3.1
      react-dom: 18.3.1(react@18.3.1)
    optionalDependencies:
      '@types/react': 18.2.47
      '@types/react-dom': 18.3.0

  '@radix-ui/rect@1.1.0': {}

  '@react-email/body@0.0.8(react@18.0.0)':
    dependencies:
      react: 18.0.0

  '@react-email/button@0.0.15(react@18.0.0)':
    dependencies:
      react: 18.0.0

  '@react-email/code-block@0.0.5(react@18.0.0)':
    dependencies:
      prismjs: 1.29.0
      react: 18.0.0

  '@react-email/code-inline@0.0.2(react@18.0.0)':
    dependencies:
      react: 18.0.0

  '@react-email/column@0.0.10(react@18.0.0)':
    dependencies:
      react: 18.0.0

  '@react-email/components@0.0.21(@types/react@18.0.0)(react-dom@18.0.0(react@18.0.0))(react@18.0.0)':
    dependencies:
      '@react-email/body': 0.0.8(react@18.0.0)
      '@react-email/button': 0.0.15(react@18.0.0)
      '@react-email/code-block': 0.0.5(react@18.0.0)
      '@react-email/code-inline': 0.0.2(react@18.0.0)
      '@react-email/column': 0.0.10(react@18.0.0)
      '@react-email/container': 0.0.12(react@18.0.0)
      '@react-email/font': 0.0.6(react@18.0.0)
      '@react-email/head': 0.0.9(react@18.0.0)
      '@react-email/heading': 0.0.12(@types/react@18.0.0)(react@18.0.0)
      '@react-email/hr': 0.0.8(react@18.0.0)
      '@react-email/html': 0.0.8(react@18.0.0)
      '@react-email/img': 0.0.8(react@18.0.0)
      '@react-email/link': 0.0.8(react@18.0.0)
      '@react-email/markdown': 0.0.10(react@18.0.0)
      '@react-email/preview': 0.0.9(react@18.0.0)
      '@react-email/render': 0.0.16(react-dom@18.0.0(react@18.0.0))(react@18.0.0)
      '@react-email/row': 0.0.8(react@18.0.0)
      '@react-email/section': 0.0.12(react@18.0.0)
      '@react-email/tailwind': 0.0.18(react@18.0.0)
      '@react-email/text': 0.0.8(react@18.0.0)
      react: 18.0.0
    transitivePeerDependencies:
      - '@types/react'
      - react-dom

  '@react-email/container@0.0.12(react@18.0.0)':
    dependencies:
      react: 18.0.0

  '@react-email/font@0.0.6(react@18.0.0)':
    dependencies:
      react: 18.0.0

  '@react-email/head@0.0.9(react@18.0.0)':
    dependencies:
      react: 18.0.0

  '@react-email/heading@0.0.12(@types/react@18.0.0)(react@18.0.0)':
    dependencies:
      '@radix-ui/react-slot': 1.0.2(@types/react@18.0.0)(react@18.0.0)
      react: 18.0.0
    transitivePeerDependencies:
      - '@types/react'

  '@react-email/hr@0.0.8(react@18.0.0)':
    dependencies:
      react: 18.0.0

  '@react-email/html@0.0.8(react@18.0.0)':
    dependencies:
      react: 18.0.0

  '@react-email/img@0.0.8(react@18.0.0)':
    dependencies:
      react: 18.0.0

  '@react-email/link@0.0.8(react@18.0.0)':
    dependencies:
      react: 18.0.0

  '@react-email/markdown@0.0.10(react@18.0.0)':
    dependencies:
      md-to-react-email: 5.0.2(react@18.0.0)
      react: 18.0.0

  '@react-email/preview@0.0.9(react@18.0.0)':
    dependencies:
      react: 18.0.0

  '@react-email/render@0.0.16(react-dom@18.0.0(react@18.0.0))(react@18.0.0)':
    dependencies:
      html-to-text: 9.0.5
      js-beautify: 1.15.1
      react: 18.0.0
      react-dom: 18.0.0(react@18.0.0)
      react-promise-suspense: 0.3.4

  '@react-email/row@0.0.8(react@18.0.0)':
    dependencies:
      react: 18.0.0

  '@react-email/section@0.0.12(react@18.0.0)':
    dependencies:
      react: 18.0.0

  '@react-email/tailwind@0.0.18(react@18.0.0)':
    dependencies:
      react: 18.0.0

  '@react-email/text@0.0.8(react@18.0.0)':
    dependencies:
      react: 18.0.0

  '@rollup/rollup-android-arm-eabi@4.19.0':
    optional: true

  '@rollup/rollup-android-arm64@4.19.0':
    optional: true

  '@rollup/rollup-darwin-arm64@4.19.0':
    optional: true

  '@rollup/rollup-darwin-x64@4.19.0':
    optional: true

  '@rollup/rollup-linux-arm-gnueabihf@4.19.0':
    optional: true

  '@rollup/rollup-linux-arm-musleabihf@4.19.0':
    optional: true

  '@rollup/rollup-linux-arm64-gnu@4.19.0':
    optional: true

  '@rollup/rollup-linux-arm64-musl@4.19.0':
    optional: true

  '@rollup/rollup-linux-powerpc64le-gnu@4.19.0':
    optional: true

  '@rollup/rollup-linux-riscv64-gnu@4.19.0':
    optional: true

  '@rollup/rollup-linux-s390x-gnu@4.19.0':
    optional: true

  '@rollup/rollup-linux-x64-gnu@4.19.0':
    optional: true

  '@rollup/rollup-linux-x64-musl@4.19.0':
    optional: true

  '@rollup/rollup-win32-arm64-msvc@4.19.0':
    optional: true

  '@rollup/rollup-win32-ia32-msvc@4.19.0':
    optional: true

  '@rollup/rollup-win32-x64-msvc@4.19.0':
    optional: true

  '@rushstack/eslint-patch@1.10.3': {}

  '@selderee/plugin-htmlparser2@0.11.0':
    dependencies:
      domhandler: 5.0.3
      selderee: 0.11.0

  '@sinclair/typebox@0.27.8': {}

  '@socket.io/component-emitter@3.1.2': {}

  '@swc/core-darwin-arm64@1.3.101':
    optional: true

  '@swc/core-darwin-x64@1.3.101':
    optional: true

  '@swc/core-linux-arm-gnueabihf@1.3.101':
    optional: true

  '@swc/core-linux-arm64-gnu@1.3.101':
    optional: true

  '@swc/core-linux-arm64-musl@1.3.101':
    optional: true

  '@swc/core-linux-x64-gnu@1.3.101':
    optional: true

  '@swc/core-linux-x64-musl@1.3.101':
    optional: true

  '@swc/core-win32-arm64-msvc@1.3.101':
    optional: true

  '@swc/core-win32-ia32-msvc@1.3.101':
    optional: true

  '@swc/core-win32-x64-msvc@1.3.101':
    optional: true

  '@swc/core@1.3.101(@swc/helpers@0.5.5)':
    dependencies:
      '@swc/counter': 0.1.3
      '@swc/types': 0.1.9
    optionalDependencies:
      '@swc/core-darwin-arm64': 1.3.101
      '@swc/core-darwin-x64': 1.3.101
      '@swc/core-linux-arm-gnueabihf': 1.3.101
      '@swc/core-linux-arm64-gnu': 1.3.101
      '@swc/core-linux-arm64-musl': 1.3.101
      '@swc/core-linux-x64-gnu': 1.3.101
      '@swc/core-linux-x64-musl': 1.3.101
      '@swc/core-win32-arm64-msvc': 1.3.101
      '@swc/core-win32-ia32-msvc': 1.3.101
      '@swc/core-win32-x64-msvc': 1.3.101
      '@swc/helpers': 0.5.5

  '@swc/counter@0.1.3': {}

  '@swc/helpers@0.5.2':
    dependencies:
      tslib: 2.6.3

  '@swc/helpers@0.5.5':
    dependencies:
      '@swc/counter': 0.1.3
      tslib: 2.6.3

  '@swc/types@0.1.9':
    dependencies:
      '@swc/counter': 0.1.3

  '@t3-oss/env-core@0.10.1(typescript@5.0.2)(zod@3.23.8)':
    dependencies:
      zod: 3.23.8
    optionalDependencies:
      typescript: 5.0.2

  '@t3-oss/env-nextjs@0.10.1(typescript@5.0.2)(zod@3.23.8)':
    dependencies:
      '@t3-oss/env-core': 0.10.1(typescript@5.0.2)(zod@3.23.8)
      zod: 3.23.8
    optionalDependencies:
      typescript: 5.0.2

  '@testing-library/dom@10.3.1':
    dependencies:
      '@babel/code-frame': 7.24.7
      '@babel/runtime': 7.24.8
      '@types/aria-query': 5.0.4
      aria-query: 5.3.0
      chalk: 4.1.2
      dom-accessibility-api: 0.5.16
      lz-string: 1.5.0
      pretty-format: 27.5.1

  '@testing-library/jest-dom@6.4.6(vitest@1.6.0(@types/node@20.0.0)(@vitest/ui@1.6.0)(jsdom@24.1.0)(terser@5.31.3))':
    dependencies:
      '@adobe/css-tools': 4.4.0
      '@babel/runtime': 7.24.8
      aria-query: 5.3.0
      chalk: 3.0.0
      css.escape: 1.5.1
      dom-accessibility-api: 0.6.3
      lodash: 4.17.21
      redent: 3.0.0
    optionalDependencies:
      vitest: 1.6.0(@types/node@20.0.0)(@vitest/ui@1.6.0)(jsdom@24.1.0)(terser@5.31.3)

  '@testing-library/react@16.0.0(@testing-library/dom@10.3.1)(@types/react-dom@18.0.0)(@types/react@18.0.0)(react-dom@18.0.0(react@18.0.0))(react@18.0.0)':
    dependencies:
      '@babel/runtime': 7.24.8
      '@testing-library/dom': 10.3.1
      react: 18.0.0
      react-dom: 18.0.0(react@18.0.0)
    optionalDependencies:
      '@types/react': 18.0.0
      '@types/react-dom': 18.0.0

  '@testing-library/user-event@14.5.2(@testing-library/dom@10.3.1)':
    dependencies:
      '@testing-library/dom': 10.3.1

  '@types/aria-query@5.0.4': {}

  '@types/babel__core@7.20.5':
    dependencies:
      '@babel/parser': 7.24.8
      '@babel/types': 7.24.9
      '@types/babel__generator': 7.6.8
      '@types/babel__template': 7.4.4
      '@types/babel__traverse': 7.20.6

  '@types/babel__generator@7.6.8':
    dependencies:
      '@babel/types': 7.24.9

  '@types/babel__template@7.4.4':
    dependencies:
      '@babel/parser': 7.24.8
      '@babel/types': 7.24.9

  '@types/babel__traverse@7.20.6':
    dependencies:
      '@babel/types': 7.24.9

  '@types/cookie@0.4.1': {}

  '@types/cookie@0.6.0': {}

  '@types/cors@2.8.17':
    dependencies:
      '@types/node': 20.14.9

  '@types/d3-array@3.2.1': {}

  '@types/d3-color@3.1.3': {}

  '@types/d3-ease@3.0.2': {}

  '@types/d3-interpolate@3.0.4':
    dependencies:
      '@types/d3-color': 3.1.3

  '@types/d3-path@3.1.0': {}

  '@types/d3-scale@4.0.8':
    dependencies:
      '@types/d3-time': 3.0.3

  '@types/d3-shape@3.1.6':
    dependencies:
      '@types/d3-path': 3.1.0

  '@types/d3-time@3.0.3': {}

  '@types/d3-timer@3.0.2': {}

  '@types/eslint-scope@3.7.7':
    dependencies:
      '@types/eslint': 8.56.10
      '@types/estree': 1.0.5

  '@types/eslint@8.56.10':
    dependencies:
      '@types/estree': 1.0.5
      '@types/json-schema': 7.0.15

  '@types/estree@1.0.5': {}

  '@types/json-schema@7.0.15': {}

  '@types/json5@0.0.29': {}

  '@types/node@20.0.0': {}

  '@types/node@20.14.9':
    dependencies:
      undici-types: 5.26.5

  '@types/normalize-package-data@2.4.4': {}

  '@types/prismjs@1.26.4': {}

  '@types/prop-types@15.7.12': {}

  '@types/react-dom@18.0.0':
    dependencies:
      '@types/react': 18.0.0

  '@types/react-dom@18.3.0':
    dependencies:
      '@types/react': 18.3.3

  '@types/react@18.0.0':
    dependencies:
      '@types/prop-types': 15.7.12
      '@types/scheduler': 0.23.0
      csstype: 3.1.3

  '@types/react@18.2.47':
    dependencies:
      '@types/prop-types': 15.7.12
      '@types/scheduler': 0.23.0
      csstype: 3.1.3

  '@types/react@18.3.3':
    dependencies:
      '@types/prop-types': 15.7.12
      csstype: 3.1.3

  '@types/scheduler@0.23.0': {}

  '@types/semver@7.5.8': {}

  '@types/webpack@5.28.5(@swc/core@1.3.101(@swc/helpers@0.5.5))(esbuild@0.19.11)':
    dependencies:
      '@types/node': 20.0.0
      tapable: 2.2.1
      webpack: 5.93.0(@swc/core@1.3.101(@swc/helpers@0.5.5))(esbuild@0.19.11)
    transitivePeerDependencies:
      - '@swc/core'
      - esbuild
      - uglify-js
      - webpack-cli

  '@typescript-eslint/eslint-plugin@7.15.0(@typescript-eslint/parser@7.15.0(eslint@8.57.0)(typescript@5.0.2))(eslint@8.57.0)(typescript@5.0.2)':
    dependencies:
      '@eslint-community/regexpp': 4.11.0
      '@typescript-eslint/parser': 7.15.0(eslint@8.57.0)(typescript@5.0.2)
      '@typescript-eslint/scope-manager': 7.15.0
      '@typescript-eslint/type-utils': 7.15.0(eslint@8.57.0)(typescript@5.0.2)
      '@typescript-eslint/utils': 7.15.0(eslint@8.57.0)(typescript@5.0.2)
      '@typescript-eslint/visitor-keys': 7.15.0
      eslint: 8.57.0
      graphemer: 1.4.0
      ignore: 5.3.1
      natural-compare: 1.4.0
      ts-api-utils: 1.3.0(typescript@5.0.2)
    optionalDependencies:
      typescript: 5.0.2
    transitivePeerDependencies:
      - supports-color

  '@typescript-eslint/parser@7.15.0(eslint@8.57.0)(typescript@5.0.2)':
    dependencies:
      '@typescript-eslint/scope-manager': 7.15.0
      '@typescript-eslint/types': 7.15.0
      '@typescript-eslint/typescript-estree': 7.15.0(typescript@5.0.2)
      '@typescript-eslint/visitor-keys': 7.15.0
      debug: 4.3.5
      eslint: 8.57.0
    optionalDependencies:
      typescript: 5.0.2
    transitivePeerDependencies:
      - supports-color

  '@typescript-eslint/parser@7.2.0(eslint@8.57.0)(typescript@5.0.2)':
    dependencies:
      '@typescript-eslint/scope-manager': 7.2.0
      '@typescript-eslint/types': 7.2.0
      '@typescript-eslint/typescript-estree': 7.2.0(typescript@5.0.2)
      '@typescript-eslint/visitor-keys': 7.2.0
      debug: 4.3.5
      eslint: 8.57.0
    optionalDependencies:
      typescript: 5.0.2
    transitivePeerDependencies:
      - supports-color

  '@typescript-eslint/scope-manager@5.62.0':
    dependencies:
      '@typescript-eslint/types': 5.62.0
      '@typescript-eslint/visitor-keys': 5.62.0

  '@typescript-eslint/scope-manager@7.15.0':
    dependencies:
      '@typescript-eslint/types': 7.15.0
      '@typescript-eslint/visitor-keys': 7.15.0

  '@typescript-eslint/scope-manager@7.16.1':
    dependencies:
      '@typescript-eslint/types': 7.16.1
      '@typescript-eslint/visitor-keys': 7.16.1

  '@typescript-eslint/scope-manager@7.2.0':
    dependencies:
      '@typescript-eslint/types': 7.2.0
      '@typescript-eslint/visitor-keys': 7.2.0

  '@typescript-eslint/type-utils@7.15.0(eslint@8.57.0)(typescript@5.0.2)':
    dependencies:
      '@typescript-eslint/typescript-estree': 7.15.0(typescript@5.0.2)
      '@typescript-eslint/utils': 7.15.0(eslint@8.57.0)(typescript@5.0.2)
      debug: 4.3.5
      eslint: 8.57.0
      ts-api-utils: 1.3.0(typescript@5.0.2)
    optionalDependencies:
      typescript: 5.0.2
    transitivePeerDependencies:
      - supports-color

  '@typescript-eslint/types@5.62.0': {}

  '@typescript-eslint/types@7.15.0': {}

  '@typescript-eslint/types@7.16.1': {}

  '@typescript-eslint/types@7.2.0': {}

  '@typescript-eslint/typescript-estree@5.62.0(typescript@5.0.2)':
    dependencies:
      '@typescript-eslint/types': 5.62.0
      '@typescript-eslint/visitor-keys': 5.62.0
      debug: 4.3.5
      globby: 11.1.0
      is-glob: 4.0.3
      semver: 7.6.3
      tsutils: 3.21.0(typescript@5.0.2)
    optionalDependencies:
      typescript: 5.0.2
    transitivePeerDependencies:
      - supports-color

  '@typescript-eslint/typescript-estree@7.15.0(typescript@5.0.2)':
    dependencies:
      '@typescript-eslint/types': 7.15.0
      '@typescript-eslint/visitor-keys': 7.15.0
      debug: 4.3.5
      globby: 11.1.0
      is-glob: 4.0.3
      minimatch: 9.0.5
      semver: 7.6.3
      ts-api-utils: 1.3.0(typescript@5.0.2)
    optionalDependencies:
      typescript: 5.0.2
    transitivePeerDependencies:
      - supports-color

  '@typescript-eslint/typescript-estree@7.16.1(typescript@5.0.2)':
    dependencies:
      '@typescript-eslint/types': 7.16.1
      '@typescript-eslint/visitor-keys': 7.16.1
      debug: 4.3.5
      globby: 11.1.0
      is-glob: 4.0.3
      minimatch: 9.0.5
      semver: 7.6.3
      ts-api-utils: 1.3.0(typescript@5.0.2)
    optionalDependencies:
      typescript: 5.0.2
    transitivePeerDependencies:
      - supports-color

  '@typescript-eslint/typescript-estree@7.2.0(typescript@5.0.2)':
    dependencies:
      '@typescript-eslint/types': 7.2.0
      '@typescript-eslint/visitor-keys': 7.2.0
      debug: 4.3.5
      globby: 11.1.0
      is-glob: 4.0.3
      minimatch: 9.0.3
      semver: 7.6.3
      ts-api-utils: 1.3.0(typescript@5.0.2)
    optionalDependencies:
      typescript: 5.0.2
    transitivePeerDependencies:
      - supports-color

  '@typescript-eslint/utils@5.62.0(eslint@8.57.0)(typescript@5.0.2)':
    dependencies:
      '@eslint-community/eslint-utils': 4.4.0(eslint@8.57.0)
      '@types/json-schema': 7.0.15
      '@types/semver': 7.5.8
      '@typescript-eslint/scope-manager': 5.62.0
      '@typescript-eslint/types': 5.62.0
      '@typescript-eslint/typescript-estree': 5.62.0(typescript@5.0.2)
      eslint: 8.57.0
      eslint-scope: 5.1.1
      semver: 7.6.3
    transitivePeerDependencies:
      - supports-color
      - typescript

  '@typescript-eslint/utils@7.15.0(eslint@8.57.0)(typescript@5.0.2)':
    dependencies:
      '@eslint-community/eslint-utils': 4.4.0(eslint@8.57.0)
      '@typescript-eslint/scope-manager': 7.15.0
      '@typescript-eslint/types': 7.15.0
      '@typescript-eslint/typescript-estree': 7.15.0(typescript@5.0.2)
      eslint: 8.57.0
    transitivePeerDependencies:
      - supports-color
      - typescript

  '@typescript-eslint/utils@7.16.1(eslint@8.57.0)(typescript@5.0.2)':
    dependencies:
      '@eslint-community/eslint-utils': 4.4.0(eslint@8.57.0)
      '@typescript-eslint/scope-manager': 7.16.1
      '@typescript-eslint/types': 7.16.1
      '@typescript-eslint/typescript-estree': 7.16.1(typescript@5.0.2)
      eslint: 8.57.0
    transitivePeerDependencies:
      - supports-color
      - typescript

  '@typescript-eslint/visitor-keys@5.62.0':
    dependencies:
      '@typescript-eslint/types': 5.62.0
      eslint-visitor-keys: 3.4.3

  '@typescript-eslint/visitor-keys@7.15.0':
    dependencies:
      '@typescript-eslint/types': 7.15.0
      eslint-visitor-keys: 3.4.3

  '@typescript-eslint/visitor-keys@7.16.1':
    dependencies:
      '@typescript-eslint/types': 7.16.1
      eslint-visitor-keys: 3.4.3

  '@typescript-eslint/visitor-keys@7.2.0':
    dependencies:
      '@typescript-eslint/types': 7.2.0
      eslint-visitor-keys: 3.4.3

  '@ungap/structured-clone@1.2.0': {}

  '@vitejs/plugin-react@4.3.1(vite@5.3.4(@types/node@20.0.0)(terser@5.31.3))':
    dependencies:
      '@babel/core': 7.24.9
      '@babel/plugin-transform-react-jsx-self': 7.24.7(@babel/core@7.24.9)
      '@babel/plugin-transform-react-jsx-source': 7.24.7(@babel/core@7.24.9)
      '@types/babel__core': 7.20.5
      react-refresh: 0.14.2
      vite: 5.3.4(@types/node@20.0.0)(terser@5.31.3)
    transitivePeerDependencies:
      - supports-color

  '@vitest/coverage-istanbul@1.6.0(vitest@1.6.0(@types/node@20.0.0)(@vitest/ui@1.6.0)(jsdom@24.1.0)(terser@5.31.3))':
    dependencies:
      debug: 4.3.5
      istanbul-lib-coverage: 3.2.2
      istanbul-lib-instrument: 6.0.3
      istanbul-lib-report: 3.0.1
      istanbul-lib-source-maps: 5.0.6
      istanbul-reports: 3.1.7
      magicast: 0.3.4
      picocolors: 1.0.1
      test-exclude: 6.0.0
      vitest: 1.6.0(@types/node@20.0.0)(@vitest/ui@1.6.0)(jsdom@24.1.0)(terser@5.31.3)
    transitivePeerDependencies:
      - supports-color

  '@vitest/coverage-v8@1.6.0(vitest@1.6.0(@types/node@20.0.0)(@vitest/ui@1.6.0)(jsdom@24.1.0)(terser@5.31.3))':
    dependencies:
      '@ampproject/remapping': 2.3.0
      '@bcoe/v8-coverage': 0.2.3
      debug: 4.3.5
      istanbul-lib-coverage: 3.2.2
      istanbul-lib-report: 3.0.1
      istanbul-lib-source-maps: 5.0.6
      istanbul-reports: 3.1.7
      magic-string: 0.30.10
      magicast: 0.3.4
      picocolors: 1.0.1
      std-env: 3.7.0
      strip-literal: 2.1.0
      test-exclude: 6.0.0
      vitest: 1.6.0(@types/node@20.0.0)(@vitest/ui@1.6.0)(jsdom@24.1.0)(terser@5.31.3)
    transitivePeerDependencies:
      - supports-color

  '@vitest/expect@1.6.0':
    dependencies:
      '@vitest/spy': 1.6.0
      '@vitest/utils': 1.6.0
      chai: 4.4.1

  '@vitest/runner@1.6.0':
    dependencies:
      '@vitest/utils': 1.6.0
      p-limit: 5.0.0
      pathe: 1.1.2

  '@vitest/snapshot@1.6.0':
    dependencies:
      magic-string: 0.30.10
      pathe: 1.1.2
      pretty-format: 29.7.0

  '@vitest/spy@1.6.0':
    dependencies:
      tinyspy: 2.2.1

  '@vitest/ui@1.6.0(vitest@1.6.0)':
    dependencies:
      '@vitest/utils': 1.6.0
      fast-glob: 3.3.2
      fflate: 0.8.2
      flatted: 3.3.1
      pathe: 1.1.2
      picocolors: 1.0.1
      sirv: 2.0.4
      vitest: 1.6.0(@types/node@20.0.0)(@vitest/ui@1.6.0)(jsdom@24.1.0)(terser@5.31.3)

  '@vitest/utils@1.6.0':
    dependencies:
      diff-sequences: 29.6.3
      estree-walker: 3.0.3
      loupe: 2.3.7
      pretty-format: 29.7.0

  '@webassemblyjs/ast@1.12.1':
    dependencies:
      '@webassemblyjs/helper-numbers': 1.11.6
      '@webassemblyjs/helper-wasm-bytecode': 1.11.6

  '@webassemblyjs/floating-point-hex-parser@1.11.6': {}

  '@webassemblyjs/helper-api-error@1.11.6': {}

  '@webassemblyjs/helper-buffer@1.12.1': {}

  '@webassemblyjs/helper-numbers@1.11.6':
    dependencies:
      '@webassemblyjs/floating-point-hex-parser': 1.11.6
      '@webassemblyjs/helper-api-error': 1.11.6
      '@xtuc/long': 4.2.2

  '@webassemblyjs/helper-wasm-bytecode@1.11.6': {}

  '@webassemblyjs/helper-wasm-section@1.12.1':
    dependencies:
      '@webassemblyjs/ast': 1.12.1
      '@webassemblyjs/helper-buffer': 1.12.1
      '@webassemblyjs/helper-wasm-bytecode': 1.11.6
      '@webassemblyjs/wasm-gen': 1.12.1

  '@webassemblyjs/ieee754@1.11.6':
    dependencies:
      '@xtuc/ieee754': 1.2.0

  '@webassemblyjs/leb128@1.11.6':
    dependencies:
      '@xtuc/long': 4.2.2

  '@webassemblyjs/utf8@1.11.6': {}

  '@webassemblyjs/wasm-edit@1.12.1':
    dependencies:
      '@webassemblyjs/ast': 1.12.1
      '@webassemblyjs/helper-buffer': 1.12.1
      '@webassemblyjs/helper-wasm-bytecode': 1.11.6
      '@webassemblyjs/helper-wasm-section': 1.12.1
      '@webassemblyjs/wasm-gen': 1.12.1
      '@webassemblyjs/wasm-opt': 1.12.1
      '@webassemblyjs/wasm-parser': 1.12.1
      '@webassemblyjs/wast-printer': 1.12.1

  '@webassemblyjs/wasm-gen@1.12.1':
    dependencies:
      '@webassemblyjs/ast': 1.12.1
      '@webassemblyjs/helper-wasm-bytecode': 1.11.6
      '@webassemblyjs/ieee754': 1.11.6
      '@webassemblyjs/leb128': 1.11.6
      '@webassemblyjs/utf8': 1.11.6

  '@webassemblyjs/wasm-opt@1.12.1':
    dependencies:
      '@webassemblyjs/ast': 1.12.1
      '@webassemblyjs/helper-buffer': 1.12.1
      '@webassemblyjs/wasm-gen': 1.12.1
      '@webassemblyjs/wasm-parser': 1.12.1

  '@webassemblyjs/wasm-parser@1.12.1':
    dependencies:
      '@webassemblyjs/ast': 1.12.1
      '@webassemblyjs/helper-api-error': 1.11.6
      '@webassemblyjs/helper-wasm-bytecode': 1.11.6
      '@webassemblyjs/ieee754': 1.11.6
      '@webassemblyjs/leb128': 1.11.6
      '@webassemblyjs/utf8': 1.11.6

  '@webassemblyjs/wast-printer@1.12.1':
    dependencies:
      '@webassemblyjs/ast': 1.12.1
      '@xtuc/long': 4.2.2

  '@xtuc/ieee754@1.2.0': {}

  '@xtuc/long@4.2.2': {}

  abbrev@2.0.0: {}

  accepts@1.3.8:
    dependencies:
      mime-types: 2.1.35
      negotiator: 0.6.3

  acorn-import-attributes@1.9.5(acorn@8.12.1):
    dependencies:
      acorn: 8.12.1

  acorn-jsx@5.3.2(acorn@8.12.1):
    dependencies:
      acorn: 8.12.1

  acorn-walk@8.3.3:
    dependencies:
      acorn: 8.12.1

  acorn@8.12.1: {}

  agent-base@7.1.1:
    dependencies:
      debug: 4.3.5
    transitivePeerDependencies:
      - supports-color

  ajv-keywords@3.5.2(ajv@6.12.6):
    dependencies:
      ajv: 6.12.6

  ajv@6.12.6:
    dependencies:
      fast-deep-equal: 3.1.3
      fast-json-stable-stringify: 2.1.0
      json-schema-traverse: 0.4.1
      uri-js: 4.4.1

  ansi-regex@5.0.1: {}

  ansi-regex@6.0.1: {}

  ansi-styles@3.2.1:
    dependencies:
      color-convert: 1.9.3

  ansi-styles@4.3.0:
    dependencies:
      color-convert: 2.0.1

  ansi-styles@5.2.0: {}

  ansi-styles@6.2.1: {}

  any-promise@1.3.0: {}

  anymatch@3.1.3:
    dependencies:
      normalize-path: 3.0.0
      picomatch: 2.3.1

  arg@5.0.2: {}

  argparse@2.0.1: {}

  aria-hidden@1.2.4:
    dependencies:
      tslib: 2.6.3

  aria-query@5.1.3:
    dependencies:
      deep-equal: 2.2.3

  aria-query@5.3.0:
    dependencies:
      dequal: 2.0.3

  array-buffer-byte-length@1.0.1:
    dependencies:
      call-bind: 1.0.7
      is-array-buffer: 3.0.4

  array-includes@3.1.8:
    dependencies:
      call-bind: 1.0.7
      define-properties: 1.2.1
      es-abstract: 1.23.3
      es-object-atoms: 1.0.0
      get-intrinsic: 1.2.4
      is-string: 1.0.7

  array-union@2.1.0: {}

  array.prototype.findlast@1.2.5:
    dependencies:
      call-bind: 1.0.7
      define-properties: 1.2.1
      es-abstract: 1.23.3
      es-errors: 1.3.0
      es-object-atoms: 1.0.0
      es-shim-unscopables: 1.0.2

  array.prototype.findlastindex@1.2.5:
    dependencies:
      call-bind: 1.0.7
      define-properties: 1.2.1
      es-abstract: 1.23.3
      es-errors: 1.3.0
      es-object-atoms: 1.0.0
      es-shim-unscopables: 1.0.2

  array.prototype.flat@1.3.2:
    dependencies:
      call-bind: 1.0.7
      define-properties: 1.2.1
      es-abstract: 1.23.3
      es-shim-unscopables: 1.0.2

  array.prototype.flatmap@1.3.2:
    dependencies:
      call-bind: 1.0.7
      define-properties: 1.2.1
      es-abstract: 1.23.3
      es-shim-unscopables: 1.0.2

  array.prototype.toreversed@1.1.2:
    dependencies:
      call-bind: 1.0.7
      define-properties: 1.2.1
      es-abstract: 1.23.3
      es-shim-unscopables: 1.0.2

  array.prototype.tosorted@1.1.4:
    dependencies:
      call-bind: 1.0.7
      define-properties: 1.2.1
      es-abstract: 1.23.3
      es-errors: 1.3.0
      es-shim-unscopables: 1.0.2

  arraybuffer.prototype.slice@1.0.3:
    dependencies:
      array-buffer-byte-length: 1.0.1
      call-bind: 1.0.7
      define-properties: 1.2.1
      es-abstract: 1.23.3
      es-errors: 1.3.0
      get-intrinsic: 1.2.4
      is-array-buffer: 3.0.4
      is-shared-array-buffer: 1.0.3

  assertion-error@1.1.0: {}

  ast-types-flow@0.0.8: {}

  asynckit@0.4.0: {}

  autoprefixer@10.4.14(postcss@8.4.38):
    dependencies:
      browserslist: 4.23.2
      caniuse-lite: 1.0.30001642
      fraction.js: 4.3.7
      normalize-range: 0.1.2
      picocolors: 1.0.1
      postcss: 8.4.38
      postcss-value-parser: 4.2.0

  autoprefixer@10.4.14(postcss@8.4.39):
    dependencies:
      browserslist: 4.23.2
      caniuse-lite: 1.0.30001642
      fraction.js: 4.3.7
      normalize-range: 0.1.2
      picocolors: 1.0.1
      postcss: 8.4.39
      postcss-value-parser: 4.2.0

  available-typed-arrays@1.0.7:
    dependencies:
      possible-typed-array-names: 1.0.0

  axe-core@4.9.1: {}

  axobject-query@3.1.1:
    dependencies:
      deep-equal: 2.2.3

  balanced-match@1.0.2: {}

  base64-js@1.5.1: {}

  base64id@2.0.0: {}

  binary-extensions@2.3.0: {}

  bl@4.1.0:
    dependencies:
      buffer: 5.7.1
      inherits: 2.0.4
      readable-stream: 3.6.2

  brace-expansion@1.1.11:
    dependencies:
      balanced-match: 1.0.2
      concat-map: 0.0.1

  brace-expansion@2.0.1:
    dependencies:
      balanced-match: 1.0.2

  braces@3.0.3:
    dependencies:
      fill-range: 7.1.1

  browserslist@4.23.2:
    dependencies:
      caniuse-lite: 1.0.30001642
      electron-to-chromium: 1.4.832
      node-releases: 2.0.17
      update-browserslist-db: 1.1.0(browserslist@4.23.2)

  buffer-from@1.1.2: {}

  buffer@5.7.1:
    dependencies:
      base64-js: 1.5.1
      ieee754: 1.2.1

  builtin-modules@3.3.0: {}

  busboy@1.6.0:
    dependencies:
      streamsearch: 1.1.0

  cac@6.7.14: {}

  call-bind@1.0.7:
    dependencies:
      es-define-property: 1.0.0
      es-errors: 1.3.0
      function-bind: 1.1.2
      get-intrinsic: 1.2.4
      set-function-length: 1.2.2

  callsites@3.1.0: {}

  camelcase-css@2.0.1: {}

  caniuse-lite@1.0.30001642: {}

  chai@4.4.1:
    dependencies:
      assertion-error: 1.1.0
      check-error: 1.0.3
      deep-eql: 4.1.4
      get-func-name: 2.0.2
      loupe: 2.3.7
      pathval: 1.1.1
      type-detect: 4.0.8

  chalk@2.4.2:
    dependencies:
      ansi-styles: 3.2.1
      escape-string-regexp: 1.0.5
      supports-color: 5.5.0

  chalk@3.0.0:
    dependencies:
      ansi-styles: 4.3.0
      supports-color: 7.2.0

  chalk@4.1.2:
    dependencies:
      ansi-styles: 4.3.0
      supports-color: 7.2.0

  check-error@1.0.3:
    dependencies:
      get-func-name: 2.0.2

  chokidar@3.5.3:
    dependencies:
      anymatch: 3.1.3
      braces: 3.0.3
      glob-parent: 5.1.2
      is-binary-path: 2.1.0
      is-glob: 4.0.3
      normalize-path: 3.0.0
      readdirp: 3.6.0
    optionalDependencies:
      fsevents: 2.3.3

  chokidar@3.6.0:
    dependencies:
      anymatch: 3.1.3
      braces: 3.0.3
      glob-parent: 5.1.2
      is-binary-path: 2.1.0
      is-glob: 4.0.3
      normalize-path: 3.0.0
      readdirp: 3.6.0
    optionalDependencies:
      fsevents: 2.3.3

  chrome-trace-event@1.0.4: {}

  ci-info@4.0.0: {}

  class-variance-authority@0.7.0:
    dependencies:
      clsx: 2.0.0

  clean-regexp@1.0.0:
    dependencies:
      escape-string-regexp: 1.0.5

  cli-cursor@3.1.0:
    dependencies:
      restore-cursor: 3.1.0

  cli-spinners@2.9.2: {}

  client-only@0.0.1: {}

  clone@1.0.4: {}

  clsx@1.2.1: {}

  clsx@2.0.0: {}

  clsx@2.1.0: {}

  clsx@2.1.1: {}

  color-convert@1.9.3:
    dependencies:
      color-name: 1.1.3

  color-convert@2.0.1:
    dependencies:
      color-name: 1.1.4

  color-name@1.1.3: {}

  color-name@1.1.4: {}

  colorette@1.4.0: {}

  combined-stream@1.0.8:
    dependencies:
      delayed-stream: 1.0.0

  commander@10.0.1: {}

  commander@11.1.0: {}

  commander@2.20.3: {}

  commander@4.1.1: {}

  concat-map@0.0.1: {}

  confbox@0.1.7: {}

  config-chain@1.1.13:
    dependencies:
      ini: 1.3.8
      proto-list: 1.2.4

  convert-source-map@2.0.0: {}

  cookie@0.4.2: {}

  cookie@0.6.0: {}

  core-js-compat@3.37.1:
    dependencies:
      browserslist: 4.23.2

  cors@2.8.5:
    dependencies:
      object-assign: 4.1.1
      vary: 1.1.2

  cross-spawn@7.0.3:
    dependencies:
      path-key: 3.1.1
      shebang-command: 2.0.0
      which: 2.0.2

  css.escape@1.5.1: {}

  cssesc@3.0.0: {}

  cssstyle@4.0.1:
    dependencies:
      rrweb-cssom: 0.6.0

  csstype@3.1.3: {}

  d3-array@3.2.4:
    dependencies:
      internmap: 2.0.3

  d3-color@3.1.0: {}

  d3-ease@3.0.1: {}

  d3-format@3.1.0: {}

  d3-interpolate@3.0.1:
    dependencies:
      d3-color: 3.1.0

  d3-path@3.1.0: {}

  d3-scale@4.0.2:
    dependencies:
      d3-array: 3.2.4
      d3-format: 3.1.0
      d3-interpolate: 3.0.1
      d3-time: 3.1.0
      d3-time-format: 4.1.0

  d3-shape@3.2.0:
    dependencies:
      d3-path: 3.1.0

  d3-time-format@4.1.0:
    dependencies:
      d3-time: 3.1.0

  d3-time@3.1.0:
    dependencies:
      d3-array: 3.2.4

  d3-timer@3.0.1: {}

  damerau-levenshtein@1.0.8: {}

  data-urls@5.0.0:
    dependencies:
      whatwg-mimetype: 4.0.0
      whatwg-url: 14.0.0

  data-view-buffer@1.0.1:
    dependencies:
      call-bind: 1.0.7
      es-errors: 1.3.0
      is-data-view: 1.0.1

  data-view-byte-length@1.0.1:
    dependencies:
      call-bind: 1.0.7
      es-errors: 1.3.0
      is-data-view: 1.0.1

  data-view-byte-offset@1.0.0:
    dependencies:
      call-bind: 1.0.7
      es-errors: 1.3.0
      is-data-view: 1.0.1

  date-fns@3.6.0: {}

  debounce@2.0.0: {}

  debug@3.2.7:
    dependencies:
      ms: 2.1.3

  debug@4.3.5:
    dependencies:
      ms: 2.1.2

  decimal.js-light@2.5.1: {}

  decimal.js@10.4.3: {}

  deep-eql@4.1.4:
    dependencies:
      type-detect: 4.0.8

  deep-equal@2.2.3:
    dependencies:
      array-buffer-byte-length: 1.0.1
      call-bind: 1.0.7
      es-get-iterator: 1.1.3
      get-intrinsic: 1.2.4
      is-arguments: 1.1.1
      is-array-buffer: 3.0.4
      is-date-object: 1.0.5
      is-regex: 1.1.4
      is-shared-array-buffer: 1.0.3
      isarray: 2.0.5
      object-is: 1.1.6
      object-keys: 1.1.1
      object.assign: 4.1.5
      regexp.prototype.flags: 1.5.2
      side-channel: 1.0.6
      which-boxed-primitive: 1.0.2
      which-collection: 1.0.2
      which-typed-array: 1.1.15

  deep-is@0.1.4: {}

  deepmerge@4.3.1: {}

  defaults@1.0.4:
    dependencies:
      clone: 1.0.4

  define-data-property@1.1.4:
    dependencies:
      es-define-property: 1.0.0
      es-errors: 1.3.0
      gopd: 1.0.1

  define-properties@1.2.1:
    dependencies:
      define-data-property: 1.1.4
      has-property-descriptors: 1.0.2
      object-keys: 1.1.1

  delayed-stream@1.0.0: {}

  dequal@2.0.3: {}

  detect-node-es@1.1.0: {}

  didyoumean@1.2.2: {}

  diff-sequences@29.6.3: {}

  dir-glob@3.0.1:
    dependencies:
      path-type: 4.0.0

  dlv@1.1.3: {}

  doctrine@2.1.0:
    dependencies:
      esutils: 2.0.3

  doctrine@3.0.0:
    dependencies:
      esutils: 2.0.3

  dom-accessibility-api@0.5.16: {}

  dom-accessibility-api@0.6.3: {}

  dom-helpers@5.2.1:
    dependencies:
      '@babel/runtime': 7.24.8
      csstype: 3.1.3

  dom-serializer@2.0.0:
    dependencies:
      domelementtype: 2.3.0
      domhandler: 5.0.3
      entities: 4.5.0

  domelementtype@2.3.0: {}

  domhandler@5.0.3:
    dependencies:
      domelementtype: 2.3.0

  domutils@3.1.0:
    dependencies:
      dom-serializer: 2.0.0
      domelementtype: 2.3.0
      domhandler: 5.0.3

  dotenv@16.0.3: {}

  eastasianwidth@0.2.0: {}

  editorconfig@1.0.4:
    dependencies:
      '@one-ini/wasm': 0.1.1
      commander: 10.0.1
      minimatch: 9.0.1
      semver: 7.6.3

  electron-to-chromium@1.4.832: {}

  emoji-regex@8.0.0: {}

  emoji-regex@9.2.2: {}

  engine.io-client@6.5.4:
    dependencies:
      '@socket.io/component-emitter': 3.1.2
      debug: 4.3.5
      engine.io-parser: 5.2.3
      ws: 8.17.1
      xmlhttprequest-ssl: 2.0.0
    transitivePeerDependencies:
      - bufferutil
      - supports-color
      - utf-8-validate

  engine.io-parser@5.2.3: {}

  engine.io@6.5.5:
    dependencies:
      '@types/cookie': 0.4.1
      '@types/cors': 2.8.17
      '@types/node': 20.14.9
      accepts: 1.3.8
      base64id: 2.0.0
      cookie: 0.4.2
      cors: 2.8.5
      debug: 4.3.5
      engine.io-parser: 5.2.3
      ws: 8.17.1
    transitivePeerDependencies:
      - bufferutil
      - supports-color
      - utf-8-validate

  enhanced-resolve@5.17.0:
    dependencies:
      graceful-fs: 4.2.11
      tapable: 2.2.1

  entities@4.5.0: {}

  error-ex@1.3.2:
    dependencies:
      is-arrayish: 0.2.1

  es-abstract@1.23.3:
    dependencies:
      array-buffer-byte-length: 1.0.1
      arraybuffer.prototype.slice: 1.0.3
      available-typed-arrays: 1.0.7
      call-bind: 1.0.7
      data-view-buffer: 1.0.1
      data-view-byte-length: 1.0.1
      data-view-byte-offset: 1.0.0
      es-define-property: 1.0.0
      es-errors: 1.3.0
      es-object-atoms: 1.0.0
      es-set-tostringtag: 2.0.3
      es-to-primitive: 1.2.1
      function.prototype.name: 1.1.6
      get-intrinsic: 1.2.4
      get-symbol-description: 1.0.2
      globalthis: 1.0.4
      gopd: 1.0.1
      has-property-descriptors: 1.0.2
      has-proto: 1.0.3
      has-symbols: 1.0.3
      hasown: 2.0.2
      internal-slot: 1.0.7
      is-array-buffer: 3.0.4
      is-callable: 1.2.7
      is-data-view: 1.0.1
      is-negative-zero: 2.0.3
      is-regex: 1.1.4
      is-shared-array-buffer: 1.0.3
      is-string: 1.0.7
      is-typed-array: 1.1.13
      is-weakref: 1.0.2
      object-inspect: 1.13.2
      object-keys: 1.1.1
      object.assign: 4.1.5
      regexp.prototype.flags: 1.5.2
      safe-array-concat: 1.1.2
      safe-regex-test: 1.0.3
      string.prototype.trim: 1.2.9
      string.prototype.trimend: 1.0.8
      string.prototype.trimstart: 1.0.8
      typed-array-buffer: 1.0.2
      typed-array-byte-length: 1.0.1
      typed-array-byte-offset: 1.0.2
      typed-array-length: 1.0.6
      unbox-primitive: 1.0.2
      which-typed-array: 1.1.15

  es-define-property@1.0.0:
    dependencies:
      get-intrinsic: 1.2.4

  es-errors@1.3.0: {}

  es-get-iterator@1.1.3:
    dependencies:
      call-bind: 1.0.7
      get-intrinsic: 1.2.4
      has-symbols: 1.0.3
      is-arguments: 1.1.1
      is-map: 2.0.3
      is-set: 2.0.3
      is-string: 1.0.7
      isarray: 2.0.5
      stop-iteration-iterator: 1.0.0

  es-iterator-helpers@1.0.19:
    dependencies:
      call-bind: 1.0.7
      define-properties: 1.2.1
      es-abstract: 1.23.3
      es-errors: 1.3.0
      es-set-tostringtag: 2.0.3
      function-bind: 1.1.2
      get-intrinsic: 1.2.4
      globalthis: 1.0.4
      has-property-descriptors: 1.0.2
      has-proto: 1.0.3
      has-symbols: 1.0.3
      internal-slot: 1.0.7
      iterator.prototype: 1.1.2
      safe-array-concat: 1.1.2

  es-module-lexer@1.5.4: {}

  es-object-atoms@1.0.0:
    dependencies:
      es-errors: 1.3.0

  es-set-tostringtag@2.0.3:
    dependencies:
      get-intrinsic: 1.2.4
      has-tostringtag: 1.0.2
      hasown: 2.0.2

  es-shim-unscopables@1.0.2:
    dependencies:
      hasown: 2.0.2

  es-to-primitive@1.2.1:
    dependencies:
      is-callable: 1.2.7
      is-date-object: 1.0.5
      is-symbol: 1.0.4

  esbuild@0.19.11:
    optionalDependencies:
      '@esbuild/aix-ppc64': 0.19.11
      '@esbuild/android-arm': 0.19.11
      '@esbuild/android-arm64': 0.19.11
      '@esbuild/android-x64': 0.19.11
      '@esbuild/darwin-arm64': 0.19.11
      '@esbuild/darwin-x64': 0.19.11
      '@esbuild/freebsd-arm64': 0.19.11
      '@esbuild/freebsd-x64': 0.19.11
      '@esbuild/linux-arm': 0.19.11
      '@esbuild/linux-arm64': 0.19.11
      '@esbuild/linux-ia32': 0.19.11
      '@esbuild/linux-loong64': 0.19.11
      '@esbuild/linux-mips64el': 0.19.11
      '@esbuild/linux-ppc64': 0.19.11
      '@esbuild/linux-riscv64': 0.19.11
      '@esbuild/linux-s390x': 0.19.11
      '@esbuild/linux-x64': 0.19.11
      '@esbuild/netbsd-x64': 0.19.11
      '@esbuild/openbsd-x64': 0.19.11
      '@esbuild/sunos-x64': 0.19.11
      '@esbuild/win32-arm64': 0.19.11
      '@esbuild/win32-ia32': 0.19.11
      '@esbuild/win32-x64': 0.19.11

  esbuild@0.21.5:
    optionalDependencies:
      '@esbuild/aix-ppc64': 0.21.5
      '@esbuild/android-arm': 0.21.5
      '@esbuild/android-arm64': 0.21.5
      '@esbuild/android-x64': 0.21.5
      '@esbuild/darwin-arm64': 0.21.5
      '@esbuild/darwin-x64': 0.21.5
      '@esbuild/freebsd-arm64': 0.21.5
      '@esbuild/freebsd-x64': 0.21.5
      '@esbuild/linux-arm': 0.21.5
      '@esbuild/linux-arm64': 0.21.5
      '@esbuild/linux-ia32': 0.21.5
      '@esbuild/linux-loong64': 0.21.5
      '@esbuild/linux-mips64el': 0.21.5
      '@esbuild/linux-ppc64': 0.21.5
      '@esbuild/linux-riscv64': 0.21.5
      '@esbuild/linux-s390x': 0.21.5
      '@esbuild/linux-x64': 0.21.5
      '@esbuild/netbsd-x64': 0.21.5
      '@esbuild/openbsd-x64': 0.21.5
      '@esbuild/sunos-x64': 0.21.5
      '@esbuild/win32-arm64': 0.21.5
      '@esbuild/win32-ia32': 0.21.5
      '@esbuild/win32-x64': 0.21.5

  escalade@3.1.2: {}

  escape-string-regexp@1.0.5: {}

  escape-string-regexp@4.0.0: {}

  eslint-config-next@14.2.4(eslint@8.57.0)(typescript@5.0.2):
    dependencies:
      '@next/eslint-plugin-next': 14.2.4
      '@rushstack/eslint-patch': 1.10.3
      '@typescript-eslint/parser': 7.2.0(eslint@8.57.0)(typescript@5.0.2)
      eslint: 8.57.0
      eslint-import-resolver-node: 0.3.9
      eslint-import-resolver-typescript: 3.6.1(@typescript-eslint/parser@7.2.0(eslint@8.57.0)(typescript@5.0.2))(eslint-import-resolver-node@0.3.9)(eslint-plugin-import@2.29.1)(eslint@8.57.0)
      eslint-plugin-import: 2.29.1(@typescript-eslint/parser@7.15.0(eslint@8.57.0)(typescript@5.0.2))(eslint@8.57.0)
      eslint-plugin-jsx-a11y: 6.9.0(eslint@8.57.0)
      eslint-plugin-react: 7.34.4(eslint@8.57.0)
      eslint-plugin-react-hooks: 4.6.2(eslint@8.57.0)
    optionalDependencies:
      typescript: 5.0.2
    transitivePeerDependencies:
      - eslint-import-resolver-webpack
      - supports-color

  eslint-config-prettier@9.0.0(eslint@8.57.0):
    dependencies:
      eslint: 8.57.0

  eslint-config-prettier@9.1.0(eslint@8.57.0):
    dependencies:
      eslint: 8.57.0

  eslint-config-turbo@1.10.12(eslint@8.57.0):
    dependencies:
      eslint: 8.57.0
      eslint-plugin-turbo: 1.10.12(eslint@8.57.0)

  eslint-import-resolver-node@0.3.9:
    dependencies:
      debug: 3.2.7
      is-core-module: 2.15.0
      resolve: 1.22.8
    transitivePeerDependencies:
      - supports-color

  eslint-import-resolver-typescript@3.6.1(@typescript-eslint/parser@7.2.0(eslint@8.57.0)(typescript@5.0.2))(eslint-import-resolver-node@0.3.9)(eslint-plugin-import@2.29.1)(eslint@8.57.0):
    dependencies:
      debug: 4.3.5
      enhanced-resolve: 5.17.0
      eslint: 8.57.0
      eslint-module-utils: 2.8.1(@typescript-eslint/parser@7.2.0(eslint@8.57.0)(typescript@5.0.2))(eslint-import-resolver-node@0.3.9)(eslint-import-resolver-typescript@3.6.1(@typescript-eslint/parser@7.2.0(eslint@8.57.0)(typescript@5.0.2))(eslint-import-resolver-node@0.3.9)(eslint-plugin-import@2.29.1)(eslint@8.57.0))(eslint@8.57.0)
      eslint-plugin-import: 2.29.1(@typescript-eslint/parser@7.15.0(eslint@8.57.0)(typescript@5.0.2))(eslint@8.57.0)
      fast-glob: 3.3.2
      get-tsconfig: 4.7.6
      is-core-module: 2.15.0
      is-glob: 4.0.3
    transitivePeerDependencies:
      - '@typescript-eslint/parser'
      - eslint-import-resolver-node
      - eslint-import-resolver-webpack
      - supports-color

  eslint-module-utils@2.8.1(@typescript-eslint/parser@7.15.0(eslint@8.57.0)(typescript@5.0.2))(eslint-import-resolver-node@0.3.9)(eslint@8.57.0):
    dependencies:
      debug: 3.2.7
    optionalDependencies:
      '@typescript-eslint/parser': 7.15.0(eslint@8.57.0)(typescript@5.0.2)
      eslint: 8.57.0
      eslint-import-resolver-node: 0.3.9
    transitivePeerDependencies:
      - supports-color

  eslint-module-utils@2.8.1(@typescript-eslint/parser@7.2.0(eslint@8.57.0)(typescript@5.0.2))(eslint-import-resolver-node@0.3.9)(eslint-import-resolver-typescript@3.6.1(@typescript-eslint/parser@7.2.0(eslint@8.57.0)(typescript@5.0.2))(eslint-import-resolver-node@0.3.9)(eslint-plugin-import@2.29.1)(eslint@8.57.0))(eslint@8.57.0):
    dependencies:
      debug: 3.2.7
    optionalDependencies:
      '@typescript-eslint/parser': 7.2.0(eslint@8.57.0)(typescript@5.0.2)
      eslint: 8.57.0
      eslint-import-resolver-node: 0.3.9
      eslint-import-resolver-typescript: 3.6.1(@typescript-eslint/parser@7.2.0(eslint@8.57.0)(typescript@5.0.2))(eslint-import-resolver-node@0.3.9)(eslint-plugin-import@2.29.1)(eslint@8.57.0)
    transitivePeerDependencies:
      - supports-color

  eslint-plugin-import@2.29.1(@typescript-eslint/parser@7.15.0(eslint@8.57.0)(typescript@5.0.2))(eslint@8.57.0):
    dependencies:
      array-includes: 3.1.8
      array.prototype.findlastindex: 1.2.5
      array.prototype.flat: 1.3.2
      array.prototype.flatmap: 1.3.2
      debug: 3.2.7
      doctrine: 2.1.0
      eslint: 8.57.0
      eslint-import-resolver-node: 0.3.9
      eslint-module-utils: 2.8.1(@typescript-eslint/parser@7.15.0(eslint@8.57.0)(typescript@5.0.2))(eslint-import-resolver-node@0.3.9)(eslint@8.57.0)
      hasown: 2.0.2
      is-core-module: 2.15.0
      is-glob: 4.0.3
      minimatch: 3.1.2
      object.fromentries: 2.0.8
      object.groupby: 1.0.3
      object.values: 1.2.0
      semver: 6.3.1
      tsconfig-paths: 3.15.0
    optionalDependencies:
      '@typescript-eslint/parser': 7.15.0(eslint@8.57.0)(typescript@5.0.2)
    transitivePeerDependencies:
      - eslint-import-resolver-typescript
      - eslint-import-resolver-webpack
      - supports-color

  eslint-plugin-jsx-a11y@6.9.0(eslint@8.57.0):
    dependencies:
      aria-query: 5.1.3
      array-includes: 3.1.8
      array.prototype.flatmap: 1.3.2
      ast-types-flow: 0.0.8
      axe-core: 4.9.1
      axobject-query: 3.1.1
      damerau-levenshtein: 1.0.8
      emoji-regex: 9.2.2
      es-iterator-helpers: 1.0.19
      eslint: 8.57.0
      hasown: 2.0.2
      jsx-ast-utils: 3.3.5
      language-tags: 1.0.9
      minimatch: 3.1.2
      object.fromentries: 2.0.8
      safe-regex-test: 1.0.3
      string.prototype.includes: 2.0.0

  eslint-plugin-prettier@5.1.3(@types/eslint@8.56.10)(eslint-config-prettier@9.1.0(eslint@8.57.0))(eslint@8.57.0)(prettier@3.3.2):
    dependencies:
      eslint: 8.57.0
      prettier: 3.3.2
      prettier-linter-helpers: 1.0.0
      synckit: 0.8.8
    optionalDependencies:
      '@types/eslint': 8.56.10
      eslint-config-prettier: 9.1.0(eslint@8.57.0)

  eslint-plugin-react-hooks@4.6.2(eslint@8.57.0):
    dependencies:
      eslint: 8.57.0

  eslint-plugin-react@7.34.4(eslint@8.57.0):
    dependencies:
      array-includes: 3.1.8
      array.prototype.findlast: 1.2.5
      array.prototype.flatmap: 1.3.2
      array.prototype.toreversed: 1.1.2
      array.prototype.tosorted: 1.1.4
      doctrine: 2.1.0
      es-iterator-helpers: 1.0.19
      eslint: 8.57.0
      estraverse: 5.3.0
      hasown: 2.0.2
      jsx-ast-utils: 3.3.5
      minimatch: 3.1.2
      object.entries: 1.1.8
      object.fromentries: 2.0.8
      object.values: 1.2.0
      prop-types: 15.8.1
      resolve: 2.0.0-next.5
      semver: 6.3.1
      string.prototype.matchall: 4.0.11
      string.prototype.repeat: 1.0.0

  eslint-plugin-testing-library@6.2.2(eslint@8.57.0)(typescript@5.0.2):
    dependencies:
      '@typescript-eslint/utils': 5.62.0(eslint@8.57.0)(typescript@5.0.2)
      eslint: 8.57.0
    transitivePeerDependencies:
      - supports-color
      - typescript

  eslint-plugin-turbo@1.10.12(eslint@8.57.0):
    dependencies:
      dotenv: 16.0.3
      eslint: 8.57.0

  eslint-plugin-unicorn@54.0.0(eslint@8.57.0):
    dependencies:
      '@babel/helper-validator-identifier': 7.24.7
      '@eslint-community/eslint-utils': 4.4.0(eslint@8.57.0)
      '@eslint/eslintrc': 3.1.0
      ci-info: 4.0.0
      clean-regexp: 1.0.0
      core-js-compat: 3.37.1
      eslint: 8.57.0
      esquery: 1.6.0
      indent-string: 4.0.0
      is-builtin-module: 3.2.1
      jsesc: 3.0.2
      pluralize: 8.0.0
      read-pkg-up: 7.0.1
      regexp-tree: 0.1.27
      regjsparser: 0.10.0
      semver: 7.6.3
      strip-indent: 3.0.0
    transitivePeerDependencies:
      - supports-color

  eslint-plugin-unused-imports@3.2.0(@typescript-eslint/eslint-plugin@7.15.0(@typescript-eslint/parser@7.15.0(eslint@8.57.0)(typescript@5.0.2))(eslint@8.57.0)(typescript@5.0.2))(eslint@8.57.0):
    dependencies:
      eslint: 8.57.0
      eslint-rule-composer: 0.3.0
    optionalDependencies:
      '@typescript-eslint/eslint-plugin': 7.15.0(@typescript-eslint/parser@7.15.0(eslint@8.57.0)(typescript@5.0.2))(eslint@8.57.0)(typescript@5.0.2)

  eslint-plugin-vitest@0.4.1(@typescript-eslint/eslint-plugin@7.15.0(@typescript-eslint/parser@7.15.0(eslint@8.57.0)(typescript@5.0.2))(eslint@8.57.0)(typescript@5.0.2))(eslint@8.57.0)(typescript@5.0.2)(vitest@1.6.0(@types/node@20.0.0)(@vitest/ui@1.6.0)(jsdom@24.1.0)(terser@5.31.3)):
    dependencies:
      '@typescript-eslint/utils': 7.16.1(eslint@8.57.0)(typescript@5.0.2)
      eslint: 8.57.0
    optionalDependencies:
      '@typescript-eslint/eslint-plugin': 7.15.0(@typescript-eslint/parser@7.15.0(eslint@8.57.0)(typescript@5.0.2))(eslint@8.57.0)(typescript@5.0.2)
      vitest: 1.6.0(@types/node@20.0.0)(@vitest/ui@1.6.0)(jsdom@24.1.0)(terser@5.31.3)
    transitivePeerDependencies:
      - supports-color
      - typescript

  eslint-rule-composer@0.3.0: {}

  eslint-scope@5.1.1:
    dependencies:
      esrecurse: 4.3.0
      estraverse: 4.3.0

  eslint-scope@7.2.2:
    dependencies:
      esrecurse: 4.3.0
      estraverse: 5.3.0

  eslint-visitor-keys@3.4.3: {}

  eslint-visitor-keys@4.0.0: {}

  eslint@8.57.0:
    dependencies:
      '@eslint-community/eslint-utils': 4.4.0(eslint@8.57.0)
      '@eslint-community/regexpp': 4.11.0
      '@eslint/eslintrc': 2.1.4
      '@eslint/js': 8.57.0
      '@humanwhocodes/config-array': 0.11.14
      '@humanwhocodes/module-importer': 1.0.1
      '@nodelib/fs.walk': 1.2.8
      '@ungap/structured-clone': 1.2.0
      ajv: 6.12.6
      chalk: 4.1.2
      cross-spawn: 7.0.3
      debug: 4.3.5
      doctrine: 3.0.0
      escape-string-regexp: 4.0.0
      eslint-scope: 7.2.2
      eslint-visitor-keys: 3.4.3
      espree: 9.6.1
      esquery: 1.6.0
      esutils: 2.0.3
      fast-deep-equal: 3.1.3
      file-entry-cache: 6.0.1
      find-up: 5.0.0
      glob-parent: 6.0.2
      globals: 13.24.0
      graphemer: 1.4.0
      ignore: 5.3.1
      imurmurhash: 0.1.4
      is-glob: 4.0.3
      is-path-inside: 3.0.3
      js-yaml: 4.1.0
      json-stable-stringify-without-jsonify: 1.0.1
      levn: 0.4.1
      lodash.merge: 4.6.2
      minimatch: 3.1.2
      natural-compare: 1.4.0
      optionator: 0.9.4
      strip-ansi: 6.0.1
      text-table: 0.2.0
    transitivePeerDependencies:
      - supports-color

  espree@10.1.0:
    dependencies:
      acorn: 8.12.1
      acorn-jsx: 5.3.2(acorn@8.12.1)
      eslint-visitor-keys: 4.0.0

  espree@9.6.1:
    dependencies:
      acorn: 8.12.1
      acorn-jsx: 5.3.2(acorn@8.12.1)
      eslint-visitor-keys: 3.4.3

  esquery@1.6.0:
    dependencies:
      estraverse: 5.3.0

  esrecurse@4.3.0:
    dependencies:
      estraverse: 5.3.0

  estraverse@4.3.0: {}

  estraverse@5.3.0: {}

  estree-walker@3.0.3:
    dependencies:
      '@types/estree': 1.0.5

  esutils@2.0.3: {}

  eventemitter3@4.0.7: {}

  events@3.3.0: {}

  execa@8.0.1:
    dependencies:
      cross-spawn: 7.0.3
      get-stream: 8.0.1
      human-signals: 5.0.0
      is-stream: 3.0.0
      merge-stream: 2.0.0
      npm-run-path: 5.3.0
      onetime: 6.0.0
      signal-exit: 4.1.0
      strip-final-newline: 3.0.0

  fast-deep-equal@2.0.1: {}

  fast-deep-equal@3.1.3: {}

  fast-diff@1.3.0: {}

  fast-equals@5.0.1: {}

  fast-glob@3.3.2:
    dependencies:
      '@nodelib/fs.stat': 2.0.5
      '@nodelib/fs.walk': 1.2.8
      glob-parent: 5.1.2
      merge2: 1.4.1
      micromatch: 4.0.7

  fast-json-stable-stringify@2.1.0: {}

  fast-levenshtein@2.0.6: {}

  fastq@1.17.1:
    dependencies:
      reusify: 1.0.4

  fflate@0.8.2: {}

  file-entry-cache@6.0.1:
    dependencies:
      flat-cache: 3.2.0

  fill-range@7.1.1:
    dependencies:
      to-regex-range: 5.0.1

  find-up@4.1.0:
    dependencies:
      locate-path: 5.0.0
      path-exists: 4.0.0

  find-up@5.0.0:
    dependencies:
      locate-path: 6.0.0
      path-exists: 4.0.0

  flat-cache@3.2.0:
    dependencies:
      flatted: 3.3.1
      keyv: 4.5.4
      rimraf: 3.0.2

  flatted@3.3.1: {}

  for-each@0.3.3:
    dependencies:
      is-callable: 1.2.7

  foreground-child@3.2.1:
    dependencies:
      cross-spawn: 7.0.3
      signal-exit: 4.1.0

  form-data@4.0.0:
    dependencies:
      asynckit: 0.4.0
      combined-stream: 1.0.8
      mime-types: 2.1.35

  fraction.js@4.3.7: {}

  framer-motion@10.17.4(react-dom@18.3.1(react@18.3.1))(react@18.3.1):
    dependencies:
      tslib: 2.6.3
    optionalDependencies:
      '@emotion/is-prop-valid': 0.8.8
      react: 18.3.1
      react-dom: 18.3.1(react@18.3.1)

  framer-motion@11.3.8(@emotion/is-prop-valid@0.8.8)(react-dom@18.0.0(react@18.0.0))(react@18.0.0):
    dependencies:
      tslib: 2.6.3
    optionalDependencies:
      '@emotion/is-prop-valid': 0.8.8
      react: 18.0.0
      react-dom: 18.0.0(react@18.0.0)

  fs.realpath@1.0.0: {}

  fsevents@2.3.3:
    optional: true

  function-bind@1.1.2: {}

  function.prototype.name@1.1.6:
    dependencies:
      call-bind: 1.0.7
      define-properties: 1.2.1
      es-abstract: 1.23.3
      functions-have-names: 1.2.3

  functions-have-names@1.2.3: {}

  gensync@1.0.0-beta.2: {}

  get-func-name@2.0.2: {}

  get-intrinsic@1.2.4:
    dependencies:
      es-errors: 1.3.0
      function-bind: 1.1.2
      has-proto: 1.0.3
      has-symbols: 1.0.3
      hasown: 2.0.2

  get-nonce@1.0.1: {}

  get-stream@8.0.1: {}

  get-symbol-description@1.0.2:
    dependencies:
      call-bind: 1.0.7
      es-errors: 1.3.0
      get-intrinsic: 1.2.4

  get-tsconfig@4.7.6:
    dependencies:
      resolve-pkg-maps: 1.0.0

  glob-parent@5.1.2:
    dependencies:
      is-glob: 4.0.3

  glob-parent@6.0.2:
    dependencies:
      is-glob: 4.0.3

  glob-to-regexp@0.4.1: {}

  glob@10.3.10:
    dependencies:
      foreground-child: 3.2.1
      jackspeak: 2.3.6
      minimatch: 9.0.5
      minipass: 7.1.2
      path-scurry: 1.11.1

  glob@10.3.4:
    dependencies:
      foreground-child: 3.2.1
      jackspeak: 2.3.6
      minimatch: 9.0.5
      minipass: 7.1.2
      path-scurry: 1.11.1

  glob@10.4.5:
    dependencies:
      foreground-child: 3.2.1
      jackspeak: 3.4.3
      minimatch: 9.0.5
      minipass: 7.1.2
      package-json-from-dist: 1.0.0
      path-scurry: 1.11.1

  glob@7.2.3:
    dependencies:
      fs.realpath: 1.0.0
      inflight: 1.0.6
      inherits: 2.0.4
      minimatch: 3.1.2
      once: 1.4.0
      path-is-absolute: 1.0.1

  globals@11.12.0: {}

  globals@13.24.0:
    dependencies:
      type-fest: 0.20.2

  globals@14.0.0: {}

  globalthis@1.0.4:
    dependencies:
      define-properties: 1.2.1
      gopd: 1.0.1

  globby@11.1.0:
    dependencies:
      array-union: 2.1.0
      dir-glob: 3.0.1
      fast-glob: 3.3.2
      ignore: 5.3.1
      merge2: 1.4.1
      slash: 3.0.0

  gopd@1.0.1:
    dependencies:
      get-intrinsic: 1.2.4

  graceful-fs@4.2.11: {}

  graphemer@1.4.0: {}

  has-bigints@1.0.2: {}

  has-flag@3.0.0: {}

  has-flag@4.0.0: {}

  has-property-descriptors@1.0.2:
    dependencies:
      es-define-property: 1.0.0

  has-proto@1.0.3: {}

  has-symbols@1.0.3: {}

  has-tostringtag@1.0.2:
    dependencies:
      has-symbols: 1.0.3

  hasown@2.0.2:
    dependencies:
      function-bind: 1.1.2

  hosted-git-info@2.8.9: {}

  html-encoding-sniffer@4.0.0:
    dependencies:
      whatwg-encoding: 3.1.1

  html-escaper@2.0.2: {}

  html-to-text@9.0.5:
    dependencies:
      '@selderee/plugin-htmlparser2': 0.11.0
      deepmerge: 4.3.1
      dom-serializer: 2.0.0
      htmlparser2: 8.0.2
      selderee: 0.11.0

  htmlparser2@8.0.2:
    dependencies:
      domelementtype: 2.3.0
      domhandler: 5.0.3
      domutils: 3.1.0
      entities: 4.5.0

  http-proxy-agent@7.0.2:
    dependencies:
      agent-base: 7.1.1
      debug: 4.3.5
    transitivePeerDependencies:
      - supports-color

  https-proxy-agent@7.0.5:
    dependencies:
      agent-base: 7.1.1
      debug: 4.3.5
    transitivePeerDependencies:
      - supports-color

  human-signals@5.0.0: {}

  iconv-lite@0.6.3:
    dependencies:
      safer-buffer: 2.1.2

  ieee754@1.2.1: {}

  ignore@5.3.1: {}

  import-fresh@3.3.0:
    dependencies:
      parent-module: 1.0.1
      resolve-from: 4.0.0

  imurmurhash@0.1.4: {}

  indent-string@4.0.0: {}

  inflight@1.0.6:
    dependencies:
      once: 1.4.0
      wrappy: 1.0.2

  inherits@2.0.4: {}

  ini@1.3.8: {}

  input-otp@1.2.4(react-dom@18.0.0(react@18.0.0))(react@18.0.0):
    dependencies:
      react: 18.0.0
      react-dom: 18.0.0(react@18.0.0)

  internal-slot@1.0.7:
    dependencies:
      es-errors: 1.3.0
      hasown: 2.0.2
      side-channel: 1.0.6

  internmap@2.0.3: {}

  invariant@2.2.4:
    dependencies:
      loose-envify: 1.4.0

  is-arguments@1.1.1:
    dependencies:
      call-bind: 1.0.7
      has-tostringtag: 1.0.2

  is-array-buffer@3.0.4:
    dependencies:
      call-bind: 1.0.7
      get-intrinsic: 1.2.4

  is-arrayish@0.2.1: {}

  is-async-function@2.0.0:
    dependencies:
      has-tostringtag: 1.0.2

  is-bigint@1.0.4:
    dependencies:
      has-bigints: 1.0.2

  is-binary-path@2.1.0:
    dependencies:
      binary-extensions: 2.3.0

  is-boolean-object@1.1.2:
    dependencies:
      call-bind: 1.0.7
      has-tostringtag: 1.0.2

  is-builtin-module@3.2.1:
    dependencies:
      builtin-modules: 3.3.0

  is-callable@1.2.7: {}

  is-core-module@2.15.0:
    dependencies:
      hasown: 2.0.2

  is-data-view@1.0.1:
    dependencies:
      is-typed-array: 1.1.13

  is-date-object@1.0.5:
    dependencies:
      has-tostringtag: 1.0.2

  is-extglob@2.1.1: {}

  is-finalizationregistry@1.0.2:
    dependencies:
      call-bind: 1.0.7

  is-fullwidth-code-point@3.0.0: {}

  is-generator-function@1.0.10:
    dependencies:
      has-tostringtag: 1.0.2

  is-glob@4.0.3:
    dependencies:
      is-extglob: 2.1.1

  is-interactive@1.0.0: {}

  is-map@2.0.3: {}

  is-negative-zero@2.0.3: {}

  is-number-object@1.0.7:
    dependencies:
      has-tostringtag: 1.0.2

  is-number@7.0.0: {}

  is-path-inside@3.0.3: {}

  is-potential-custom-element-name@1.0.1: {}

  is-regex@1.1.4:
    dependencies:
      call-bind: 1.0.7
      has-tostringtag: 1.0.2

  is-set@2.0.3: {}

  is-shared-array-buffer@1.0.3:
    dependencies:
      call-bind: 1.0.7

  is-stream@3.0.0: {}

  is-string@1.0.7:
    dependencies:
      has-tostringtag: 1.0.2

  is-symbol@1.0.4:
    dependencies:
      has-symbols: 1.0.3

  is-typed-array@1.1.13:
    dependencies:
      which-typed-array: 1.1.15

  is-unicode-supported@0.1.0: {}

  is-weakmap@2.0.2: {}

  is-weakref@1.0.2:
    dependencies:
      call-bind: 1.0.7

  is-weakset@2.0.3:
    dependencies:
      call-bind: 1.0.7
      get-intrinsic: 1.2.4

  isarray@1.0.0: {}

  isarray@2.0.5: {}

  isexe@2.0.0: {}

  isobject@2.1.0:
    dependencies:
      isarray: 1.0.0

  istanbul-lib-coverage@3.2.2: {}

  istanbul-lib-instrument@6.0.3:
    dependencies:
      '@babel/core': 7.24.9
      '@babel/parser': 7.24.8
      '@istanbuljs/schema': 0.1.3
      istanbul-lib-coverage: 3.2.2
      semver: 7.6.3
    transitivePeerDependencies:
      - supports-color

  istanbul-lib-report@3.0.1:
    dependencies:
      istanbul-lib-coverage: 3.2.2
      make-dir: 4.0.0
      supports-color: 7.2.0

  istanbul-lib-source-maps@5.0.6:
    dependencies:
      '@jridgewell/trace-mapping': 0.3.25
      debug: 4.3.5
      istanbul-lib-coverage: 3.2.2
    transitivePeerDependencies:
      - supports-color

  istanbul-reports@3.1.7:
    dependencies:
      html-escaper: 2.0.2
      istanbul-lib-report: 3.0.1

  iterator.prototype@1.1.2:
    dependencies:
      define-properties: 1.2.1
      get-intrinsic: 1.2.4
      has-symbols: 1.0.3
      reflect.getprototypeof: 1.0.6
      set-function-name: 2.0.2

  jackspeak@2.3.6:
    dependencies:
      '@isaacs/cliui': 8.0.2
    optionalDependencies:
      '@pkgjs/parseargs': 0.11.0

  jackspeak@3.4.3:
    dependencies:
      '@isaacs/cliui': 8.0.2
    optionalDependencies:
      '@pkgjs/parseargs': 0.11.0

  jest-worker@27.5.1:
    dependencies:
      '@types/node': 20.14.9
      merge-stream: 2.0.0
      supports-color: 8.1.1

  jiti@1.21.6: {}

  jose@5.6.3: {}

  js-beautify@1.15.1:
    dependencies:
      config-chain: 1.1.13
      editorconfig: 1.0.4
      glob: 10.4.5
      js-cookie: 3.0.5
      nopt: 7.2.1

  js-cookie@3.0.5: {}

  js-tokens@4.0.0: {}

  js-tokens@9.0.0: {}

  js-yaml@4.1.0:
    dependencies:
      argparse: 2.0.1

  jsdom@24.1.0:
    dependencies:
      cssstyle: 4.0.1
      data-urls: 5.0.0
      decimal.js: 10.4.3
      form-data: 4.0.0
      html-encoding-sniffer: 4.0.0
      http-proxy-agent: 7.0.2
      https-proxy-agent: 7.0.5
      is-potential-custom-element-name: 1.0.1
      nwsapi: 2.2.12
      parse5: 7.1.2
      rrweb-cssom: 0.7.1
      saxes: 6.0.0
      symbol-tree: 3.2.4
      tough-cookie: 4.1.4
      w3c-xmlserializer: 5.0.0
      webidl-conversions: 7.0.0
      whatwg-encoding: 3.1.1
      whatwg-mimetype: 4.0.0
      whatwg-url: 14.0.0
      ws: 8.18.0
      xml-name-validator: 5.0.0
    transitivePeerDependencies:
      - bufferutil
      - supports-color
      - utf-8-validate

  jsesc@0.5.0: {}

  jsesc@2.5.2: {}

  jsesc@3.0.2: {}

  json-buffer@3.0.1: {}

  json-parse-even-better-errors@2.3.1: {}

  json-schema-traverse@0.4.1: {}

  json-stable-stringify-without-jsonify@1.0.1: {}

  json5@1.0.2:
    dependencies:
      minimist: 1.2.8

  json5@2.2.3: {}

  jsx-ast-utils@3.3.5:
    dependencies:
      array-includes: 3.1.8
      array.prototype.flat: 1.3.2
      object.assign: 4.1.5
      object.values: 1.2.0

  keyv@4.5.4:
    dependencies:
      json-buffer: 3.0.1

  language-subtag-registry@0.3.23: {}

  language-tags@1.0.9:
    dependencies:
      language-subtag-registry: 0.3.23

  leac@0.6.0: {}

  levn@0.4.1:
    dependencies:
      prelude-ls: 1.2.1
      type-check: 0.4.0

  lilconfig@2.1.0: {}

  lilconfig@3.1.2: {}

  line-column@1.0.2:
    dependencies:
      isarray: 1.0.0
      isobject: 2.1.0

  lines-and-columns@1.2.4: {}

  loader-runner@4.3.0: {}

  local-pkg@0.5.0:
    dependencies:
      mlly: 1.7.1
      pkg-types: 1.1.3

  locate-path@5.0.0:
    dependencies:
      p-locate: 4.1.0

  locate-path@6.0.0:
    dependencies:
      p-locate: 5.0.0

  lodash.merge@4.6.2: {}

  lodash@4.17.21: {}

  log-symbols@4.1.0:
    dependencies:
      chalk: 4.1.2
      is-unicode-supported: 0.1.0

  loose-envify@1.4.0:
    dependencies:
      js-tokens: 4.0.0

  loupe@2.3.7:
    dependencies:
      get-func-name: 2.0.2

  lru-cache@10.4.3: {}

  lru-cache@5.1.1:
    dependencies:
      yallist: 3.1.1

  lucide-react@0.400.0(react@18.0.0):
    dependencies:
      react: 18.0.0

  lz-string@1.5.0: {}

  magic-string@0.30.10:
    dependencies:
      '@jridgewell/sourcemap-codec': 1.5.0

  magicast@0.3.4:
    dependencies:
      '@babel/parser': 7.24.8
      '@babel/types': 7.24.9
      source-map-js: 1.2.0

  make-dir@4.0.0:
    dependencies:
      semver: 7.6.3

  marked@7.0.4: {}

  md-to-react-email@5.0.2(react@18.0.0):
    dependencies:
      marked: 7.0.4
      react: 18.0.0

  merge-stream@2.0.0: {}

  merge2@1.4.1: {}

  micromatch@4.0.7:
    dependencies:
      braces: 3.0.3
      picomatch: 2.3.1

  mime-db@1.52.0: {}

  mime-types@2.1.35:
    dependencies:
      mime-db: 1.52.0

  mimic-fn@2.1.0: {}

  mimic-fn@4.0.0: {}

  min-indent@1.0.1: {}

  minimatch@3.1.2:
    dependencies:
      brace-expansion: 1.1.11

  minimatch@9.0.1:
    dependencies:
      brace-expansion: 2.0.1

  minimatch@9.0.3:
    dependencies:
      brace-expansion: 2.0.1

  minimatch@9.0.5:
    dependencies:
      brace-expansion: 2.0.1

  minimist@1.2.8: {}

  minipass@7.1.2: {}

  mlly@1.7.1:
    dependencies:
      acorn: 8.12.1
      pathe: 1.1.2
      pkg-types: 1.1.3
      ufo: 1.5.4

  mrmime@2.0.0: {}

  ms@2.1.2: {}

  ms@2.1.3: {}

  mz@2.7.0:
    dependencies:
      any-promise: 1.3.0
      object-assign: 4.1.1
      thenify-all: 1.6.0

  nanoid@3.3.7: {}

  natural-compare@1.4.0: {}

  negotiator@0.6.3: {}

  neo-async@2.6.2: {}

  next-auth@5.0.0-beta.19(next@14.2.5(@babel/core@7.24.5)(react-dom@18.0.0(react@18.0.0))(react@18.0.0))(react@18.0.0):
    dependencies:
      '@auth/core': 0.32.0
      next: 14.2.5(@babel/core@7.24.5)(react-dom@18.0.0(react@18.0.0))(react@18.0.0)
      react: 18.0.0

  next@14.1.4(@babel/core@7.24.5)(react-dom@18.3.1(react@18.3.1))(react@18.3.1):
    dependencies:
      '@next/env': 14.1.4
      '@swc/helpers': 0.5.2
      busboy: 1.6.0
      caniuse-lite: 1.0.30001642
      graceful-fs: 4.2.11
      postcss: 8.4.31
      react: 18.3.1
      react-dom: 18.3.1(react@18.3.1)
      styled-jsx: 5.1.1(@babel/core@7.24.5)(react@18.3.1)
    optionalDependencies:
      '@next/swc-darwin-arm64': 14.1.4
      '@next/swc-darwin-x64': 14.1.4
      '@next/swc-linux-arm64-gnu': 14.1.4
      '@next/swc-linux-arm64-musl': 14.1.4
      '@next/swc-linux-x64-gnu': 14.1.4
      '@next/swc-linux-x64-musl': 14.1.4
      '@next/swc-win32-arm64-msvc': 14.1.4
      '@next/swc-win32-ia32-msvc': 14.1.4
      '@next/swc-win32-x64-msvc': 14.1.4
    transitivePeerDependencies:
      - '@babel/core'
      - babel-plugin-macros

  next@14.2.5(@babel/core@7.24.5)(react-dom@18.0.0(react@18.0.0))(react@18.0.0):
    dependencies:
      '@next/env': 14.2.5
      '@swc/helpers': 0.5.5
      busboy: 1.6.0
      caniuse-lite: 1.0.30001642
      graceful-fs: 4.2.11
      postcss: 8.4.31
      react: 18.0.0
      react-dom: 18.0.0(react@18.0.0)
      styled-jsx: 5.1.1(@babel/core@7.24.5)(react@18.0.0)
    optionalDependencies:
      '@next/swc-darwin-arm64': 14.2.5
      '@next/swc-darwin-x64': 14.2.5
      '@next/swc-linux-arm64-gnu': 14.2.5
      '@next/swc-linux-arm64-musl': 14.2.5
      '@next/swc-linux-x64-gnu': 14.2.5
      '@next/swc-linux-x64-musl': 14.2.5
      '@next/swc-win32-arm64-msvc': 14.2.5
      '@next/swc-win32-ia32-msvc': 14.2.5
      '@next/swc-win32-x64-msvc': 14.2.5
    transitivePeerDependencies:
      - '@babel/core'
      - babel-plugin-macros

  node-releases@2.0.17: {}

  nopt@7.2.1:
    dependencies:
      abbrev: 2.0.0

  normalize-package-data@2.5.0:
    dependencies:
      hosted-git-info: 2.8.9
      resolve: 1.22.8
      semver: 5.7.2
      validate-npm-package-license: 3.0.4

  normalize-path@3.0.0: {}

  normalize-range@0.1.2: {}

  npm-run-path@5.3.0:
    dependencies:
      path-key: 4.0.0

  nwsapi@2.2.12: {}

  oauth4webapi@2.11.1: {}

  object-assign@4.1.1: {}

  object-hash@3.0.0: {}

  object-inspect@1.13.2: {}

  object-is@1.1.6:
    dependencies:
      call-bind: 1.0.7
      define-properties: 1.2.1

  object-keys@1.1.1: {}

  object.assign@4.1.5:
    dependencies:
      call-bind: 1.0.7
      define-properties: 1.2.1
      has-symbols: 1.0.3
      object-keys: 1.1.1

  object.entries@1.1.8:
    dependencies:
      call-bind: 1.0.7
      define-properties: 1.2.1
      es-object-atoms: 1.0.0

  object.fromentries@2.0.8:
    dependencies:
      call-bind: 1.0.7
      define-properties: 1.2.1
      es-abstract: 1.23.3
      es-object-atoms: 1.0.0

  object.groupby@1.0.3:
    dependencies:
      call-bind: 1.0.7
      define-properties: 1.2.1
      es-abstract: 1.23.3

  object.values@1.2.0:
    dependencies:
      call-bind: 1.0.7
      define-properties: 1.2.1
      es-object-atoms: 1.0.0

  once@1.4.0:
    dependencies:
      wrappy: 1.0.2

  onetime@5.1.2:
    dependencies:
      mimic-fn: 2.1.0

  onetime@6.0.0:
    dependencies:
      mimic-fn: 4.0.0

  optionator@0.9.4:
    dependencies:
      deep-is: 0.1.4
      fast-levenshtein: 2.0.6
      levn: 0.4.1
      prelude-ls: 1.2.1
      type-check: 0.4.0
      word-wrap: 1.2.5

  ora@5.4.1:
    dependencies:
      bl: 4.1.0
      chalk: 4.1.2
      cli-cursor: 3.1.0
      cli-spinners: 2.9.2
      is-interactive: 1.0.0
      is-unicode-supported: 0.1.0
      log-symbols: 4.1.0
      strip-ansi: 6.0.1
      wcwidth: 1.0.1

  p-limit@2.3.0:
    dependencies:
      p-try: 2.2.0

  p-limit@3.1.0:
    dependencies:
      yocto-queue: 0.1.0

  p-limit@5.0.0:
    dependencies:
      yocto-queue: 1.1.1

  p-locate@4.1.0:
    dependencies:
      p-limit: 2.3.0

  p-locate@5.0.0:
    dependencies:
      p-limit: 3.1.0

  p-try@2.2.0: {}

  package-json-from-dist@1.0.0: {}

  parent-module@1.0.1:
    dependencies:
      callsites: 3.1.0

  parse-json@5.2.0:
    dependencies:
      '@babel/code-frame': 7.24.7
      error-ex: 1.3.2
      json-parse-even-better-errors: 2.3.1
      lines-and-columns: 1.2.4

  parse5@7.1.2:
    dependencies:
      entities: 4.5.0

  parseley@0.12.1:
    dependencies:
      leac: 0.6.0
      peberminta: 0.9.0

  path-exists@4.0.0: {}

  path-is-absolute@1.0.1: {}

  path-key@3.1.1: {}

  path-key@4.0.0: {}

  path-parse@1.0.7: {}

  path-scurry@1.11.1:
    dependencies:
      lru-cache: 10.4.3
      minipass: 7.1.2

  path-type@4.0.0: {}

  pathe@1.1.2: {}

  pathval@1.1.1: {}

  peberminta@0.9.0: {}

  picocolors@1.0.1: {}

  picomatch@2.3.1: {}

  pify@2.3.0: {}

  pirates@4.0.6: {}

  pkg-types@1.1.3:
    dependencies:
      confbox: 0.1.7
      mlly: 1.7.1
      pathe: 1.1.2

  pluralize@8.0.0: {}

  possible-typed-array-names@1.0.0: {}

  postcss-import@15.1.0(postcss@8.4.39):
    dependencies:
      postcss: 8.4.39
      postcss-value-parser: 4.2.0
      read-cache: 1.0.0
      resolve: 1.22.8

  postcss-js@4.0.1(postcss@8.4.39):
    dependencies:
      camelcase-css: 2.0.1
      postcss: 8.4.39

  postcss-load-config@4.0.2(postcss@8.4.39):
    dependencies:
      lilconfig: 3.1.2
      yaml: 2.4.5
    optionalDependencies:
      postcss: 8.4.39

  postcss-nested@6.2.0(postcss@8.4.39):
    dependencies:
      postcss: 8.4.39
      postcss-selector-parser: 6.1.1

  postcss-selector-parser@6.1.1:
    dependencies:
      cssesc: 3.0.0
      util-deprecate: 1.0.2

  postcss-value-parser@4.2.0: {}

  postcss@8.0.0:
    dependencies:
      colorette: 1.4.0
      line-column: 1.0.2
      nanoid: 3.3.7
      source-map: 0.6.1

  postcss@8.4.31:
    dependencies:
      nanoid: 3.3.7
      picocolors: 1.0.1
      source-map-js: 1.2.0

  postcss@8.4.38:
    dependencies:
      nanoid: 3.3.7
      picocolors: 1.0.1
      source-map-js: 1.2.0

  postcss@8.4.39:
    dependencies:
      nanoid: 3.3.7
      picocolors: 1.0.1
      source-map-js: 1.2.0

  preact-render-to-string@5.2.3(preact@10.11.3):
    dependencies:
      preact: 10.11.3
      pretty-format: 3.8.0

  preact@10.11.3: {}

  prelude-ls@1.2.1: {}

  prettier-linter-helpers@1.0.0:
    dependencies:
      fast-diff: 1.3.0

  prettier-plugin-tailwindcss@0.6.5(@ianvs/prettier-plugin-sort-imports@4.3.0(prettier@3.3.2))(prettier@3.3.2):
    dependencies:
      prettier: 3.3.2
    optionalDependencies:
      '@ianvs/prettier-plugin-sort-imports': 4.3.0(prettier@3.3.2)

  prettier@3.3.2: {}

  pretty-format@27.5.1:
    dependencies:
      ansi-regex: 5.0.1
      ansi-styles: 5.2.0
      react-is: 17.0.2

  pretty-format@29.7.0:
    dependencies:
      '@jest/schemas': 29.6.3
      ansi-styles: 5.2.0
      react-is: 18.3.1

  pretty-format@3.8.0: {}

  prism-react-renderer@2.1.0(react@18.3.1):
    dependencies:
      '@types/prismjs': 1.26.4
      clsx: 1.2.1
      react: 18.3.1

  prismjs@1.29.0: {}

  prop-types@15.8.1:
    dependencies:
      loose-envify: 1.4.0
      object-assign: 4.1.1
      react-is: 16.13.1

  proto-list@1.2.4: {}

  psl@1.9.0: {}

  punycode@2.3.1: {}

  querystringify@2.2.0: {}

  queue-microtask@1.2.3: {}

  randombytes@2.1.0:
    dependencies:
      safe-buffer: 5.2.1

  react-day-picker@8.10.1(date-fns@3.6.0)(react@18.0.0):
    dependencies:
      date-fns: 3.6.0
      react: 18.0.0

  react-dom@18.0.0(react@18.0.0):
    dependencies:
      loose-envify: 1.4.0
      react: 18.0.0
      scheduler: 0.21.0

  react-dom@18.3.1(react@18.3.1):
    dependencies:
      loose-envify: 1.4.0
      react: 18.3.1
      scheduler: 0.23.2

  react-email@2.1.5(@swc/helpers@0.5.5)(eslint@8.57.0):
    dependencies:
      '@babel/core': 7.24.5
      '@babel/parser': 7.24.5
      '@radix-ui/colors': 1.0.1
      '@radix-ui/react-collapsible': 1.1.0(@types/react-dom@18.3.0)(@types/react@18.2.47)(react-dom@18.3.1(react@18.3.1))(react@18.3.1)
      '@radix-ui/react-popover': 1.1.1(@types/react-dom@18.3.0)(@types/react@18.2.47)(react-dom@18.3.1(react@18.3.1))(react@18.3.1)
      '@radix-ui/react-slot': 1.1.0(@types/react@18.2.47)(react@18.3.1)
      '@radix-ui/react-toggle-group': 1.1.0(@types/react-dom@18.3.0)(@types/react@18.2.47)(react-dom@18.3.1(react@18.3.1))(react@18.3.1)
      '@radix-ui/react-tooltip': 1.1.1(@types/react-dom@18.3.0)(@types/react@18.2.47)(react-dom@18.3.1(react@18.3.1))(react@18.3.1)
      '@swc/core': 1.3.101(@swc/helpers@0.5.5)
      '@types/react': 18.2.47
      '@types/react-dom': 18.3.0
      '@types/webpack': 5.28.5(@swc/core@1.3.101(@swc/helpers@0.5.5))(esbuild@0.19.11)
      autoprefixer: 10.4.14(postcss@8.4.38)
      chalk: 4.1.2
      chokidar: 3.5.3
      clsx: 2.1.0
      commander: 11.1.0
      debounce: 2.0.0
      esbuild: 0.19.11
      eslint-config-prettier: 9.0.0(eslint@8.57.0)
      eslint-config-turbo: 1.10.12(eslint@8.57.0)
      framer-motion: 10.17.4(react-dom@18.3.1(react@18.3.1))(react@18.3.1)
      glob: 10.3.4
      log-symbols: 4.1.0
      mime-types: 2.1.35
      next: 14.1.4(@babel/core@7.24.5)(react-dom@18.3.1(react@18.3.1))(react@18.3.1)
      normalize-path: 3.0.0
      ora: 5.4.1
      postcss: 8.4.38
      prism-react-renderer: 2.1.0(react@18.3.1)
      react: 18.3.1
      react-dom: 18.3.1(react@18.3.1)
      socket.io: 4.7.3
      socket.io-client: 4.7.3
      sonner: 1.3.1(react-dom@18.3.1(react@18.3.1))(react@18.3.1)
      source-map-js: 1.0.2
      stacktrace-parser: 0.1.10
      tailwind-merge: 2.2.0
      tailwindcss: 3.4.0
      typescript: 5.1.6
    transitivePeerDependencies:
      - '@opentelemetry/api'
      - '@swc/helpers'
      - babel-plugin-macros
      - bufferutil
      - eslint
      - sass
      - supports-color
      - ts-node
      - uglify-js
      - utf-8-validate
      - webpack-cli

  react-hook-form@7.52.1(react@18.0.0):
    dependencies:
      react: 18.0.0

  react-is@16.13.1: {}

  react-is@17.0.2: {}

  react-is@18.3.1: {}

  react-paginate@8.2.0(react@18.3.1):
    dependencies:
      prop-types: 15.8.1
      react: 18.3.1

  react-promise-suspense@0.3.4:
    dependencies:
      fast-deep-equal: 2.0.1

  react-refresh@0.14.2: {}

  react-remove-scroll-bar@2.3.6(@types/react@18.0.0)(react@18.0.0):
    dependencies:
      react: 18.0.0
      react-style-singleton: 2.2.1(@types/react@18.0.0)(react@18.0.0)
      tslib: 2.6.3
    optionalDependencies:
      '@types/react': 18.0.0

  react-remove-scroll-bar@2.3.6(@types/react@18.2.47)(react@18.3.1):
    dependencies:
      react: 18.3.1
      react-style-singleton: 2.2.1(@types/react@18.2.47)(react@18.3.1)
      tslib: 2.6.3
    optionalDependencies:
      '@types/react': 18.2.47

  react-remove-scroll@2.5.7(@types/react@18.0.0)(react@18.0.0):
    dependencies:
      react: 18.0.0
      react-remove-scroll-bar: 2.3.6(@types/react@18.0.0)(react@18.0.0)
      react-style-singleton: 2.2.1(@types/react@18.0.0)(react@18.0.0)
      tslib: 2.6.3
      use-callback-ref: 1.3.2(@types/react@18.0.0)(react@18.0.0)
      use-sidecar: 1.1.2(@types/react@18.0.0)(react@18.0.0)
    optionalDependencies:
      '@types/react': 18.0.0

  react-remove-scroll@2.5.7(@types/react@18.2.47)(react@18.3.1):
    dependencies:
      react: 18.3.1
      react-remove-scroll-bar: 2.3.6(@types/react@18.2.47)(react@18.3.1)
      react-style-singleton: 2.2.1(@types/react@18.2.47)(react@18.3.1)
      tslib: 2.6.3
      use-callback-ref: 1.3.2(@types/react@18.2.47)(react@18.3.1)
      use-sidecar: 1.1.2(@types/react@18.2.47)(react@18.3.1)
    optionalDependencies:
      '@types/react': 18.2.47

  react-smooth@4.0.1(react-dom@18.0.0(react@18.0.0))(react@18.0.0):
    dependencies:
      fast-equals: 5.0.1
      prop-types: 15.8.1
      react: 18.0.0
      react-dom: 18.0.0(react@18.0.0)
      react-transition-group: 4.4.5(react-dom@18.0.0(react@18.0.0))(react@18.0.0)

  react-style-singleton@2.2.1(@types/react@18.0.0)(react@18.0.0):
    dependencies:
      get-nonce: 1.0.1
      invariant: 2.2.4
      react: 18.0.0
      tslib: 2.6.3
    optionalDependencies:
      '@types/react': 18.0.0

  react-style-singleton@2.2.1(@types/react@18.2.47)(react@18.3.1):
    dependencies:
      get-nonce: 1.0.1
      invariant: 2.2.4
      react: 18.3.1
      tslib: 2.6.3
    optionalDependencies:
      '@types/react': 18.2.47

  react-transition-group@4.4.5(react-dom@18.0.0(react@18.0.0))(react@18.0.0):
    dependencies:
      '@babel/runtime': 7.24.8
      dom-helpers: 5.2.1
      loose-envify: 1.4.0
      prop-types: 15.8.1
      react: 18.0.0
      react-dom: 18.0.0(react@18.0.0)

  react@18.0.0:
    dependencies:
      loose-envify: 1.4.0

  react@18.3.1:
    dependencies:
      loose-envify: 1.4.0

  read-cache@1.0.0:
    dependencies:
      pify: 2.3.0

  read-pkg-up@7.0.1:
    dependencies:
      find-up: 4.1.0
      read-pkg: 5.2.0
      type-fest: 0.8.1

  read-pkg@5.2.0:
    dependencies:
      '@types/normalize-package-data': 2.4.4
      normalize-package-data: 2.5.0
      parse-json: 5.2.0
      type-fest: 0.6.0

  readable-stream@3.6.2:
    dependencies:
      inherits: 2.0.4
      string_decoder: 1.3.0
      util-deprecate: 1.0.2

  readdirp@3.6.0:
    dependencies:
      picomatch: 2.3.1

  recharts-scale@0.4.5:
    dependencies:
      decimal.js-light: 2.5.1

  recharts@2.12.7(react-dom@18.0.0(react@18.0.0))(react@18.0.0):
    dependencies:
      clsx: 2.1.1
      eventemitter3: 4.0.7
      lodash: 4.17.21
      react: 18.0.0
      react-dom: 18.0.0(react@18.0.0)
      react-is: 16.13.1
      react-smooth: 4.0.1(react-dom@18.0.0(react@18.0.0))(react@18.0.0)
      recharts-scale: 0.4.5
      tiny-invariant: 1.3.3
      victory-vendor: 36.9.2

  redent@3.0.0:
    dependencies:
      indent-string: 4.0.0
      strip-indent: 3.0.0

  reflect.getprototypeof@1.0.6:
    dependencies:
      call-bind: 1.0.7
      define-properties: 1.2.1
      es-abstract: 1.23.3
      es-errors: 1.3.0
      get-intrinsic: 1.2.4
      globalthis: 1.0.4
      which-builtin-type: 1.1.3

  regenerator-runtime@0.14.1: {}

  regexp-tree@0.1.27: {}

  regexp.prototype.flags@1.5.2:
    dependencies:
      call-bind: 1.0.7
      define-properties: 1.2.1
      es-errors: 1.3.0
      set-function-name: 2.0.2

  regjsparser@0.10.0:
    dependencies:
      jsesc: 0.5.0

  requires-port@1.0.0: {}

  resolve-from@4.0.0: {}

  resolve-pkg-maps@1.0.0: {}

  resolve@1.22.8:
    dependencies:
      is-core-module: 2.15.0
      path-parse: 1.0.7
      supports-preserve-symlinks-flag: 1.0.0

  resolve@2.0.0-next.5:
    dependencies:
      is-core-module: 2.15.0
      path-parse: 1.0.7
      supports-preserve-symlinks-flag: 1.0.0

  restore-cursor@3.1.0:
    dependencies:
      onetime: 5.1.2
      signal-exit: 3.0.7

  reusify@1.0.4: {}

  rimraf@3.0.2:
    dependencies:
      glob: 7.2.3

  rollup@4.19.0:
    dependencies:
      '@types/estree': 1.0.5
    optionalDependencies:
      '@rollup/rollup-android-arm-eabi': 4.19.0
      '@rollup/rollup-android-arm64': 4.19.0
      '@rollup/rollup-darwin-arm64': 4.19.0
      '@rollup/rollup-darwin-x64': 4.19.0
      '@rollup/rollup-linux-arm-gnueabihf': 4.19.0
      '@rollup/rollup-linux-arm-musleabihf': 4.19.0
      '@rollup/rollup-linux-arm64-gnu': 4.19.0
      '@rollup/rollup-linux-arm64-musl': 4.19.0
      '@rollup/rollup-linux-powerpc64le-gnu': 4.19.0
      '@rollup/rollup-linux-riscv64-gnu': 4.19.0
      '@rollup/rollup-linux-s390x-gnu': 4.19.0
      '@rollup/rollup-linux-x64-gnu': 4.19.0
      '@rollup/rollup-linux-x64-musl': 4.19.0
      '@rollup/rollup-win32-arm64-msvc': 4.19.0
      '@rollup/rollup-win32-ia32-msvc': 4.19.0
      '@rollup/rollup-win32-x64-msvc': 4.19.0
      fsevents: 2.3.3

  rrweb-cssom@0.6.0: {}

  rrweb-cssom@0.7.1: {}

  run-parallel@1.2.0:
    dependencies:
      queue-microtask: 1.2.3

  safe-array-concat@1.1.2:
    dependencies:
      call-bind: 1.0.7
      get-intrinsic: 1.2.4
      has-symbols: 1.0.3
      isarray: 2.0.5

  safe-buffer@5.2.1: {}

  safe-regex-test@1.0.3:
    dependencies:
      call-bind: 1.0.7
      es-errors: 1.3.0
      is-regex: 1.1.4

  safer-buffer@2.1.2: {}

  saxes@6.0.0:
    dependencies:
      xmlchars: 2.2.0

  scheduler@0.21.0:
    dependencies:
      loose-envify: 1.4.0

  scheduler@0.23.2:
    dependencies:
      loose-envify: 1.4.0

  schema-utils@3.3.0:
    dependencies:
      '@types/json-schema': 7.0.15
      ajv: 6.12.6
      ajv-keywords: 3.5.2(ajv@6.12.6)

  selderee@0.11.0:
    dependencies:
      parseley: 0.12.1

  semver@5.7.2: {}

  semver@6.3.1: {}

  semver@7.6.3: {}

  serialize-javascript@6.0.2:
    dependencies:
      randombytes: 2.1.0

  set-function-length@1.2.2:
    dependencies:
      define-data-property: 1.1.4
      es-errors: 1.3.0
      function-bind: 1.1.2
      get-intrinsic: 1.2.4
      gopd: 1.0.1
      has-property-descriptors: 1.0.2

  set-function-name@2.0.2:
    dependencies:
      define-data-property: 1.1.4
      es-errors: 1.3.0
      functions-have-names: 1.2.3
      has-property-descriptors: 1.0.2

  shebang-command@2.0.0:
    dependencies:
      shebang-regex: 3.0.0

  shebang-regex@3.0.0: {}

  side-channel@1.0.6:
    dependencies:
      call-bind: 1.0.7
      es-errors: 1.3.0
      get-intrinsic: 1.2.4
      object-inspect: 1.13.2

  siginfo@2.0.0: {}

  signal-exit@3.0.7: {}

  signal-exit@4.1.0: {}

  sirv@2.0.4:
    dependencies:
      '@polka/url': 1.0.0-next.25
      mrmime: 2.0.0
      totalist: 3.0.1

  slash@3.0.0: {}

  socket.io-adapter@2.5.5:
    dependencies:
      debug: 4.3.5
      ws: 8.17.1
    transitivePeerDependencies:
      - bufferutil
      - supports-color
      - utf-8-validate

  socket.io-client@4.7.3:
    dependencies:
      '@socket.io/component-emitter': 3.1.2
      debug: 4.3.5
      engine.io-client: 6.5.4
      socket.io-parser: 4.2.4
    transitivePeerDependencies:
      - bufferutil
      - supports-color
      - utf-8-validate

  socket.io-parser@4.2.4:
    dependencies:
      '@socket.io/component-emitter': 3.1.2
      debug: 4.3.5
    transitivePeerDependencies:
      - supports-color

  socket.io@4.7.3:
    dependencies:
      accepts: 1.3.8
      base64id: 2.0.0
      cors: 2.8.5
      debug: 4.3.5
      engine.io: 6.5.5
      socket.io-adapter: 2.5.5
      socket.io-parser: 4.2.4
    transitivePeerDependencies:
      - bufferutil
      - supports-color
      - utf-8-validate

  sonner@1.3.1(react-dom@18.3.1(react@18.3.1))(react@18.3.1):
    dependencies:
      react: 18.3.1
      react-dom: 18.3.1(react@18.3.1)

  source-map-js@1.0.2: {}

  source-map-js@1.2.0: {}

  source-map-support@0.5.21:
    dependencies:
      buffer-from: 1.1.2
      source-map: 0.6.1

  source-map@0.6.1: {}

  spdx-correct@3.2.0:
    dependencies:
      spdx-expression-parse: 3.0.1
      spdx-license-ids: 3.0.18

  spdx-exceptions@2.5.0: {}

  spdx-expression-parse@3.0.1:
    dependencies:
      spdx-exceptions: 2.5.0
      spdx-license-ids: 3.0.18

  spdx-license-ids@3.0.18: {}

  stackback@0.0.2: {}

  stacktrace-parser@0.1.10:
    dependencies:
      type-fest: 0.7.1

  std-env@3.7.0: {}

  stop-iteration-iterator@1.0.0:
    dependencies:
      internal-slot: 1.0.7

  streamsearch@1.1.0: {}

  string-width@4.2.3:
    dependencies:
      emoji-regex: 8.0.0
      is-fullwidth-code-point: 3.0.0
      strip-ansi: 6.0.1

  string-width@5.1.2:
    dependencies:
      eastasianwidth: 0.2.0
      emoji-regex: 9.2.2
      strip-ansi: 7.1.0

  string.prototype.includes@2.0.0:
    dependencies:
      define-properties: 1.2.1
      es-abstract: 1.23.3

  string.prototype.matchall@4.0.11:
    dependencies:
      call-bind: 1.0.7
      define-properties: 1.2.1
      es-abstract: 1.23.3
      es-errors: 1.3.0
      es-object-atoms: 1.0.0
      get-intrinsic: 1.2.4
      gopd: 1.0.1
      has-symbols: 1.0.3
      internal-slot: 1.0.7
      regexp.prototype.flags: 1.5.2
      set-function-name: 2.0.2
      side-channel: 1.0.6

  string.prototype.repeat@1.0.0:
    dependencies:
      define-properties: 1.2.1
      es-abstract: 1.23.3

  string.prototype.trim@1.2.9:
    dependencies:
      call-bind: 1.0.7
      define-properties: 1.2.1
      es-abstract: 1.23.3
      es-object-atoms: 1.0.0

  string.prototype.trimend@1.0.8:
    dependencies:
      call-bind: 1.0.7
      define-properties: 1.2.1
      es-object-atoms: 1.0.0

  string.prototype.trimstart@1.0.8:
    dependencies:
      call-bind: 1.0.7
      define-properties: 1.2.1
      es-object-atoms: 1.0.0

  string_decoder@1.3.0:
    dependencies:
      safe-buffer: 5.2.1

  strip-ansi@6.0.1:
    dependencies:
      ansi-regex: 5.0.1

  strip-ansi@7.1.0:
    dependencies:
      ansi-regex: 6.0.1

  strip-bom@3.0.0: {}

  strip-final-newline@3.0.0: {}

  strip-indent@3.0.0:
    dependencies:
      min-indent: 1.0.1

  strip-json-comments@3.1.1: {}

  strip-literal@2.1.0:
    dependencies:
      js-tokens: 9.0.0

  styled-jsx@5.1.1(@babel/core@7.24.5)(react@18.0.0):
    dependencies:
      client-only: 0.0.1
      react: 18.0.0
    optionalDependencies:
      '@babel/core': 7.24.5

  styled-jsx@5.1.1(@babel/core@7.24.5)(react@18.3.1):
    dependencies:
      client-only: 0.0.1
      react: 18.3.1
    optionalDependencies:
      '@babel/core': 7.24.5

  sucrase@3.35.0:
    dependencies:
      '@jridgewell/gen-mapping': 0.3.5
      commander: 4.1.1
      glob: 10.4.5
      lines-and-columns: 1.2.4
      mz: 2.7.0
      pirates: 4.0.6
      ts-interface-checker: 0.1.13

  supports-color@5.5.0:
    dependencies:
      has-flag: 3.0.0

  supports-color@7.2.0:
    dependencies:
      has-flag: 4.0.0

  supports-color@8.1.1:
    dependencies:
      has-flag: 4.0.0

  supports-preserve-symlinks-flag@1.0.0: {}

  swiper@11.1.5: {}

  symbol-tree@3.2.4: {}

  synckit@0.8.8:
    dependencies:
      '@pkgr/core': 0.1.1
      tslib: 2.6.3

  tailwind-merge@2.2.0:
    dependencies:
      '@babel/runtime': 7.24.8

  tailwind-merge@2.3.0:
    dependencies:
      '@babel/runtime': 7.24.8

  tailwindcss-animate@1.0.7(tailwindcss@3.4.1):
    dependencies:
      tailwindcss: 3.4.1

  tailwindcss@3.4.0:
    dependencies:
      '@alloc/quick-lru': 5.2.0
      arg: 5.0.2
      chokidar: 3.6.0
      didyoumean: 1.2.2
      dlv: 1.1.3
      fast-glob: 3.3.2
      glob-parent: 6.0.2
      is-glob: 4.0.3
      jiti: 1.21.6
      lilconfig: 2.1.0
      micromatch: 4.0.7
      normalize-path: 3.0.0
      object-hash: 3.0.0
      picocolors: 1.0.1
      postcss: 8.4.39
      postcss-import: 15.1.0(postcss@8.4.39)
      postcss-js: 4.0.1(postcss@8.4.39)
      postcss-load-config: 4.0.2(postcss@8.4.39)
      postcss-nested: 6.2.0(postcss@8.4.39)
      postcss-selector-parser: 6.1.1
      resolve: 1.22.8
      sucrase: 3.35.0
    transitivePeerDependencies:
      - ts-node

  tailwindcss@3.4.1:
    dependencies:
      '@alloc/quick-lru': 5.2.0
      arg: 5.0.2
      chokidar: 3.6.0
      didyoumean: 1.2.2
      dlv: 1.1.3
      fast-glob: 3.3.2
      glob-parent: 6.0.2
      is-glob: 4.0.3
      jiti: 1.21.6
      lilconfig: 2.1.0
      micromatch: 4.0.7
      normalize-path: 3.0.0
      object-hash: 3.0.0
      picocolors: 1.0.1
      postcss: 8.4.39
      postcss-import: 15.1.0(postcss@8.4.39)
      postcss-js: 4.0.1(postcss@8.4.39)
      postcss-load-config: 4.0.2(postcss@8.4.39)
      postcss-nested: 6.2.0(postcss@8.4.39)
      postcss-selector-parser: 6.1.1
      resolve: 1.22.8
      sucrase: 3.35.0
    transitivePeerDependencies:
      - ts-node

  tapable@2.2.1: {}

  terser-webpack-plugin@5.3.10(@swc/core@1.3.101(@swc/helpers@0.5.5))(esbuild@0.19.11)(webpack@5.93.0):
    dependencies:
      '@jridgewell/trace-mapping': 0.3.25
      jest-worker: 27.5.1
      schema-utils: 3.3.0
      serialize-javascript: 6.0.2
      terser: 5.31.3
      webpack: 5.93.0(@swc/core@1.3.101(@swc/helpers@0.5.5))(esbuild@0.19.11)
    optionalDependencies:
      '@swc/core': 1.3.101(@swc/helpers@0.5.5)
      esbuild: 0.19.11

  terser@5.31.3:
    dependencies:
      '@jridgewell/source-map': 0.3.6
      acorn: 8.12.1
      commander: 2.20.3
      source-map-support: 0.5.21

  test-exclude@6.0.0:
    dependencies:
      '@istanbuljs/schema': 0.1.3
      glob: 7.2.3
      minimatch: 3.1.2

  text-table@0.2.0: {}

  thenify-all@1.6.0:
    dependencies:
      thenify: 3.3.1

  thenify@3.3.1:
    dependencies:
      any-promise: 1.3.0

  tiny-invariant@1.3.3: {}

  tinybench@2.8.0: {}

  tinypool@0.8.4: {}

  tinyspy@2.2.1: {}

  to-fast-properties@2.0.0: {}

  to-regex-range@5.0.1:
    dependencies:
      is-number: 7.0.0

  totalist@3.0.1: {}

  tough-cookie@4.1.4:
    dependencies:
      psl: 1.9.0
      punycode: 2.3.1
      universalify: 0.2.0
      url-parse: 1.5.10

  tr46@5.0.0:
    dependencies:
      punycode: 2.3.1

  ts-api-utils@1.3.0(typescript@5.0.2):
    dependencies:
      typescript: 5.0.2

  ts-interface-checker@0.1.13: {}

  tsconfig-paths@3.15.0:
    dependencies:
      '@types/json5': 0.0.29
      json5: 1.0.2
      minimist: 1.2.8
      strip-bom: 3.0.0

  tslib@1.14.1: {}

  tslib@2.6.3: {}

  tsutils@3.21.0(typescript@5.0.2):
    dependencies:
      tslib: 1.14.1
      typescript: 5.0.2

  type-check@0.4.0:
    dependencies:
      prelude-ls: 1.2.1

  type-detect@4.0.8: {}

  type-fest@0.20.2: {}

  type-fest@0.6.0: {}

  type-fest@0.7.1: {}

  type-fest@0.8.1: {}

  typed-array-buffer@1.0.2:
    dependencies:
      call-bind: 1.0.7
      es-errors: 1.3.0
      is-typed-array: 1.1.13

  typed-array-byte-length@1.0.1:
    dependencies:
      call-bind: 1.0.7
      for-each: 0.3.3
      gopd: 1.0.1
      has-proto: 1.0.3
      is-typed-array: 1.1.13

  typed-array-byte-offset@1.0.2:
    dependencies:
      available-typed-arrays: 1.0.7
      call-bind: 1.0.7
      for-each: 0.3.3
      gopd: 1.0.1
      has-proto: 1.0.3
      is-typed-array: 1.1.13

  typed-array-length@1.0.6:
    dependencies:
      call-bind: 1.0.7
      for-each: 0.3.3
      gopd: 1.0.1
      has-proto: 1.0.3
      is-typed-array: 1.1.13
      possible-typed-array-names: 1.0.0

  typescript@5.0.2: {}

  typescript@5.1.6: {}

  ufo@1.5.4: {}

  unbox-primitive@1.0.2:
    dependencies:
      call-bind: 1.0.7
      has-bigints: 1.0.2
      has-symbols: 1.0.3
      which-boxed-primitive: 1.0.2

  undici-types@5.26.5: {}

  universalify@0.2.0: {}

  update-browserslist-db@1.1.0(browserslist@4.23.2):
    dependencies:
      browserslist: 4.23.2
      escalade: 3.1.2
      picocolors: 1.0.1

  uri-js@4.4.1:
    dependencies:
      punycode: 2.3.1

  url-parse@1.5.10:
    dependencies:
      querystringify: 2.2.0
      requires-port: 1.0.0

  use-callback-ref@1.3.2(@types/react@18.0.0)(react@18.0.0):
    dependencies:
      react: 18.0.0
      tslib: 2.6.3
    optionalDependencies:
      '@types/react': 18.0.0

  use-callback-ref@1.3.2(@types/react@18.2.47)(react@18.3.1):
    dependencies:
      react: 18.3.1
      tslib: 2.6.3
    optionalDependencies:
      '@types/react': 18.2.47

  use-sidecar@1.1.2(@types/react@18.0.0)(react@18.0.0):
    dependencies:
      detect-node-es: 1.1.0
      react: 18.0.0
      tslib: 2.6.3
    optionalDependencies:
      '@types/react': 18.0.0

  use-sidecar@1.1.2(@types/react@18.2.47)(react@18.3.1):
    dependencies:
      detect-node-es: 1.1.0
      react: 18.3.1
      tslib: 2.6.3
    optionalDependencies:
      '@types/react': 18.2.47

  use-sync-external-store@1.2.0(react@18.3.1):
    dependencies:
      react: 18.3.1

  util-deprecate@1.0.2: {}

  validate-npm-package-license@3.0.4:
    dependencies:
      spdx-correct: 3.2.0
      spdx-expression-parse: 3.0.1

  vary@1.1.2: {}

  victory-vendor@36.9.2:
    dependencies:
      '@types/d3-array': 3.2.1
      '@types/d3-ease': 3.0.2
      '@types/d3-interpolate': 3.0.4
      '@types/d3-scale': 4.0.8
      '@types/d3-shape': 3.1.6
      '@types/d3-time': 3.0.3
      '@types/d3-timer': 3.0.2
      d3-array: 3.2.4
      d3-ease: 3.0.1
      d3-interpolate: 3.0.1
      d3-scale: 4.0.2
      d3-shape: 3.2.0
      d3-time: 3.1.0
      d3-timer: 3.0.1

  vite-node@1.6.0(@types/node@20.0.0)(terser@5.31.3):
    dependencies:
      cac: 6.7.14
      debug: 4.3.5
      pathe: 1.1.2
      picocolors: 1.0.1
      vite: 5.3.4(@types/node@20.0.0)(terser@5.31.3)
    transitivePeerDependencies:
      - '@types/node'
      - less
      - lightningcss
      - sass
      - stylus
      - sugarss
      - supports-color
      - terser

  vite@5.3.4(@types/node@20.0.0)(terser@5.31.3):
    dependencies:
      esbuild: 0.21.5
      postcss: 8.4.39
      rollup: 4.19.0
    optionalDependencies:
      '@types/node': 20.0.0
      fsevents: 2.3.3
      terser: 5.31.3

  vitest@1.6.0(@types/node@20.0.0)(@vitest/ui@1.6.0)(jsdom@24.1.0)(terser@5.31.3):
    dependencies:
      '@vitest/expect': 1.6.0
      '@vitest/runner': 1.6.0
      '@vitest/snapshot': 1.6.0
      '@vitest/spy': 1.6.0
      '@vitest/utils': 1.6.0
      acorn-walk: 8.3.3
      chai: 4.4.1
      debug: 4.3.5
      execa: 8.0.1
      local-pkg: 0.5.0
      magic-string: 0.30.10
      pathe: 1.1.2
      picocolors: 1.0.1
      std-env: 3.7.0
      strip-literal: 2.1.0
      tinybench: 2.8.0
      tinypool: 0.8.4
      vite: 5.3.4(@types/node@20.0.0)(terser@5.31.3)
      vite-node: 1.6.0(@types/node@20.0.0)(terser@5.31.3)
      why-is-node-running: 2.3.0
    optionalDependencies:
      '@types/node': 20.0.0
      '@vitest/ui': 1.6.0(vitest@1.6.0)
      jsdom: 24.1.0
    transitivePeerDependencies:
      - less
      - lightningcss
      - sass
      - stylus
      - sugarss
      - supports-color
      - terser

  w3c-xmlserializer@5.0.0:
    dependencies:
      xml-name-validator: 5.0.0

  watchpack@2.4.1:
    dependencies:
      glob-to-regexp: 0.4.1
      graceful-fs: 4.2.11

  wcwidth@1.0.1:
    dependencies:
      defaults: 1.0.4

  webidl-conversions@7.0.0: {}

  webpack-sources@3.2.3: {}

  webpack@5.93.0(@swc/core@1.3.101(@swc/helpers@0.5.5))(esbuild@0.19.11):
    dependencies:
      '@types/eslint-scope': 3.7.7
      '@types/estree': 1.0.5
      '@webassemblyjs/ast': 1.12.1
      '@webassemblyjs/wasm-edit': 1.12.1
      '@webassemblyjs/wasm-parser': 1.12.1
      acorn: 8.12.1
      acorn-import-attributes: 1.9.5(acorn@8.12.1)
      browserslist: 4.23.2
      chrome-trace-event: 1.0.4
      enhanced-resolve: 5.17.0
      es-module-lexer: 1.5.4
      eslint-scope: 5.1.1
      events: 3.3.0
      glob-to-regexp: 0.4.1
      graceful-fs: 4.2.11
      json-parse-even-better-errors: 2.3.1
      loader-runner: 4.3.0
      mime-types: 2.1.35
      neo-async: 2.6.2
      schema-utils: 3.3.0
      tapable: 2.2.1
      terser-webpack-plugin: 5.3.10(@swc/core@1.3.101(@swc/helpers@0.5.5))(esbuild@0.19.11)(webpack@5.93.0)
      watchpack: 2.4.1
      webpack-sources: 3.2.3
    transitivePeerDependencies:
      - '@swc/core'
      - esbuild
      - uglify-js

  whatwg-encoding@3.1.1:
    dependencies:
      iconv-lite: 0.6.3

  whatwg-mimetype@4.0.0: {}

  whatwg-url@14.0.0:
    dependencies:
      tr46: 5.0.0
      webidl-conversions: 7.0.0

  which-boxed-primitive@1.0.2:
    dependencies:
      is-bigint: 1.0.4
      is-boolean-object: 1.1.2
      is-number-object: 1.0.7
      is-string: 1.0.7
      is-symbol: 1.0.4

  which-builtin-type@1.1.3:
    dependencies:
      function.prototype.name: 1.1.6
      has-tostringtag: 1.0.2
      is-async-function: 2.0.0
      is-date-object: 1.0.5
      is-finalizationregistry: 1.0.2
      is-generator-function: 1.0.10
      is-regex: 1.1.4
      is-weakref: 1.0.2
      isarray: 2.0.5
      which-boxed-primitive: 1.0.2
      which-collection: 1.0.2
      which-typed-array: 1.1.15

  which-collection@1.0.2:
    dependencies:
      is-map: 2.0.3
      is-set: 2.0.3
      is-weakmap: 2.0.2
      is-weakset: 2.0.3

  which-typed-array@1.1.15:
    dependencies:
      available-typed-arrays: 1.0.7
      call-bind: 1.0.7
      for-each: 0.3.3
      gopd: 1.0.1
      has-tostringtag: 1.0.2

  which@2.0.2:
    dependencies:
      isexe: 2.0.0

  why-is-node-running@2.3.0:
    dependencies:
      siginfo: 2.0.0
      stackback: 0.0.2

  word-wrap@1.2.5: {}

  wrap-ansi@7.0.0:
    dependencies:
      ansi-styles: 4.3.0
      string-width: 4.2.3
      strip-ansi: 6.0.1

  wrap-ansi@8.1.0:
    dependencies:
      ansi-styles: 6.2.1
      string-width: 5.1.2
      strip-ansi: 7.1.0

  wrappy@1.0.2: {}

  ws@8.17.1: {}

  ws@8.18.0: {}

  xml-name-validator@5.0.0: {}

  xmlchars@2.2.0: {}

  xmlhttprequest-ssl@2.0.0: {}

  yallist@3.1.1: {}

  yaml@2.4.5: {}

  yocto-queue@0.1.0: {}

  yocto-queue@1.1.1: {}

  zod@3.23.8: {}

  zustand@4.5.4(@types/react@18.3.3)(react@18.3.1):
    dependencies:
      use-sync-external-store: 1.2.0(react@18.3.1)
    optionalDependencies:
      '@types/react': 18.3.3
      react: 18.3.1<|MERGE_RESOLUTION|>--- conflicted
+++ resolved
@@ -13,14 +13,10 @@
         version: 3.9.0(react-hook-form@7.52.1(react@18.0.0))
       '@radix-ui/react-accordion':
         specifier: ^1.2.0
-<<<<<<< HEAD
-        version: 1.2.0(@types/react-dom@18.0.0)(@types/react@18.0.0)(react-dom@18.0.0(react@18.0.0))(react@18.0.0)
-=======
         version: 1.2.0(@types/react-dom@18.3.0)(@types/react@18.3.3)(react-dom@18.3.1(react@18.3.1))(react@18.3.1)
       '@radix-ui/react-alert-dialog':
         specifier: ^1.1.1
         version: 1.1.1(@types/react-dom@18.3.0)(@types/react@18.3.3)(react-dom@18.3.1(react@18.3.1))(react@18.3.1)
->>>>>>> 3a839924
       '@radix-ui/react-avatar':
         specifier: ^1.1.0
         version: 1.1.0(@types/react-dom@18.0.0)(@types/react@18.0.0)(react-dom@18.0.0(react@18.0.0))(react@18.0.0)
@@ -98,14 +94,10 @@
         version: 2.1.5(@swc/helpers@0.5.5)(eslint@8.57.0)
       react-hook-form:
         specifier: ^7.52.1
-<<<<<<< HEAD
-        version: 7.52.1(react@18.0.0)
-=======
         version: 7.52.1(react@18.3.1)
       react-paginate:
         specifier: ^8.2.0
         version: 8.2.0(react@18.3.1)
->>>>>>> 3a839924
       recharts:
         specifier: ^2.12.7
         version: 2.12.7(react-dom@18.0.0(react@18.0.0))(react@18.0.0)
@@ -127,14 +119,10 @@
     devDependencies:
       '@ianvs/prettier-plugin-sort-imports':
         specifier: ^4.3.0
-<<<<<<< HEAD
-        version: 4.3.0(prettier@3.3.2)
-=======
         version: 4.3.1(prettier@3.3.3)
       '@mertasan/tailwindcss-variables':
         specifier: ^2.7.0
         version: 2.7.0(autoprefixer@10.4.14(postcss@8.4.39))(postcss@8.4.39)
->>>>>>> 3a839924
       '@testing-library/dom':
         specifier: ^10.3.1
         version: 10.3.1
@@ -5625,28 +5613,19 @@
   '@radix-ui/react-accordion@1.2.0(@types/react-dom@18.0.0)(@types/react@18.0.0)(react-dom@18.0.0(react@18.0.0))(react@18.0.0)':
     dependencies:
       '@radix-ui/primitive': 1.1.0
-      '@radix-ui/react-collapsible': 1.1.0(@types/react-dom@18.0.0)(@types/react@18.0.0)(react-dom@18.0.0(react@18.0.0))(react@18.0.0)
-      '@radix-ui/react-collection': 1.1.0(@types/react-dom@18.0.0)(@types/react@18.0.0)(react-dom@18.0.0(react@18.0.0))(react@18.0.0)
-      '@radix-ui/react-compose-refs': 1.1.0(@types/react@18.0.0)(react@18.0.0)
-      '@radix-ui/react-context': 1.1.0(@types/react@18.0.0)(react@18.0.0)
-      '@radix-ui/react-direction': 1.1.0(@types/react@18.0.0)(react@18.0.0)
-      '@radix-ui/react-id': 1.1.0(@types/react@18.0.0)(react@18.0.0)
-      '@radix-ui/react-primitive': 2.0.0(@types/react-dom@18.0.0)(@types/react@18.0.0)(react-dom@18.0.0(react@18.0.0))(react@18.0.0)
-      '@radix-ui/react-use-controllable-state': 1.1.0(@types/react@18.0.0)(react@18.0.0)
-      react: 18.0.0
-      react-dom: 18.0.0(react@18.0.0)
-    optionalDependencies:
-      '@types/react': 18.0.0
-      '@types/react-dom': 18.0.0
-
-  '@radix-ui/react-arrow@1.1.0(@types/react-dom@18.0.0)(@types/react@18.0.0)(react-dom@18.0.0(react@18.0.0))(react@18.0.0)':
-    dependencies:
-      '@radix-ui/react-primitive': 2.0.0(@types/react-dom@18.0.0)(@types/react@18.0.0)(react-dom@18.0.0(react@18.0.0))(react@18.0.0)
-      react: 18.0.0
-      react-dom: 18.0.0(react@18.0.0)
-    optionalDependencies:
-      '@types/react': 18.0.0
-      '@types/react-dom': 18.0.0
+      '@radix-ui/react-collapsible': 1.1.0(@types/react-dom@18.3.0)(@types/react@18.3.3)(react-dom@18.3.1(react@18.3.1))(react@18.3.1)
+      '@radix-ui/react-collection': 1.1.0(@types/react-dom@18.3.0)(@types/react@18.3.3)(react-dom@18.3.1(react@18.3.1))(react@18.3.1)
+      '@radix-ui/react-compose-refs': 1.1.0(@types/react@18.3.3)(react@18.3.1)
+      '@radix-ui/react-context': 1.1.0(@types/react@18.3.3)(react@18.3.1)
+      '@radix-ui/react-direction': 1.1.0(@types/react@18.3.3)(react@18.3.1)
+      '@radix-ui/react-id': 1.1.0(@types/react@18.3.3)(react@18.3.1)
+      '@radix-ui/react-primitive': 2.0.0(@types/react-dom@18.3.0)(@types/react@18.3.3)(react-dom@18.3.1(react@18.3.1))(react@18.3.1)
+      '@radix-ui/react-use-controllable-state': 1.1.0(@types/react@18.3.3)(react@18.3.1)
+      react: 18.3.1
+      react-dom: 18.3.1(react@18.3.1)
+    optionalDependencies:
+      '@types/react': 18.3.3
+      '@types/react-dom': 18.3.0
 
   '@radix-ui/react-alert-dialog@1.1.1(@types/react-dom@18.3.0)(@types/react@18.3.3)(react-dom@18.3.1(react@18.3.1))(react@18.3.1)':
     dependencies:
@@ -10254,13 +10233,6 @@
       querystringify: 2.2.0
       requires-port: 1.0.0
 
-  use-callback-ref@1.3.2(@types/react@18.0.0)(react@18.0.0):
-    dependencies:
-      react: 18.0.0
-      tslib: 2.6.3
-    optionalDependencies:
-      '@types/react': 18.0.0
-
   use-callback-ref@1.3.2(@types/react@18.2.47)(react@18.3.1):
     dependencies:
       react: 18.3.1
@@ -10268,13 +10240,13 @@
     optionalDependencies:
       '@types/react': 18.2.47
 
-  use-sidecar@1.1.2(@types/react@18.0.0)(react@18.0.0):
+  use-callback-ref@1.3.2(@types/react@18.3.3)(react@18.3.1):
     dependencies:
       detect-node-es: 1.1.0
       react: 18.0.0
       tslib: 2.6.3
     optionalDependencies:
-      '@types/react': 18.0.0
+      '@types/react': 18.3.3
 
   use-sidecar@1.1.2(@types/react@18.2.47)(react@18.3.1):
     dependencies:
@@ -10283,6 +10255,13 @@
       tslib: 2.6.3
     optionalDependencies:
       '@types/react': 18.2.47
+
+  use-sidecar@1.1.2(@types/react@18.3.3)(react@18.3.1):
+    dependencies:
+      react: 18.3.1
+      tslib: 2.6.3
+    optionalDependencies:
+      '@types/react': 18.3.3
 
   use-sync-external-store@1.2.0(react@18.3.1):
     dependencies:
