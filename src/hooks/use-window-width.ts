--- conflicted
+++ resolved
@@ -6,21 +6,6 @@
   const [winWidth, setWinWidth] = useState(0);
 
   useEffect(() => {
-<<<<<<< HEAD
-    const timeOut = setTimeout(() => {
-      setWinWidth(window.innerWidth);
-    }, 500);
-    const handleResize = () => {
-      setWinWidth(window.innerWidth);
-    };
-    window.addEventListener("resize", handleResize);
-    return () => {
-      window.removeEventListener("resize", handleResize);
-      clearTimeout(timeOut);
-    };
-  }, []);
-
-=======
     if (typeof window !== "undefined") {
       setTimeout(() => {
         setWinWidth(window.innerWidth);
@@ -37,7 +22,6 @@
     }
   }, []);
 
->>>>>>> f3b4273c
   return { winWidth };
 };
 
