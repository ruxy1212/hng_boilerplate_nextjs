--- conflicted
+++ resolved
@@ -1,11 +1,7 @@
 import { useRouter } from "next/navigation";
 
 import BlogCard from "~/components/layouts/BlogCards";
-<<<<<<< HEAD
-import { blogPosts } from "~/types/blog.types";
-=======
 import { blogPosts } from "../data/mock";
->>>>>>> 21830125
 
 export type New = {
   id: number;
