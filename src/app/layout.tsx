--- conflicted
+++ resolved
@@ -9,14 +9,9 @@
 
 const inter = Inter({ subsets: ["latin"] });
 
-<<<<<<< HEAD
-export const metaData: Metadata = {
-  title: "Boilerplate",
-=======
 export const metadata: Metadata = {
   title: "HNG Boilerplate",
   description: "HNG Boilerplate",
->>>>>>> 29a070da
 };
 
 export default function RootLayout({
