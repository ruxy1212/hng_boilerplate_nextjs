import { Inter } from "next/font/google";

import { Toaster } from "~/components/ui/toaster";

import "./globals.css";
import "~/components/layouts/homepage/styles/styles.css";

import { Metadata } from "next";
import Navbar from "~/components/layouts/Navbar";

const inter = Inter({ subsets: ["latin"] });

export const metaData: Metadata = {
  title: "Boilerplate",
};

export default function RootLayout({
  children,
}: Readonly<{
  children: React.ReactNode;
}>) {
  return (
    <html lang="en">
      <body className={inter.className}>
<<<<<<< HEAD
        <main>
          <Navbar />
          {children}
          Footer
        </main>
=======
        {children}
        <Toaster />
>>>>>>> b55b1d63
      </body>
    </html>
  );
}<|MERGE_RESOLUTION|>--- conflicted
+++ resolved
@@ -1,12 +1,10 @@
+import type { Metadata } from "next";
 import { Inter } from "next/font/google";
 
 import { Toaster } from "~/components/ui/toaster";
 
 import "./globals.css";
 import "~/components/layouts/homepage/styles/styles.css";
-
-import { Metadata } from "next";
-import Navbar from "~/components/layouts/Navbar";
 
 const inter = Inter({ subsets: ["latin"] });
 
@@ -22,16 +20,8 @@
   return (
     <html lang="en">
       <body className={inter.className}>
-<<<<<<< HEAD
-        <main>
-          <Navbar />
-          {children}
-          Footer
-        </main>
-=======
         {children}
         <Toaster />
->>>>>>> b55b1d63
       </body>
     </html>
   );
