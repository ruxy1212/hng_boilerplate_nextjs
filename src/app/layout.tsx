import "./globals.css";
import "~/components/layouts/homepage/styles/styles.css";

import type { Metadata } from "next";
import { Inter } from "next/font/google";

import { Toaster } from "~/components/ui/toaster";

<<<<<<< HEAD
=======
import "./globals.css";

import Providers from "~/components/Providers";

>>>>>>> 336ccbbd
const inter = Inter({ subsets: ["latin"] });

export const metadata: Metadata = {
  title: "HNG Boilerplate",
  description: "HNG Boilerplate",
};

export default function RootLayout({
  children,
}: Readonly<{
  children: React.ReactNode;
}>) {
  return (
    <html lang="en">
      <body className={inter.className}>
        <Providers>{children}</Providers>
        <Toaster />
      </body>
    </html>
  );
}<|MERGE_RESOLUTION|>--- conflicted
+++ resolved
@@ -6,13 +6,10 @@
 
 import { Toaster } from "~/components/ui/toaster";
 
-<<<<<<< HEAD
-=======
 import "./globals.css";
 
 import Providers from "~/components/Providers";
 
->>>>>>> 336ccbbd
 const inter = Inter({ subsets: ["latin"] });
 
 export const metadata: Metadata = {
