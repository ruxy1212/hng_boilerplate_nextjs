--- conflicted
+++ resolved
@@ -138,12 +138,8 @@
   }
 }
 ::-webkit-scrollbar {
-<<<<<<< HEAD
   width: 6px;
-=======
-  width: 8px;
   height: 6px;
->>>>>>> afe35007
 }
 .show_scrollbar::-webkit-scrollbar {
   height: 8px;
