--- conflicted
+++ resolved
@@ -58,35 +58,6 @@
     --description-text: 215 16% 47%;
     --breadcrumb-page: 0 0% 42%;
     --breadcrumb-foreground: 0 0% 13%;
-<<<<<<< HEAD
-  }
-
-  .dark {
-    --background: 222.2 84% 4.9%;
-    --foreground: 210 40% 98%;
-    --card: 222.2 84% 4.9%;
-    --card-foreground: 210 40% 98%;
-    --popover: 222.2 84% 4.9%;
-    --popover-foreground: 210 40% 98%;
-    --primary: 210 40% 98%;
-    --primary-foreground: 222.2 47.4% 11.2%;
-    --secondary: 217.2 32.6% 17.5%;
-    --secondary-foreground: 210 40% 98%;
-    --muted: 217.2 32.6% 17.5%;
-    --muted-foreground: 215 20.2% 65.1%;
-    --accent: 217.2 32.6% 17.5%;
-    --accent-foreground: 210 40% 98%;
-    --destructive: 0 62.8% 30.6%;
-    --destructive-foreground: 210 40% 98%;
-    --border: 217.2 32.6% 17.5%;
-    --input: 217.2 32.6% 17.5%;
-    --ring: 212.7 26.8% 83.9%;
-    --chart-1: 220 70% 50%;
-    --chart-2: 160 60% 45%;
-    --chart-3: 30 80% 55%;
-    --chart-4: 280 65% 60%;
-    --chart-5: 340 75% 55%;
-=======
     --desaturated-blue: 212.73 26.83% 83.92%;
     --grey50: 0 0% 85.1%;
 
@@ -97,7 +68,6 @@
     --primary-badge-bg: 25, 95%, 53%, 0.1;
     --success-badge-bg: 102, 51%, 52%, 0.1;
     --error-badge-bg: 0, 72%, 51%, 0.1;
->>>>>>> 2ef57438
   }
 }
 
