--- conflicted
+++ resolved
@@ -24,10 +24,6 @@
     --accent: 210 40% 96.1%;
     --accent-foreground: 222.2 47.4% 11.2%;
 
-<<<<<<< HEAD
-    --destructive: 0 84.2% 60.2%;
-    --destructive-foreground: 210 40% 98%;
-=======
     --destructive: 0 84% 60%;
     --destructive-hover: 0 72% 51%;
     --destructive-foreground: 0 0% 100%;
@@ -49,10 +45,9 @@
     --error: 0 72% 51%;
     --success: 102 51% 52%;
     --warning: 45 93% 47%;
->>>>>>> bd723fa5
 
-    --border: 214.3 31.8% 91.4%;
-    --input: 214.3 31.8% 91.4%;
+    --border: 214 32% 91%;
+    --input: 214 32% 91%;
     --ring: 222.2 84% 4.9%;
     --radius: 0.5rem;
 
