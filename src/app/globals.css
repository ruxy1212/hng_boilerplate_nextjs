@tailwind base;
@tailwind components;
@tailwind utilities;

@layer base {
  :root {
    --background: 0 0% 100%;
    --foreground: 222.2 84% 4.9%;

    --card: 0 0% 100%;
    --card-foreground: 222.2 84% 4.9%;

    --popover: 0 0% 100%;
    --popover-foreground: 222.2 84% 4.9%;

    --primary: 222.2 47.4% 11.2%;
    --primary-foreground: 210 40% 98%;

    --secondary: 210 40% 96.1%;
    --secondary-foreground: 222.2 47.4% 11.2%;

    --muted: 210 40% 96.1%;
    --muted-foreground: 215.4 16.3% 46.9%;

    --accent: 210 40% 96.1%;
    --accent-foreground: 222.2 47.4% 11.2%;

    --destructive: 0 84.2% 60.2%;
    --destructive-foreground: 210 40% 98%;

    --border: 214.3 31.8% 91.4%;
    --input: 214.3 31.8% 91.4%;
    --ring: 222.2 84% 4.9%;

    --radius: 0.5rem;
<<<<<<< HEAD

    --neutral_dark1: 0 0% 32%;
    --primary_color: 25, 95%, 53%, 1;
=======
    --error: 4 97% 49%;
    --neutralColor-dark-1: 0 0% 32%;
    --neutralColor-dark-2: 0 0% 4%;
>>>>>>> 3940bf9f
  }

  .dark {
    --background: 222.2 84% 4.9%;
    --foreground: 210 40% 98%;

    --card: 222.2 84% 4.9%;
    --card-foreground: 210 40% 98%;

    --popover: 222.2 84% 4.9%;
    --popover-foreground: 210 40% 98%;

    --primary: 210 40% 98%;
    --primary-foreground: 222.2 47.4% 11.2%;

    --secondary: 217.2 32.6% 17.5%;
    --secondary-foreground: 210 40% 98%;

    --muted: 217.2 32.6% 17.5%;
    --muted-foreground: 215 20.2% 65.1%;

    --accent: 217.2 32.6% 17.5%;
    --accent-foreground: 210 40% 98%;

    --destructive: 0 62.8% 30.6%;
    --destructive-foreground: 210 40% 98%;

    --border: 217.2 32.6% 17.5%;
    --input: 217.2 32.6% 17.5%;
    --ring: 212.7 26.8% 83.9%;
  }
}

@layer base {
  * {
    @apply border-border;
  }
  body {
    @apply bg-background text-foreground;
  }
}<|MERGE_RESOLUTION|>--- conflicted
+++ resolved
@@ -33,15 +33,12 @@
     --ring: 222.2 84% 4.9%;
 
     --radius: 0.5rem;
-<<<<<<< HEAD
+    --error: 4 97% 49%;
+    --neutralColor-dark-1: 0 0% 32%;
+    --neutralColor-dark-2: 0 0% 4%;
 
     --neutral_dark1: 0 0% 32%;
     --primary_color: 25, 95%, 53%, 1;
-=======
-    --error: 4 97% 49%;
-    --neutralColor-dark-1: 0 0% 32%;
-    --neutralColor-dark-2: 0 0% 4%;
->>>>>>> 3940bf9f
   }
 
   .dark {
