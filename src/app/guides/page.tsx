--- conflicted
+++ resolved
@@ -182,11 +182,7 @@
             <span className="block font-mono text-sm text-white">
               import <span className="text-blue-400">CustomButton</span> from{" "}
               <span className="text-yellow-400">
-<<<<<<< HEAD
-                "~/components/common/Button/button"
-=======
                 &quot;~/components/common/Button/button&quot;
->>>>>>> d0918abc
               </span>
               ;
             </span>
@@ -270,13 +266,9 @@
               <span className="text-blue-400">CustomButton</span>
               <br />
               <span className="ml-4">
-<<<<<<< HEAD
-                variant=<span className="text-yellow-400">"subtle"</span> <br />
-=======
                 variant=
                 <span className="text-yellow-400">&quot;subtle&quot;</span>{" "}
                 <br />
->>>>>>> d0918abc
               </span>
               <span className="ml-4">
                 icon=<span className="text-yellow-400">{"{<Plus />}"}</span>{" "}
