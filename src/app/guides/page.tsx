--- conflicted
+++ resolved
@@ -316,25 +316,6 @@
 
       <Sidebar />
 
-<<<<<<< HEAD
-      <div className="space-y-4">
-        <h2 className="text-2xl font-semibold">HBP Comment Box</h2>
-        {commentsData.map((comment) => (
-          <HBPCommentBox
-            key={comment.id}
-            id={comment.id}
-            avatar={comment.avatar}
-            name={comment.name}
-            username={comment.username}
-            content={comment.content}
-            timestamp={comment.timestamp}
-            date={comment.date}
-            likes={comment.likes}
-            dislikes={comment.dislikes}
-          />
-        ))}
-        {/* Add more Comment components as needed */}
-=======
       <div className="space-y-4 rounded-lg bg-gray-100 p-4 shadow-md">
         <h2 className="text-2xl font-semibold text-gray-800">
           HBP Comment Box
@@ -356,7 +337,6 @@
             />
           ))}
         </div>
->>>>>>> beb87280
       </div>
     </main>
   );
