--- conflicted
+++ resolved
@@ -6,115 +6,6 @@
 
 export default function Home() {
   return (
-<<<<<<< HEAD
-    <main className="flex min-h-screen flex-col items-center justify-between p-24">
-      <div className="z-10 w-full max-w-5xl items-center justify-between font-mono text-sm lg:flex">
-        <p className="fixed left-0 top-0 flex w-full justify-center border-b border-gray-300 bg-gradient-to-b from-zinc-200 pb-6 pt-8 backdrop-blur-2xl dark:border-neutral-800 dark:bg-zinc-800/30 dark:from-inherit lg:static lg:w-auto  lg:rounded-xl lg:border lg:bg-gray-200 lg:p-4 lg:dark:bg-zinc-800/30">
-          Get started by editing&nbsp;
-          <code className="font-mono font-bold">src/app/page.tsx</code>
-        </p>
-        <div className="fixed bottom-0 left-0 flex h-48 w-full items-end justify-center bg-gradient-to-t from-white via-white dark:from-black dark:via-black lg:static lg:size-auto lg:bg-none">
-          <a
-            className="pointer-events-none flex place-items-center gap-2 p-8 lg:pointer-events-auto lg:p-0"
-            href="https://vercel.com?utm_source=create-next-app&utm_medium=appdir-template&utm_campaign=create-next-app"
-            target="_blank"
-            rel="noopener noreferrer"
-          >
-            By{" "}
-            <Image
-              src="/vercel.svg"
-              alt="Vercel Logo"
-              className="dark:invert"
-              width={100}
-              height={24}
-              priority
-            />
-          </a>
-        </div>
-      </div>
-
-      <div className="relative z-[-1] flex place-items-center before:absolute before:h-[300px] before:w-full before:-translate-x-1/2 before:rounded-full before:bg-gradient-radial before:from-white before:to-transparent before:blur-2xl before:content-[''] after:absolute after:-z-20 after:h-[180px] after:w-full after:translate-x-1/3 after:bg-gradient-conic after:from-sky-200 after:via-blue-200 after:blur-2xl after:content-[''] before:dark:bg-gradient-to-br before:dark:from-transparent before:dark:to-blue-700 before:dark:opacity-10 after:dark:from-sky-900 after:dark:via-[#0141ff] after:dark:opacity-40 sm:before:w-[480px] sm:after:w-[240px] before:lg:h-[360px]">
-        <Image
-          className="relative dark:drop-shadow-[0_0_0.3rem_#ffffff70] dark:invert"
-          src="/next.svg"
-          alt="Next.js Logo"
-          width={180}
-          height={37}
-          priority
-        />
-      </div>
-
-      <div className="mb-32 grid text-center lg:mb-0 lg:w-full lg:max-w-5xl lg:grid-cols-4 lg:text-left">
-        <a
-          href="https://nextjs.org/docs?utm_source=create-next-app&utm_medium=appdir-template&utm_campaign=create-next-app"
-          className="group rounded-lg border border-transparent px-5 py-4 transition-colors hover:border-gray-300 hover:bg-gray-100 hover:dark:border-neutral-700 hover:dark:bg-neutral-800/30"
-          target="_blank"
-          rel="noopener noreferrer"
-        >
-          <h2 className="mb-3 text-2xl font-semibold">
-            Docs{" "}
-            <span className="inline-block transition-transform group-hover:translate-x-1 motion-reduce:transform-none">
-              -&gt;
-            </span>
-          </h2>
-          <p className="m-0 max-w-[30ch] text-sm opacity-50">
-            Find in-depth information about Next.js features and API.
-          </p>
-        </a>
-
-        <a
-          href="https://nextjs.org/learn?utm_source=create-next-app&utm_medium=appdir-template-tw&utm_campaign=create-next-app"
-          className="group rounded-lg border border-transparent px-5 py-4 transition-colors hover:border-gray-300 hover:bg-gray-100 hover:dark:border-neutral-700 hover:dark:bg-neutral-800/30"
-          target="_blank"
-          rel="noopener noreferrer"
-        >
-          <h2 className="mb-3 text-2xl font-semibold">
-            Learn{" "}
-            <span className="inline-block transition-transform group-hover:translate-x-1 motion-reduce:transform-none">
-              -&gt;
-            </span>
-          </h2>
-          <p className="m-0 max-w-[30ch] text-sm opacity-50">
-            Learn about Next.js in an interactive course with&nbsp;quizzes!
-          </p>
-        </a>
-
-        <a
-          href="https://vercel.com/templates?framework=next.js&utm_source=create-next-app&utm_medium=appdir-template&utm_campaign=create-next-app"
-          className="group rounded-lg border border-transparent px-5 py-4 transition-colors hover:border-gray-300 hover:bg-gray-100 hover:dark:border-neutral-700 hover:dark:bg-neutral-800/30"
-          target="_blank"
-          rel="noopener noreferrer"
-        >
-          <h2 className="mb-3 text-2xl font-semibold">
-            Templates{" "}
-            <span className="inline-block transition-transform group-hover:translate-x-1 motion-reduce:transform-none">
-              -&gt;
-            </span>
-          </h2>
-          <p className="m-0 max-w-[30ch] text-sm opacity-50">
-            Explore starter templates for Next.js.
-          </p>
-        </a>
-
-        <a
-          href="https://vercel.com/new?utm_source=create-next-app&utm_medium=appdir-template&utm_campaign=create-next-app"
-          className="group rounded-lg border border-transparent px-5 py-4 transition-colors hover:border-gray-300 hover:bg-gray-100 hover:dark:border-neutral-700 hover:dark:bg-neutral-800/30"
-          target="_blank"
-          rel="noopener noreferrer"
-        >
-          <h2 className="mb-3 text-2xl font-semibold">
-            Deploy{" "}
-            <span className="inline-block transition-transform group-hover:translate-x-1 motion-reduce:transform-none">
-              -&gt;
-            </span>
-          </h2>
-          <p className="m-0 max-w-[30ch] text-balance text-sm opacity-50">
-            Instantly deploy your Next.js site to a shareable URL with Vercel.
-          </p>
-        </a>
-      </div>
-    </main>
-=======
     <>
       <Hero />
       <UserSection />
@@ -122,6 +13,5 @@
       <Testimonials />
       <PerfectFit />
     </>
->>>>>>> b55b1d63
   );
 }