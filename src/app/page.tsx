<<<<<<< HEAD
export default function Home() {
  return <main>Home</main>;
=======
import Hero from "~/components/layouts/homepage/Hero";
import HowItWorks from "~/components/layouts/homepage/HowItWorks";
import PerfectFit from "~/components/layouts/homepage/PerfectFit";
import Testimonials from "~/components/layouts/homepage/Testimonials";
import UserSection from "~/components/layouts/homepage/UserSection";

export default function Home() {
  return (
    <>
      <Hero />
      <UserSection />
      <HowItWorks />
      <Testimonials />
      <PerfectFit />
    </>
  );
>>>>>>> e4389d75
}<|MERGE_RESOLUTION|>--- conflicted
+++ resolved
@@ -1,7 +1,3 @@
-<<<<<<< HEAD
-export default function Home() {
-  return <main>Home</main>;
-=======
 import Hero from "~/components/layouts/homepage/Hero";
 import HowItWorks from "~/components/layouts/homepage/HowItWorks";
 import PerfectFit from "~/components/layouts/homepage/PerfectFit";
@@ -18,5 +14,4 @@
       <PerfectFit />
     </>
   );
->>>>>>> e4389d75
 }