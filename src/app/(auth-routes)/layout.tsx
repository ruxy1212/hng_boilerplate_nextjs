<<<<<<< HEAD
import Navbar from "~/components/layouts/navbar";

function Layout({ children }: Readonly<{ children: React.ReactNode }>) {
=======
function Layout({ children }: { children: React.ReactNode }) {
>>>>>>> acdc71ec
  return (
    <>
      <div className="mx-auto w-5/6">{children}</div>
<<<<<<< HEAD
      {/* <Footer /> */}
=======
>>>>>>> acdc71ec
    </>
  );
}

export default Layout;<|MERGE_RESOLUTION|>--- conflicted
+++ resolved
@@ -1,17 +1,7 @@
-<<<<<<< HEAD
-import Navbar from "~/components/layouts/navbar";
-
-function Layout({ children }: Readonly<{ children: React.ReactNode }>) {
-=======
 function Layout({ children }: { children: React.ReactNode }) {
->>>>>>> acdc71ec
   return (
     <>
       <div className="mx-auto w-5/6">{children}</div>
-<<<<<<< HEAD
-      {/* <Footer /> */}
-=======
->>>>>>> acdc71ec
     </>
   );
 }
