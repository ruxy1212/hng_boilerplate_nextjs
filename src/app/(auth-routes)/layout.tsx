--- conflicted
+++ resolved
@@ -1,15 +1,7 @@
 function Layout({ children }: { children: React.ReactNode }) {
   return (
     <>
-<<<<<<< HEAD
-      <Navbar />
-      <div className="mx-auto mb-[133px] mt-[85px] flex justify-center px-6">
-        {children}
-      </div>
-      <Footer />
-=======
       <div className="mx-auto w-5/6">{children}</div>
->>>>>>> 44ed535c
     </>
   );
 }
