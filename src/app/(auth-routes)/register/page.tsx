--- conflicted
+++ resolved
@@ -9,12 +9,9 @@
 import { useForm } from "react-hook-form";
 import * as z from "zod";
 
-<<<<<<< HEAD
 import { registerUser } from "~/actions/register";
-=======
 import { getApiUrl } from "~/actions/getApiUrl";
 import { registerUser, resendOtp, verifyOtp } from "~/actions/register";
->>>>>>> e017739a
 import CustomButton from "~/components/common/common-button/common-button";
 import { Input } from "~/components/common/input";
 import LoadingSpinner from "~/components/miscellaneous/loading-spinner";
@@ -64,8 +61,6 @@
   if (status === "authenticated") {
     router.push("/dashboard");
   }
-<<<<<<< HEAD
-=======
   useEffect(() => {
     getApiUrl()
       .then((url) => {
@@ -79,7 +74,6 @@
         });
       });
   }, [toast]);
->>>>>>> e017739a
 
   const form = useForm<z.infer<typeof RegisterSchema>>({
     resolver: zodResolver(RegisterSchema),
