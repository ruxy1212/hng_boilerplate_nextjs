--- conflicted
+++ resolved
@@ -2,11 +2,7 @@
 
 import { zodResolver } from "@hookform/resolvers/zod";
 import { DialogContent, DialogTitle } from "@radix-ui/react-dialog";
-<<<<<<< HEAD
 import { signIn } from "next-auth/react";
-=======
-import Image from "next/image";
->>>>>>> 9d59ec2c
 import Link from "next/link";
 import { useState } from "react";
 import { useForm } from "react-hook-form";
@@ -70,12 +66,15 @@
         </p>
       </div>
       <div className="flex flex-col justify-center space-y-4 sm:flex-row sm:space-x-6 sm:space-y-0">
-<<<<<<< HEAD
         <CustomButton
           isDisabled={!apiUrl}
           variant="outline"
           isLeftIconVisible={true}
-          onClick={() => signIn("google")}
+          href={
+            apiUrl === ""
+              ? undefined
+              : `${apiUrl}/api/v1/auth/social/google?provider=google`
+          }
           icon={
             <svg
               width="25"
@@ -138,28 +137,6 @@
         >
           Sign up with Facebook
         </CustomButton>
-=======
-        <Button className="flex items-center rounded-md border border-gray-300 bg-white px-4 py-4 text-gray-700 shadow-sm hover:bg-gray-50">
-          <Image
-            src="/images/google.svg"
-            width={20}
-            height={20}
-            alt="Goggle"
-            className="mr-2"
-          />
-          Sign in with Google
-        </Button>
-        <Button className="flex items-center rounded-md border border-gray-300 bg-white p-4 px-4 text-gray-700 shadow-sm hover:bg-gray-50">
-          <Image
-            src="/images/facebook.svg"
-            width={20}
-            height={20}
-            alt="Facebook"
-            className="mr-2"
-          />
-          Sign in with Google
-        </Button>
->>>>>>> 9d59ec2c
       </div>
       <div className="mx-auto py-4 md:w-2/4">
         <Form {...form}>
