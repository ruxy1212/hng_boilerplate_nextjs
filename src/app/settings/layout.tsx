import SettingsSidebar from "~/components/common/settings/sidebar";
import Navbar from "~/components/layouts/Navbar";

export default function SettingsLayout({
  children,
}: {
  children: React.ReactNode;
}) {
  return (
    <>
<<<<<<< HEAD
    <Navbar/>
=======
>>>>>>> 424f4909
      <SettingsSidebar />
      <section className="relative w-full overflow-x-hidden md:pl-[126px] min-[1140px]:pl-[290px]">
        <div className="relative flex h-full w-full flex-col md:pt-0">
          {children}
        </div>
      </section>
    </>
  );
}<|MERGE_RESOLUTION|>--- conflicted
+++ resolved
@@ -8,10 +8,8 @@
 }) {
   return (
     <>
-<<<<<<< HEAD
-    <Navbar/>
-=======
->>>>>>> 424f4909
+
+      <Navbar />
       <SettingsSidebar />
       <section className="relative w-full overflow-x-hidden md:pl-[126px] min-[1140px]:pl-[290px]">
         <div className="relative flex h-full w-full flex-col md:pt-0">
