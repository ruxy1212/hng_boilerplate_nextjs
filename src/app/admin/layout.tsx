--- conflicted
+++ resolved
@@ -1,23 +1,15 @@
-import React from "react";
+import AdminNavbar from "~/components/superadminlayout/navbar/AdminNavbar";
 
-<<<<<<< HEAD
-export default function AdminLayout({
-  children,
-}: {
-  children: React.ReactNode;
-}) {
-  return <div>{children}</div>;
-}
-=======
-import AdminLayout from "~/components/superadminlayout";
 
-interface IProperties {
-  children: React.ReactNode;
-}
 
-const layout: React.FC<IProperties> = ({ children }) => {
-  return <AdminLayout>{children}</AdminLayout>;
-};
-
-export default layout;
->>>>>>> 69f54fb5
+export default function AdminLayout({ children }: { children: React.ReactNode }) {
+  return (
+    <div className="grid min-h-screen w-full md:grid-cols-[252px_1fr] lg:grid-cols-[252px_1fr]">
+      <div className="hidden border-r bg-muted/40 md:block"></div>
+      <div className="flex flex-col">
+        <AdminNavbar />
+        {children}
+      </div>
+    </div>
+  )
+}