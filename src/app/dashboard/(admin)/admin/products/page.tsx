--- conflicted
+++ resolved
@@ -17,11 +17,7 @@
 
 const page = () => {
   return (
-<<<<<<< HEAD
-    <main className="md:4 px-1 py-3">
-=======
     <main className="px-1 py-3">
->>>>>>> f39400b0
       <div className="grid h-auto grid-cols-1 gap-4 md:grid-cols-3 lg:h-[134px]">
         {[0, 1, 2].map((_, index) => (
           <CardComponent
