"use client";

import { BellIcon, HelpCircle, SearchIcon } from "lucide-react";
import { useSession } from "next-auth/react";
import { useRouter } from "next/navigation";
import { useEffect } from "react";

import UserCard from "~/components/card/user-card";
import {
  Popover,
  PopoverContent,
  PopoverTrigger,
} from "~/components/ui/popover";
import UnreadNotificationCard from "../../unread-notification-card/UnreadNotificationCard";
import DashboardLogo from "../logo";

const DashboardNavbar = () => {
  const { data: session, status } = useSession();
  const router = useRouter();
  useEffect(() => {
    if (status === "unauthenticated") {
      router.push("/login");
    }
  }, [status, router]);

  return (
    <nav
      className="fixed left-0 right-0 top-0 z-50 border-b-[0.5px] border-border"
      role="navbar"
    >
      <div className="flex items-center gap-2 bg-[#FDFDFD] px-[10px] py-[14px]">
        <div className="w-[50px] md:w-[220px] md:px-4 lg:w-[320px]">
          <DashboardLogo />
        </div>
        <div className="flex w-full justify-between">
          <div className="flex h-10 items-center justify-between gap-2 rounded-[6px] border border-border bg-white px-3 text-sm font-normal placeholder:text-sm">
            <SearchIcon
              data-testid="search"
              className="h-4 w-4 text-neutral-dark-2"
            />
<<<<<<< HEAD
            <input
              className="h-full w-full border-none text-neutral-dark-2 outline-none ring-0 placeholder:text-neutral-dark-1"
              placeholder="Search option..."
              data-testid="input"
            />
=======
          </div>
          <div className="hover:bg-black-1 flex w-full max-w-[64px] cursor-pointer items-center justify-between gap-2">
            <UserCard status={status} session={session} />
>>>>>>> 73bb3fd0
          </div>
          <div className="flex items-center justify-between gap-1 md:gap-2 lg:gap-4">
            <div className="relative flex items-center justify-center">
              <Popover>
                <PopoverTrigger>
                  <BellIcon
                    data-testid="bell"
                    className="h-6 w-6 text-neutral-dark-2 transition-colors duration-300 hover:cursor-pointer hover:text-neutral-dark-1"
                  />
                </PopoverTrigger>
                <PopoverContent
                  data-testid="notificationContent"
                  align="end"
                  className="w-fit border-none p-0 shadow-none"
                >
                  <UnreadNotificationCard
                    notificationsPreview={[
                      { header: "Check mail", time: "1 hour ago" },
                      { header: "Sign up for offer", time: "2 hours ago" },
                      { header: "Register for event", time: "1 hour ago" },
                    ]}
                    unreadCount={30}
                  />
                </PopoverContent>
              </Popover>
              <span className="absolute right-1 top-0 h-[6px] w-[6px] rounded-full bg-error"></span>
            </div>
            <div>
              <HelpCircle
                data-testid="help"
                className="h-6 w-6 text-neutral-dark-2 transition-colors duration-300 hover:cursor-pointer hover:text-neutral-dark-1"
              />
            </div>
            <div className="hover:bg-black-1 flex w-full max-w-[64px] cursor-pointer items-center justify-between gap-2">
              {status === "authenticated" && (
                <UserCard user={session?.user as User} />
              )}
              <ChevronDown
                data-testid="chevronDown"
                className="2-5 h-5 text-neutral-dark-1"
              />
            </div>
          </div>
        </div>
      </div>
    </nav>
  );
};

export default DashboardNavbar;<|MERGE_RESOLUTION|>--- conflicted
+++ resolved
@@ -38,17 +38,11 @@
               data-testid="search"
               className="h-4 w-4 text-neutral-dark-2"
             />
-<<<<<<< HEAD
             <input
               className="h-full w-full border-none text-neutral-dark-2 outline-none ring-0 placeholder:text-neutral-dark-1"
               placeholder="Search option..."
               data-testid="input"
             />
-=======
-          </div>
-          <div className="hover:bg-black-1 flex w-full max-w-[64px] cursor-pointer items-center justify-between gap-2">
-            <UserCard status={status} session={session} />
->>>>>>> 73bb3fd0
           </div>
           <div className="flex items-center justify-between gap-1 md:gap-2 lg:gap-4">
             <div className="relative flex items-center justify-center">
