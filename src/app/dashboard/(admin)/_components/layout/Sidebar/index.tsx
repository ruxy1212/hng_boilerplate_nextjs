"use client";

import {
  Box,
  House,
  List,
  LucideProps,
  Mail,
  Settings,
  Users,
} from "lucide-react";
import Link from "next/link";
import { usePathname } from "next/navigation";
import { FC, ForwardRefExoticComponent, RefAttributes } from "react";

import DashboardLogo from "../logo";

const sideItems = [
  {
    route: "Dashboard",
<<<<<<< HEAD
    link: "/dashboard/admin",
=======
    link: "/admin/dashboard",
>>>>>>> a96b3d0b
    icon: House,
    id: "dashboard",
  },
  {
    route: "Products",
    link: "/admin/products",
    icon: Box,
    id: "products",
  },
  {
    route: "Users",
    link: "/admin/users",
    icon: Users,
    id: "users",
  },
  {
    route: "Email Templates",
    link: "/admin/email",
    icon: Mail,
    id: "email",
  },
  {
    route: "Squeeze Pages",
    link: "/admin/squeeze-pages",
    icon: Users,
    id: "squeeze",
  },
  {
    route: "Waitlist Page",
    link: "/admin/waitlist-page",
    icon: List,
    id: "waitlist",
  },
  {
    route: "Settings",
    link: "/admin/settings",
    icon: Settings,
    id: "settings",
  },
];
interface Iproperties {
  sideNavitems?: {
    route: string;
    link: string;
    icon: ForwardRefExoticComponent<
      Omit<LucideProps, "ref"> & RefAttributes<SVGSVGElement>
    >;
    id: string;
  }[];
  currenPathName?: string;
}
const Sidebar: FC<Iproperties> = ({ sideNavitems = sideItems }) => {
  const pathname = usePathname();
<<<<<<< HEAD
=======
  const currentPath = pathname?.split("/")[2];
>>>>>>> a96b3d0b

  return (
    <div className="fixed bottom-0 left-0 top-0 z-50 flex h-screen w-[50px] flex-col items-center justify-start border-r bg-[#FDFDFD] md:block md:w-[220px] md:px-4 lg:w-[252px]">
      <DashboardLogo />
      <section className="flex flex-col items-center gap-y-3 pt-6 md:items-stretch">
        {sideNavitems.map((item, index) => (
          <Link
            key={index}
            href={item.link}
            data-testid={item.id}
            role="sidebar-link"
            className={`${pathname === item.link ? "bg-primary text-white" : "bg-transparent text-neutral-dark-2 hover:bg-gray-200"} flex items-center justify-center gap-2.5 rounded-full px-2.5 py-3 text-sm transition-all duration-300 ease-in md:h-auto md:w-auto md:justify-start md:rounded-sm`}
          >
            <item.icon className="h-5 w-5" role="sidebar-icon" />
            <span className="hidden md:block">{item.route}</span>
          </Link>
        ))}
      </section>
    </div>
  );
};

export default Sidebar;<|MERGE_RESOLUTION|>--- conflicted
+++ resolved
@@ -18,11 +18,7 @@
 const sideItems = [
   {
     route: "Dashboard",
-<<<<<<< HEAD
     link: "/dashboard/admin",
-=======
-    link: "/admin/dashboard",
->>>>>>> a96b3d0b
     icon: House,
     id: "dashboard",
   },
@@ -76,10 +72,6 @@
 }
 const Sidebar: FC<Iproperties> = ({ sideNavitems = sideItems }) => {
   const pathname = usePathname();
-<<<<<<< HEAD
-=======
-  const currentPath = pathname?.split("/")[2];
->>>>>>> a96b3d0b
 
   return (
     <div className="fixed bottom-0 left-0 top-0 z-50 flex h-screen w-[50px] flex-col items-center justify-start border-r bg-[#FDFDFD] md:block md:w-[220px] md:px-4 lg:w-[252px]">
