import { Suspense } from "react";

import Providers from "~/components/providers";
import DashboardNavbar from "./_components/layout/navbar";

export default function AdminLayout({
  children,
}: {
  children: React.ReactNode;
}) {
  return (
<<<<<<< HEAD
    <div className="min-h-screen w-full pl-[50px] md:pl-[220px] lg:pl-[252px]">
      <Providers />
      <Sidebar />
=======
    <div className="min-h-screen w-full">
>>>>>>> 26c2a60c
      <DashboardNavbar />
      <div className="">
        <main className="mt-12 p-3 pt-6 md:p-5 md:pt-8">
          <Suspense>{children}</Suspense>
        </main>
      </div>
    </div>
  );
}<|MERGE_RESOLUTION|>--- conflicted
+++ resolved
@@ -9,13 +9,7 @@
   children: React.ReactNode;
 }) {
   return (
-<<<<<<< HEAD
-    <div className="min-h-screen w-full pl-[50px] md:pl-[220px] lg:pl-[252px]">
-      <Providers />
-      <Sidebar />
-=======
     <div className="min-h-screen w-full">
->>>>>>> 26c2a60c
       <DashboardNavbar />
       <div className="">
         <main className="mt-12 p-3 pt-6 md:p-5 md:pt-8">
