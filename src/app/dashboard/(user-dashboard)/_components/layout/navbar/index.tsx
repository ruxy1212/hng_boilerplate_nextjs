"use client";

import { BellIcon, HelpCircle } from "lucide-react";
import { useSession } from "next-auth/react";
import { useRouter } from "next/navigation";
import { useEffect } from "react";

import DashboardLogo from "~/app/dashboard/(admin)/_components/layout/logo";
import UnreadNotificationCard from "~/app/dashboard/(admin)/_components/unread-notification-card/UnreadNotificationCard";
import { MobileNavlinks } from "~/app/dashboard/(user-dashboard)/_components/layout/navbar/mobile-navlinks";
import { Navlinks } from "~/app/dashboard/(user-dashboard)/_components/layout/navbar/navlinks";
import { Search } from "~/app/dashboard/(user-dashboard)/_components/layout/navbar/search";
import UserCard from "~/components/card/user-card";
import {
  Popover,
  PopoverContent,
  PopoverTrigger,
} from "~/components/ui/popover";

<<<<<<< HEAD
const navlinks = [
  {
    route: "Overview",
    link: "/dashboard/overview",
    id: "dashboard",
  },
  {
    route: "Customers",
    link: "/dashboard/customers",
    id: "customers",
  },
  {
    route: "Products",
    link: "/dashboard/products",
    id: "products",
  },
  // {
  //   route: "Settings",
  //   link: "/dashboard/settings",
  //   id: "settings",
  // },
];

interface User {
  email: string;
  image: string;
  name: string;
}

=======
>>>>>>> 73bb3fd0
const UserNavbar = () => {
  const { data: session, status } = useSession();
  const router = useRouter();
  useEffect(() => {
    if (status === "unauthenticated") {
      router.push("/login");
    }
  }, [status, router]);

  return (
    <nav
      className="bg-white px-5 py-2.5 md:left-[220px] lg:left-[252px]"
      role="navbar"
    >
      <div className="flex items-center justify-between gap-2">
        <div className="flex gap-[50px]">
          <div className="flex items-center gap-[15px]">
            <MobileNavlinks />
            <DashboardLogo responsive />
          </div>
          <Navlinks />
        </div>
        <div className="flex items-center justify-between gap-5 bg-[#FDFDFD]">
          <Search />
          <div className="relative flex items-center justify-center">
            <Popover>
              <PopoverTrigger>
                <BellIcon
                  data-testid="bell"
                  className="h-6 w-6 text-neutral-dark-2 transition-colors duration-300 hover:cursor-pointer hover:text-neutral-dark-1"
                />
              </PopoverTrigger>
              <PopoverContent
                data-testid="notificationContent"
                align="end"
                className="w-[380px] border-none p-0 shadow-none"
              >
                <UnreadNotificationCard
                  notificationsPreview={[
                    { header: "Check mail", time: "1 hour ago" },
                    { header: "Sign up for offer", time: "2 hours ago" },
                    { header: "Register for event", time: "1 hour ago" },
                  ]}
                  unreadCount={30}
                />
              </PopoverContent>
            </Popover>
            <span className="absolute right-1 top-0 h-[6px] w-[6px] rounded-full bg-error"></span>
          </div>
          <div className="max-sm:hidden">
            <HelpCircle
              data-testid="help"
              className="h-6 w-6 text-neutral-dark-2 transition-colors duration-300 hover:cursor-pointer hover:text-neutral-dark-1"
            />
          </div>
          <div className="pr-1">
            <UserCard status={status} session={session} />
          </div>
        </div>
      </div>
    </nav>
  );
};

export default UserNavbar;<|MERGE_RESOLUTION|>--- conflicted
+++ resolved
@@ -17,7 +17,6 @@
   PopoverTrigger,
 } from "~/components/ui/popover";
 
-<<<<<<< HEAD
 const navlinks = [
   {
     route: "Overview",
@@ -47,8 +46,6 @@
   name: string;
 }
 
-=======
->>>>>>> 73bb3fd0
 const UserNavbar = () => {
   const { data: session, status } = useSession();
   const router = useRouter();
