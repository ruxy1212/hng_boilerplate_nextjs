--- conflicted
+++ resolved
@@ -130,11 +130,7 @@
 
       setShowSuccessMessage(true);
       setTimeout(() => setShowSuccessMessage(false), 3000);
-<<<<<<< HEAD
-    } catch (error: any) {
-=======
     } catch (error) {
->>>>>>> 461904a3
       if (error instanceof ZodError) {
         const validationErrors: Record<string, string> = {};
         for (const errorItem of error.errors) {
