--- conflicted
+++ resolved
@@ -39,13 +39,10 @@
   ariaLabel?: string;
   /** Href to link button to a URL or route */
   href?: string;
-<<<<<<< HEAD
-=======
   /** Class for custom styling */
   className?: string;
   /** Click event handler for the button */
   onClick?: React.MouseEventHandler<HTMLButtonElement>;
->>>>>>> b55b1d63
 }
 
 /**
@@ -54,9 +51,6 @@
  * @param {ButtonProps} props - Properties to configure the button.
  * @returns {JSX.Element} The rendered button component.
  */
-<<<<<<< HEAD
-const CustomButton: React.FC<ButtonProperties> = ({ variant, size, children, isLoading = false, isLeftIconVisible = false, isRightIconVisible = false, icon, isDisabled = false, isIconOnly = false, ariaLabel, href }) => {
-=======
 const CustomButton: React.FC<ButtonProperties> = ({
   variant,
   size,
@@ -72,7 +66,6 @@
   className,
   onClick,
 }) => {
->>>>>>> b55b1d63
   const modifiedIcon = icon ? (
     React.cloneElement(icon as React.ReactElement, {
       className: "w-[1rem] h-[1rem]",
@@ -103,26 +96,19 @@
 
     if (isExternal) {
       return (
-<<<<<<< HEAD
-        <a href={href} target="_blank" rel="noopener noreferrer">
-=======
         <a
           href={href}
           target="_blank"
           rel="noopener noreferrer"
           aria-label={ariaLabel}
         >
->>>>>>> b55b1d63
           <Button
             variant={variant}
             size={size}
             disabled={isDisabled}
             aria-label={ariaLabel}
-<<<<<<< HEAD
-=======
             className={className}
             onClick={onClick}
->>>>>>> b55b1d63
             role="button"
           >
             {buttonContent}
@@ -132,21 +118,14 @@
     }
 
     return (
-<<<<<<< HEAD
-      <Link href={href} passHref>
-=======
       <Link href={href} passHref aria-label={ariaLabel}>
->>>>>>> b55b1d63
         <Button
           variant={variant}
           size={size}
           disabled={isDisabled}
           aria-label={ariaLabel}
-<<<<<<< HEAD
-=======
           className={className}
           onClick={onClick}
->>>>>>> b55b1d63
           role="button"
         >
           {buttonContent}
@@ -162,22 +141,14 @@
         size={size}
         disabled={isDisabled}
         aria-label={ariaLabel}
-<<<<<<< HEAD
-=======
         className={className}
         onClick={onClick}
->>>>>>> b55b1d63
         role="button"
       >
         {buttonContent}
       </Button>
     </>
-<<<<<<< HEAD
-  ),
-
-=======
   );
->>>>>>> b55b1d63
 };
 
 export default CustomButton;