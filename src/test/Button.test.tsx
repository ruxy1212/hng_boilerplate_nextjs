import { render, screen } from "@testing-library/react";
import userEvent from "@testing-library/user-event";
import { Plus } from "lucide-react";
import { describe, expect, it, vi } from "vitest";

import CustomButton from "~/components/common/Button/button";

describe("custom Button Component", () => {
  it("renders correctly with left icon", () => {
<<<<<<< HEAD
=======
    expect.hasAssertions();

>>>>>>> c95eeba0
    render(
      <CustomButton
        isLeftIconVisible
        icon={<Plus />}
        ariaLabel="button-with-left-icon"
      >
        Left Icon
      </CustomButton>,
    );
    expect(
      screen.getByRole("button", { name: /button-with-left-icon/i }),
    ).toBeInTheDocument();
    expect(screen.getByText(/left icon/i)).toBeInTheDocument();
    expect(screen.getAllByTestId("icon")).toHaveLength(1);
  });

  it("renders correctly with right icon", () => {
<<<<<<< HEAD
=======
    expect.hasAssertions();

>>>>>>> c95eeba0
    render(
      <CustomButton
        isRightIconVisible
        icon={<Plus />}
        ariaLabel="button-with-right-icon"
      >
        Right Icon
      </CustomButton>,
    );
    expect(
      screen.getByRole("button", { name: /button-with-right-icon/i }),
    ).toBeInTheDocument();
    expect(screen.getByText(/right icon/i)).toBeInTheDocument();
    expect(screen.getAllByTestId("icon")).toHaveLength(1);
  });

  it("renders loading spinner correctly", () => {
<<<<<<< HEAD
=======
    expect.hasAssertions();

>>>>>>> c95eeba0
    render(
      <CustomButton isLoading ariaLabel="button-loading">
        Loading
      </CustomButton>,
    );
    expect(
      screen.getByRole("button", { name: /button-loading/i }),
    ).toBeInTheDocument();
    expect(screen.getByTestId("loading-spinner")).toBeInTheDocument();
  });

  it("handles loading state transitions smoothly", () => {
<<<<<<< HEAD
=======
    expect.hasAssertions();

>>>>>>> c95eeba0
    const { rerender } = render(
      <CustomButton isLoading={false} ariaLabel="button-loading">
        Loading
      </CustomButton>,
    );
    expect(screen.queryByTestId("loading-spinner")).toBeNull();
    rerender(
      <CustomButton isLoading ariaLabel="button-loading">
        Loading
      </CustomButton>,
    );
    expect(screen.getByTestId("loading-spinner")).toBeInTheDocument();
  });

  it("supports keyboard navigation and screen reader compatibility", async () => {
<<<<<<< HEAD
=======
    expect.hasAssertions();

>>>>>>> c95eeba0
    render(
      <CustomButton ariaLabel="accessible-button">
        Accessible Button
      </CustomButton>,
    );
    const button = screen.getByRole("button", { name: /accessible-button/i });
    button.focus();
    expect(button).toHaveFocus();
    await userEvent.keyboard("[Enter]");
  });

<<<<<<< HEAD
  it("should render consistently across different browsers", () => {
=======
  it("renders consistently across different browsers", () => {
    expect.hasAssertions();

>>>>>>> c95eeba0
    const mockRender = vi.fn(() =>
      render(
        <CustomButton ariaLabel="cross-browser-button">
          Cross Browser
        </CustomButton>,
      ),
    );
    mockRender();
    expect(mockRender).toHaveBeenCalledTimes(1);
  });

  it("renders internal link correctly with Next.js Link component", async () => {
<<<<<<< HEAD
=======
    expect.hasAssertions();

>>>>>>> c95eeba0
    render(
      <CustomButton href="/internal-page" ariaLabel="internal-link">
        Internal Link
      </CustomButton>,
    );
<<<<<<< HEAD
    expect(
      screen.getByRole("button", { name: /internal-link/i }),
    ).toBeInTheDocument();
    expect(screen.getByText(/internal link/i)).toBeInTheDocument();
    await userEvent.click(
      screen.getByRole("button", { name: /internal-link/i }),
    );
  });

  it("renders external link correctly with anchor tag", () => {
=======
    const button = screen.getByRole("button", { name: /internal-link/i });
    expect(button).toBeInTheDocument();
    expect(screen.getByText(/internal link/i)).toBeInTheDocument();
    await userEvent.click(button);
  });

  it("renders external link correctly with anchor tag", () => {
    expect.hasAssertions();

>>>>>>> c95eeba0
    render(
      <CustomButton href="https://external-site.com" ariaLabel="external-link">
        External Link
      </CustomButton>,
    );
<<<<<<< HEAD
    const button = screen.getByRole("button", { name: /external-link/i });
    expect(button).toBeInTheDocument();
    expect(button.closest("a")).toHaveAttribute(
      "href",
      "https://external-site.com",
    );
  });

  it("applies all props correctly", () => {
=======
    const button = screen.getByRole("link", { name: /external-link/i });
    expect(button).toBeInTheDocument();
    expect(button).toHaveAttribute("href", "https://external-site.com");
  });

  it("applies all props correctly", () => {
    expect.hasAssertions();

>>>>>>> c95eeba0
    render(
      <CustomButton
        variant="primary"
        size="lg"
        icon={<Plus />}
        isLoading
        isIconOnly
        isRightIconVisible
        isDisabled
        ariaLabel="custom-button"
        href="/test-page"
<<<<<<< HEAD
      >
        Test Button
      </CustomButton>,
    );

    const button = screen.getByRole("button", { name: /custom-button/i });
    expect(button).toBeInTheDocument();
    expect(button).toHaveAttribute("aria-label", "custom-button");
    const icon = screen.queryByTestId("icon");
    if (icon) {
      expect(icon).toBeInTheDocument();
      expect(icon).toHaveClass("w-[1rem] h-[1rem]");
    } else {
      expect(icon).toBeNull();
    }
    const loadingSpinner = screen.queryByTestId("loading-spinner");
    expect(loadingSpinner).toBeInTheDocument();
    expect(button).toBeDisabled();
    expect(screen.queryByText(/test button/i)).toBeNull();
    const link = screen.queryByRole("link");
    if (link) {
      expect(link).toHaveAttribute("href", "/test-page");
    } else {
      expect(screen.queryByRole("link")).toBeNull();
    }
=======
      />,
    );

    const button = screen.getByRole("button", { name: /custom-button/i });
    expect(button).toBeInTheDocument();
    expect(button).toHaveAttribute("aria-label", "custom-button");
  });

  it("renders icon correctly", () => {
    expect.hasAssertions();

    render(<CustomButton icon={<Plus />} ariaLabel="icon-button" />);

    const button = screen.getByRole("button", { name: /icon-button/i });
    expect(button).toBeInTheDocument();
  });

  it("renders loading spinner correctly when loading", () => {
    expect.hasAssertions();

    render(<CustomButton isLoading ariaLabel="loading-button" />);

    expect(screen.getByTestId("loading-spinner")).toBeInTheDocument();
  });

  it("renders correctly when disabled", () => {
    expect.hasAssertions();

    render(<CustomButton isDisabled ariaLabel="disabled-button" />);

    const button = screen.getByRole("button", { name: /disabled-button/i });
    expect(button).toBeDisabled();
  });

  it("renders internal link correctly", () => {
    expect.hasAssertions();

    render(<CustomButton href="/test-page" ariaLabel="internal-link" />);

    const link = screen.getByRole("link");
    expect(link).toHaveAttribute("href", "/test-page");
>>>>>>> c95eeba0
  });
});<|MERGE_RESOLUTION|>--- conflicted
+++ resolved
@@ -7,11 +7,8 @@
 
 describe("custom Button Component", () => {
   it("renders correctly with left icon", () => {
-<<<<<<< HEAD
-=======
     expect.hasAssertions();
 
->>>>>>> c95eeba0
     render(
       <CustomButton
         isLeftIconVisible
@@ -29,11 +26,8 @@
   });
 
   it("renders correctly with right icon", () => {
-<<<<<<< HEAD
-=======
     expect.hasAssertions();
 
->>>>>>> c95eeba0
     render(
       <CustomButton
         isRightIconVisible
@@ -51,11 +45,8 @@
   });
 
   it("renders loading spinner correctly", () => {
-<<<<<<< HEAD
-=======
     expect.hasAssertions();
 
->>>>>>> c95eeba0
     render(
       <CustomButton isLoading ariaLabel="button-loading">
         Loading
@@ -68,11 +59,8 @@
   });
 
   it("handles loading state transitions smoothly", () => {
-<<<<<<< HEAD
-=======
     expect.hasAssertions();
 
->>>>>>> c95eeba0
     const { rerender } = render(
       <CustomButton isLoading={false} ariaLabel="button-loading">
         Loading
@@ -88,11 +76,8 @@
   });
 
   it("supports keyboard navigation and screen reader compatibility", async () => {
-<<<<<<< HEAD
-=======
     expect.hasAssertions();
 
->>>>>>> c95eeba0
     render(
       <CustomButton ariaLabel="accessible-button">
         Accessible Button
@@ -104,13 +89,9 @@
     await userEvent.keyboard("[Enter]");
   });
 
-<<<<<<< HEAD
-  it("should render consistently across different browsers", () => {
-=======
   it("renders consistently across different browsers", () => {
     expect.hasAssertions();
 
->>>>>>> c95eeba0
     const mockRender = vi.fn(() =>
       render(
         <CustomButton ariaLabel="cross-browser-button">
@@ -123,28 +104,13 @@
   });
 
   it("renders internal link correctly with Next.js Link component", async () => {
-<<<<<<< HEAD
-=======
     expect.hasAssertions();
 
->>>>>>> c95eeba0
     render(
       <CustomButton href="/internal-page" ariaLabel="internal-link">
         Internal Link
       </CustomButton>,
     );
-<<<<<<< HEAD
-    expect(
-      screen.getByRole("button", { name: /internal-link/i }),
-    ).toBeInTheDocument();
-    expect(screen.getByText(/internal link/i)).toBeInTheDocument();
-    await userEvent.click(
-      screen.getByRole("button", { name: /internal-link/i }),
-    );
-  });
-
-  it("renders external link correctly with anchor tag", () => {
-=======
     const button = screen.getByRole("button", { name: /internal-link/i });
     expect(button).toBeInTheDocument();
     expect(screen.getByText(/internal link/i)).toBeInTheDocument();
@@ -154,23 +120,11 @@
   it("renders external link correctly with anchor tag", () => {
     expect.hasAssertions();
 
->>>>>>> c95eeba0
     render(
       <CustomButton href="https://external-site.com" ariaLabel="external-link">
         External Link
       </CustomButton>,
     );
-<<<<<<< HEAD
-    const button = screen.getByRole("button", { name: /external-link/i });
-    expect(button).toBeInTheDocument();
-    expect(button.closest("a")).toHaveAttribute(
-      "href",
-      "https://external-site.com",
-    );
-  });
-
-  it("applies all props correctly", () => {
-=======
     const button = screen.getByRole("link", { name: /external-link/i });
     expect(button).toBeInTheDocument();
     expect(button).toHaveAttribute("href", "https://external-site.com");
@@ -179,7 +133,6 @@
   it("applies all props correctly", () => {
     expect.hasAssertions();
 
->>>>>>> c95eeba0
     render(
       <CustomButton
         variant="primary"
@@ -191,33 +144,6 @@
         isDisabled
         ariaLabel="custom-button"
         href="/test-page"
-<<<<<<< HEAD
-      >
-        Test Button
-      </CustomButton>,
-    );
-
-    const button = screen.getByRole("button", { name: /custom-button/i });
-    expect(button).toBeInTheDocument();
-    expect(button).toHaveAttribute("aria-label", "custom-button");
-    const icon = screen.queryByTestId("icon");
-    if (icon) {
-      expect(icon).toBeInTheDocument();
-      expect(icon).toHaveClass("w-[1rem] h-[1rem]");
-    } else {
-      expect(icon).toBeNull();
-    }
-    const loadingSpinner = screen.queryByTestId("loading-spinner");
-    expect(loadingSpinner).toBeInTheDocument();
-    expect(button).toBeDisabled();
-    expect(screen.queryByText(/test button/i)).toBeNull();
-    const link = screen.queryByRole("link");
-    if (link) {
-      expect(link).toHaveAttribute("href", "/test-page");
-    } else {
-      expect(screen.queryByRole("link")).toBeNull();
-    }
-=======
       />,
     );
 
@@ -259,6 +185,5 @@
 
     const link = screen.getByRole("link");
     expect(link).toHaveAttribute("href", "/test-page");
->>>>>>> c95eeba0
   });
 });