--- conflicted
+++ resolved
@@ -18,15 +18,11 @@
     "email:start": "email start"
   },
   "dependencies": {
-<<<<<<< HEAD
-    "@radix-ui/react-alert-dialog": "^1.1.1",
-=======
     "@hookform/resolvers": "^3.9.0",
     "@radix-ui/react-label": "^2.1.0",
     "@radix-ui/react-select": "^2.1.1",
     "@radix-ui/react-switch": "^1.1.0",
     "@radix-ui/react-toast": "^1.2.1",
->>>>>>> 19e73925
     "@radix-ui/react-avatar": "^1.1.0",
     "@radix-ui/react-dialog": "^1.1.1",
     "@radix-ui/react-slot": "^1.1.0",
